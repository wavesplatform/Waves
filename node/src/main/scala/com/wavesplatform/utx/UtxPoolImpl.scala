package com.wavesplatform.utx

import com.wavesplatform.ResponsivenessLogs
import com.wavesplatform.account.Address
import com.wavesplatform.common.state.ByteStr
import com.wavesplatform.consensus.TransactionsOrdering
import com.wavesplatform.events.UtxEvent
import com.wavesplatform.lang.ValidationError
import com.wavesplatform.metrics.*
import com.wavesplatform.mining.MultiDimensionalMiningConstraint
import com.wavesplatform.settings.UtxSettings
import com.wavesplatform.state.InvokeScriptResult.ErrorMessage
import com.wavesplatform.state.diffs.BlockDiffer.CurrentBlockFeePart
import com.wavesplatform.state.diffs.TransactionDiffer.TransactionValidationError
import com.wavesplatform.state.diffs.{BlockDiffer, TransactionDiffer}
import com.wavesplatform.state.reader.CompositeBlockchain
import com.wavesplatform.state.{Blockchain, Diff, Portfolio}
import com.wavesplatform.transaction.*
import com.wavesplatform.transaction.TxValidationError.{AlreadyInTheState, GenericError, SenderIsBlacklisted, WithLog}
import com.wavesplatform.transaction.assets.exchange.ExchangeTransaction
import com.wavesplatform.transaction.smart.InvokeScriptTransaction
import com.wavesplatform.transaction.smart.script.trace.TracedResult
import com.wavesplatform.transaction.transfer.*
import com.wavesplatform.utils.{LoggerFacade, Schedulers, ScorexLogging, Time}
import com.wavesplatform.utx.UtxPool.PackStrategy
import kamon.Kamon
import kamon.metric.MeasurementUnit
import monix.execution.ExecutionModel
import monix.execution.atomic.AtomicBoolean
import monix.execution.schedulers.SchedulerService
import org.slf4j.LoggerFactory

import java.time.Duration
import java.time.temporal.ChronoUnit
import java.util.concurrent.ConcurrentHashMap
import scala.annotation.tailrec
import scala.jdk.CollectionConverters.*
import scala.util.{Left, Right}

//noinspection ScalaStyle
case class UtxPoolImpl(
    time: Time,
    blockchain: Blockchain,
    utxSettings: UtxSettings,
    maxTxErrorLogSize: Int,
    isMiningEnabled: Boolean,
    onEvent: UtxEvent => Unit = _ => (),
    nanoTimeSource: () => TxTimestamp = () => System.nanoTime()
) extends ScorexLogging
    with AutoCloseable
    with UtxPool {

  import com.wavesplatform.utx.UtxPoolImpl.*

  // Context
  private[this] val cleanupScheduler: SchedulerService =
    Schedulers.singleThread("utx-pool-cleanup", executionModel = ExecutionModel.AlwaysAsyncExecution)
  private[this] val inUTXPoolOrdering = TransactionsOrdering.InUTXPool(utxSettings.fastLaneAddresses)

  // State
  val priorityPool               = new UtxPriorityPool(blockchain)
  private[this] val transactions = new ConcurrentHashMap[ByteStr, Transaction]()

  override def putIfNew(tx: Transaction, forceValidate: Boolean): TracedResult[ValidationError, Boolean] = {
    if (transactions.containsKey(tx.id()) || priorityPool.contains(tx.id())) TracedResult.wrapValue(false)
    else putNewTx(tx, forceValidate)
  }

  private[utx] def putNewTx(tx: Transaction, forceValidate: Boolean): TracedResult[ValidationError, Boolean] = {
    PoolMetrics.putRequestStats.increment()

    val checks = PoolMetrics.putTimeStats.measure {
      object LimitChecks {
        def checkScripted(tx: Transaction, skipSizeCheck: () => Boolean): Either[GenericError, Transaction] =
          PoolMetrics.checkScripted.measure(
            if (!TxCheck.isScripted(tx)) Right(tx)
            else
              for {
                _ <- Either.cond(
                  utxSettings.allowTransactionsFromSmartAccounts,
                  (),
                  GenericError("transactions from scripted accounts are denied from UTX pool")
                )
                _ <- Either.cond(
                  transactions.values().asScala.count(TxCheck.isScripted) < utxSettings.maxScriptedSize || skipSizeCheck(),
                  (),
                  GenericError("Transaction pool scripted txs size limit is reached")
                )
              } yield tx
          )

        def checkNotBlacklisted(tx: Transaction): Either[SenderIsBlacklisted, Unit] = PoolMetrics.checkNotBlacklisted.measure {
          if (utxSettings.blacklistSenderAddresses.isEmpty || checkWhitelisted(tx)) {
            Right(())
          } else {
            val sender: Option[String] = tx match {
              case x: Authorized => Some(x.sender.toAddress.toString)
              case _             => None
            }

            sender match {
              case Some(addr) if utxSettings.blacklistSenderAddresses.contains(addr) =>
                val recipients = tx match {
                  case tt: TransferTransaction      => Seq(tt.recipient)
                  case mtt: MassTransferTransaction => mtt.transfers.map(_.address)
                  case _                            => Seq()
                }
                val allowed =
                  recipients.nonEmpty &&
                    recipients.forall(r => utxSettings.allowBlacklistedTransferTo.contains(r.toString))
                Either.cond(allowed, (), SenderIsBlacklisted(addr))
              case _ => Right(())
            }
          }
        }

        def checkWhitelisted(tx: Transaction): Boolean = PoolMetrics.checkWhitelisted.measure {
          inUTXPoolOrdering.isWhitelisted(tx)
        }

        def checkIsMostProfitable(newTx: Transaction): Boolean = PoolMetrics.checkIsMostProfitable.measure {
          transactions
            .values()
            .asScala
            .forall(poolTx => inUTXPoolOrdering.compare(newTx, poolTx) < 0)
        }
      }

      lazy val skipSizeCheck = LimitChecks.checkWhitelisted(tx) || (utxSettings.allowSkipChecks && LimitChecks.checkIsMostProfitable(tx))

      lazy val transactionsBytes = transactions.values.asScala // Bytes size of all transactions in pool
        .map(_.bytes().length)
        .sum

      for {
        _ <- Either.cond(
          transactions.size < utxSettings.maxSize || skipSizeCheck,
          (),
          GenericError("Transaction pool size limit is reached")
        )
        _ <- Either.cond(
          (transactionsBytes + tx.bytesSize) <= utxSettings.maxBytesSize || skipSizeCheck,
          (),
          GenericError("Transaction pool bytes size limit is reached")
        )

        _ <- LimitChecks.checkNotBlacklisted(tx)
        _ <- LimitChecks.checkScripted(tx, () => skipSizeCheck)
      } yield ()
    }

    val tracedIsNew = TracedResult(checks).flatMap(_ => addTransaction(tx, verify = true, forceValidate))
    tracedIsNew.resultE match {
      case Right(isNew) =>
        log.trace(s"putIfNew(${tx.id()}) succeeded, isNew = $isNew")
      case Left(err) =>
        log.debug(s"putIfNew(${tx.id()}) failed with ${extractErrorMessage(err)}")
        traceLogger.trace(err match {
          case w: WithLog => w.toStringWithLog(maxTxErrorLogSize)
          case err        => err.toString
        })
    }
    tracedIsNew
  }

  override def removeAll(txs: Iterable[Transaction]): Unit = {
    if (txs.isEmpty) return
    val ids = txs.map(_.id()).toSet
    removeIds(ids)
  }

  def setPriorityDiffs(discDiffs: Seq[Diff]): Unit = {
    val txs = priorityPool.setPriorityDiffs(discDiffs)
    txs.foreach(addTransaction(_, verify = false, canLock = false))
  }

  def resetPriorityPool(): Unit =
    priorityPool.setPriorityDiffs(Seq.empty)

  private[this] def removeFromOrdPool(txId: ByteStr): Option[Transaction] = {
    for (tx <- Option(transactions.remove(txId))) yield {
      PoolMetrics.removeTransaction(tx)
      tx
    }
  }

  private[this] def removeIds(removed: Set[ByteStr]): Unit = {
    val priorityRemoved = priorityPool.removeIds(removed)
    val factRemoved     = priorityRemoved ++ removed.flatMap(id => removeFromOrdPool(id))
    factRemoved.foreach(TxStateActions.removeMined(_))
  }

  private[utx] def addTransaction(
      tx: Transaction,
      verify: Boolean,
      forceValidate: Boolean = false,
      canLock: Boolean = true
  ): TracedResult[ValidationError, Boolean] = {
    val diffEi = {
      def calculateDiff(): TracedResult[ValidationError, Diff] = {
        if (forceValidate)
          TransactionDiffer.forceValidate(blockchain.lastBlockTimestamp, time.correctedTime(), enableExecutionLog = true)(
            priorityPool.compositeBlockchain,
            tx
          )
        else
<<<<<<< HEAD
          TransactionDiffer.limitedExecution(blockchain.lastBlockTimestamp, time.correctedTime(), verify, enableExecutionLog = true)(
=======
          TransactionDiffer.limitedExecution(blockchain.lastBlockTimestamp, time.correctedTime(), utxSettings.alwaysUnlimitedExecution, verify)(
>>>>>>> 78001598
            priorityPool.compositeBlockchain,
            tx
          )
      }

      if (canLock) priorityPool.optimisticRead(calculateDiff())(_.resultE.isLeft)
      else calculateDiff()
    }

    if (!verify || diffEi.resultE.isRight) {
      TxStateActions.addReceived(tx, diffEi.resultE.toOption)
    }

    diffEi.map(_ => true)
  }

  private[utx] def nonPriorityTransactions: Seq[Transaction] = {
    transactions.values.asScala.toVector
      .sorted(inUTXPoolOrdering)
  }

  override def all: Seq[Transaction] =
    (priorityPool.priorityTransactions ++ nonPriorityTransactions).distinct

  override def size: Int = transactions.size

  override def transactionById(transactionId: ByteStr): Option[Transaction] =
    Option(transactions.get(transactionId))
      .orElse(priorityPool.transactionById(transactionId))

  private def scriptedAddresses(tx: Transaction): Set[Address] = tx match {
    case t if inUTXPoolOrdering.isWhitelisted(t) => Set.empty
    case i: InvokeScriptTransaction =>
      Set[Address](i.senderAddress)
        .filter(blockchain.hasAccountScript) ++ blockchain.resolveAlias(i.dApp).fold[Set[Address]](_ => Set.empty, Set(_))
    case e: ExchangeTransaction =>
      Set[Address](e.sender.toAddress, e.buyOrder.sender.toAddress, e.sellOrder.sender.toAddress).filter(blockchain.hasAccountScript)
    case a: Authorized if blockchain.hasAccountScript(a.sender.toAddress) => Set(a.sender.toAddress)
    case _                                                                => Set.empty
  }

  private[this] case class TxEntry(tx: Transaction, priority: Boolean)

  private[this] def createTxEntrySeq(): Seq[TxEntry] =
    priorityPool.priorityTransactions.map(TxEntry(_, priority = true)) ++ nonPriorityTransactions.map(
      TxEntry(_, priority = false)
    )

  override def packUnconfirmed(
      initialConstraint: MultiDimensionalMiningConstraint,
      strategy: PackStrategy,
      cancelled: () => Boolean
  ): (Option[Seq[Transaction]], MultiDimensionalMiningConstraint) = {
    pack(TransactionDiffer(blockchain.lastBlockTimestamp, time.correctedTime(), enableExecutionLog = true))(initialConstraint, strategy, cancelled)
  }

  def cleanUnconfirmed(): Unit = {
    log.trace(s"Starting UTX cleanup at height ${blockchain.height}")

    this.transactions
      .values()
      .asScala
      .foreach { tx =>
        if (TxCheck.isExpired(tx)) {
          TxStateActions.removeExpired(tx)
        } else {
          val differ = if (!isMiningEnabled && utxSettings.forceValidateInCleanup) {
            TransactionDiffer.forceValidate(blockchain.lastBlockTimestamp, time.correctedTime(), enableExecutionLog = true)(
              priorityPool.compositeBlockchain,
              _
            )
          } else {
<<<<<<< HEAD
            TransactionDiffer.limitedExecution(blockchain.lastBlockTimestamp, time.correctedTime(), enableExecutionLog = true)(
=======
            TransactionDiffer.limitedExecution(blockchain.lastBlockTimestamp, time.correctedTime(), utxSettings.alwaysUnlimitedExecution)(
>>>>>>> 78001598
              priorityPool.compositeBlockchain,
              _
            )
          }
          val diffEi = differ(tx).resultE
          diffEi.left.foreach { error =>
            TxStateActions.removeInvalid("Cleanup", tx, error)
          }
        }
      }
  }

  private def removeInvalid(
      r: PackResult,
      tx: Transaction,
      checkedAddresses: Set[Address],
      error: ValidationError
  ): PackResult = {
    TxStateActions.removeInvalid("Pack", tx, error)
    r.copy(
      iterations = r.iterations + 1,
      validatedTransactions = r.validatedTransactions + tx.id(),
      checkedAddresses = checkedAddresses,
      removedTransactions = r.removedTransactions + tx.id()
    )
  }

  private def pack(differ: (Blockchain, Transaction) => TracedResult[ValidationError, Diff])(
      initialConstraint: MultiDimensionalMiningConstraint,
      strategy: PackStrategy,
      cancelled: () => Boolean
  ): (Option[Seq[Transaction]], MultiDimensionalMiningConstraint) = {
    val packResult = PoolMetrics.packTimeStats.measure {
      val startTime = nanoTimeSource()

      def isTimeLimitReached: Boolean = strategy match {
        case PackStrategy.Limit(time)    => (nanoTimeSource() - startTime) >= time.toNanos
        case PackStrategy.Estimate(time) => (nanoTimeSource() - startTime) >= time.toNanos
        case PackStrategy.Unlimited      => false
      }

      def isTimeEstimateReached: Boolean = strategy match {
        case PackStrategy.Estimate(time) => (nanoTimeSource() - startTime) >= time.toNanos
        case _                           => true
      }

      def isUnlimited: Boolean = strategy == PackStrategy.Unlimited

      def minerFeePortfolio(currBlockchain: Blockchain, tx: Transaction): Diff = {
        val (feeAsset, feeAmount) = BlockDiffer.maybeApplySponsorship(currBlockchain, blockchain.isSponsorshipActive, tx.assetFee)
        val minerPortfolio = if (!blockchain.isNGActive) Portfolio.empty else Portfolio.build(feeAsset, feeAmount).multiply(CurrentBlockFeePart)

        Diff(portfolios = Map(currBlockchain.lastBlockHeader.get.header.generator.toAddress -> minerPortfolio))
      }

      def packIteration(prevResult: PackResult, sortedTransactions: Iterator[TxEntry]): PackResult =
        sortedTransactions
          .filterNot(e => prevResult.validatedTransactions(e.tx.id()))
          .foldLeft[PackResult](prevResult) { case (r, TxEntry(tx, priority)) =>
            def isLimitReached   = r.transactions.exists(_.nonEmpty) && isTimeLimitReached
            def isAlreadyRemoved = !priority && !transactions.containsKey(tx.id())

            if (r.constraint.isFull || isLimitReached || isAlreadyRemoved || cancelled())
              r // don't run any checks here to speed up mining
            else if (TxCheck.isExpired(tx)) {
              TxStateActions.removeExpired(tx)
              r.copy(iterations = r.iterations + 1, removedTransactions = r.removedTransactions + tx.id())
            } else {
              val newScriptedAddresses = scriptedAddresses(tx)
              if (!priority && r.checkedAddresses.intersect(newScriptedAddresses).nonEmpty) r
              else {
                val updatedBlockchain   = CompositeBlockchain(blockchain, r.totalDiff)
                val newCheckedAddresses = newScriptedAddresses ++ r.checkedAddresses
                val e                   = differ(updatedBlockchain, tx).resultE
                e match {
                  case Right(newDiff) =>
                    val updatedConstraint = r.constraint.put(updatedBlockchain, tx, newDiff)
                    if (updatedConstraint.isOverfilled) {
                      log.trace(
                        s"Transaction ${tx.id()} does not fit into the block: " +
                          s"${MultiDimensionalMiningConstraint.formatOverfilledConstraints(r.constraint, updatedConstraint).mkString(", ")}"
                      )
                      r.copy(
                        transactions = r.transactions.orElse(Some(Seq.empty[Transaction])),
                        iterations = r.iterations + 1,
                        checkedAddresses = newCheckedAddresses,
                        validatedTransactions = r.validatedTransactions + tx.id()
                      )
                    } else {
                      newDiff.errorMessage(tx.id()) match {
                        case Some(ErrorMessage(code, text)) =>
                          log.trace(s"Packing transaction ${tx.id()} as failed due to $code: $text")

                        case None =>
                          log.trace(s"Packing transaction ${tx.id()}")
                      }

                      r.totalDiff
                        .combineF(newDiff)
                        .flatMap(_.combineF(minerFeePortfolio(updatedBlockchain, tx)))
                        .fold(
                          error => removeInvalid(r, tx, newCheckedAddresses, GenericError(error)),
                          PackResult(
                            Some(r.transactions.fold(Seq(tx))(tx +: _)),
                            _,
                            updatedConstraint,
                            r.iterations + 1,
                            newCheckedAddresses,
                            r.validatedTransactions + tx.id(),
                            r.removedTransactions
                          )
                        )
                    }

                  case Left(TransactionValidationError(AlreadyInTheState(txId, _), tx)) if r.validatedTransactions.contains(tx.id()) =>
                    log.trace(s"Transaction $txId already validated in priority pool")
                    removeFromOrdPool(tx.id()) // Dont run events/metrics publication here because the tx is still exists in the priority pool
                    r

                  case Left(error) =>
                    removeInvalid(r, tx, newCheckedAddresses, error)
                }
              }
            }
          }

      @tailrec
      def loop(seed: PackResult): PackResult = {
        def allValidated(seed: PackResult): Boolean =
          (transactions.keys().asScala ++ priorityPool.priorityTransactionIds).forall(seed.validatedTransactions)

        val newSeed = packIteration(
          seed.copy(checkedAddresses = Set.empty),
          this.createTxEntrySeq().iterator
        )
        if (newSeed.constraint.isFull) {
          log.trace(s"Block is full: ${newSeed.constraint}")
          newSeed
        } else {
          if (isTimeEstimateReached && allValidated(newSeed)) {
            log.trace("No more transactions to validate")
            newSeed
          } else {
            val continue =
              try {
                while (!cancelled() && !isTimeEstimateReached && allValidated(newSeed)) Thread.sleep(200)
                !cancelled() && (!isTimeEstimateReached || isUnlimited)
              } catch {
                case _: InterruptedException =>
                  false
              }
            if (continue) loop(newSeed)
            else newSeed
          }
        }
      }

      loop(PackResult(None, Diff.empty, initialConstraint, 0, Set.empty, Set.empty, Set.empty))
    }

    log.trace(
      s"Validated ${packResult.validatedTransactions.size} transactions, " +
        s"of which ${packResult.transactions.fold(0)(_.size)} were packed, ${transactions.size() + priorityPool.priorityTransactions.size} transactions remaining"
    )

    if (packResult.removedTransactions.nonEmpty) log.trace(s"Removing invalid transactions: ${packResult.removedTransactions.mkString(", ")}")
    priorityPool.invalidateTxs(packResult.removedTransactions)
    packResult.transactions.map(_.reverse) -> packResult.constraint
  }

  private[this] val traceLogger = LoggerFacade(LoggerFactory.getLogger(this.getClass.getCanonicalName + ".trace"))
  traceLogger.trace("Validation trace reporting is enabled")

  @scala.annotation.tailrec
  private def extractErrorClass(error: ValidationError): ValidationError = error match {
    case TransactionValidationError(cause, _) => extractErrorClass(cause)
    case other                                => other
  }

  @scala.annotation.tailrec
  private def extractErrorMessage(error: ValidationError): String = error match {
    case see: TxValidationError.ScriptExecutionError        => s"ScriptExecutionError(${see.message})"
    case _: TxValidationError.TransactionNotAllowedByScript => "TransactionNotAllowedByScript"
    case TransactionValidationError(cause, _)               => extractErrorMessage(cause)
    case other                                              => other.toString
  }

  private[this] object TxStateActions {
    def addReceived(tx: Transaction, diff: Option[Diff]): Unit =
      UtxPoolImpl.this.transactions.computeIfAbsent(
        tx.id(),
        { _ =>
          PoolMetrics.addTransaction(tx)
          ResponsivenessLogs.writeEvent(blockchain.height, tx, ResponsivenessLogs.TxEvent.Received)
          diff.foreach(diff => onEvent(UtxEvent.TxAdded(tx, diff))) // Only emits event if diff was computed
          tx
        }
      )

    def removeMined(tx: Transaction): Unit = {
      ResponsivenessLogs.writeEvent(blockchain.height, tx, ResponsivenessLogs.TxEvent.Mined)
      onEvent(UtxEvent.TxRemoved(tx, None))
    }

    def removeInvalid(cause: String, tx: Transaction, error: ValidationError): Unit =
      removeFromOrdPool(tx.id()).foreach { tx =>
        log.debug(s"$cause: Transaction ${tx.id()} removed due to ${extractErrorMessage(error)}")
        traceLogger.trace(error.toString)

        ResponsivenessLogs.writeEvent(blockchain.height, tx, ResponsivenessLogs.TxEvent.Invalidated, Some(extractErrorClass(error)))
        onEvent(UtxEvent.TxRemoved(tx, Some(error)))
      }

    def removeExpired(tx: Transaction): Unit = {
      log.debug(s"Transaction ${tx.id()} expired")

      ResponsivenessLogs.writeEvent(blockchain.height, tx, ResponsivenessLogs.TxEvent.Expired)
      onEvent(UtxEvent.TxRemoved(tx, Some(GenericError("Expired"))))

      UtxPoolImpl.this.removeFromOrdPool(tx.id())
    }
  }

  // noinspection ScalaStyle
  private[this] object TxCheck {
    private[this] val ExpirationTime = blockchain.settings.functionalitySettings.maxTransactionTimeBackOffset.toMillis

    def isExpired(transaction: Transaction): Boolean =
      (time.correctedTime() - transaction.timestamp) > ExpirationTime

    def isScripted(transaction: Transaction): Boolean =
      transaction match {
        case _: InvokeScriptTransaction => true
        case _: ExchangeTransaction     => false
        case a: AuthorizedTransaction   => blockchain.hasAccountScript(a.sender.toAddress)
        case _                          => false
      }
  }

  // noinspection NameBooleanParameters
  private[this] object TxCleanup {
    private[this] val scheduled = AtomicBoolean(false)

    def runCleanupAsync(): Unit = if (scheduled.compareAndSet(false, true)) {
      cleanupLoop()
    }

    private def cleanupLoop(): Unit = cleanupScheduler.execute { () =>
      while (scheduled.compareAndSet(true, false)) {
        if (!transactions.isEmpty || priorityPool.priorityTransactions.nonEmpty) {
          cleanUnconfirmed()
        }
      }
    }
  }

  /** DOES NOT verify transactions */
  def addAndScheduleCleanup(transactions: Iterable[Transaction]): Unit = {
    transactions.foreach(addTransaction(_, verify = false))
    TxCleanup.runCleanupAsync()
  }

  def scheduleCleanup(): Unit = {
    TxCleanup.runCleanupAsync()
  }

  override def close(): Unit = {
    import scala.concurrent.duration.*
    cleanupScheduler.shutdown()
    cleanupScheduler.awaitTermination(10 seconds)
  }

  // noinspection TypeAnnotation
  private[this] object PoolMetrics {
    private[this] val SampleInterval: Duration = Duration.of(500, ChronoUnit.MILLIS)

    private[this] val sizeStats         = Kamon.rangeSampler("utx.pool-size", MeasurementUnit.none, SampleInterval).withoutTags()
    private[this] val neutrinoSizeStats = Kamon.rangeSampler("neutrino.utx-pool-size", MeasurementUnit.none, SampleInterval).withoutTags()
    private[this] val bytesStats        = Kamon.rangeSampler("utx.pool-bytes", MeasurementUnit.information.bytes, SampleInterval).withoutTags()

    val putTimeStats    = Kamon.timer("utx.put-if-new").withoutTags()
    val putRequestStats = Kamon.counter("utx.put-if-new.requests").withoutTags()
    val packTimeStats   = Kamon.timer("utx.pack-unconfirmed").withoutTags()

    val checkIsMostProfitable = Kamon.timer("utx.check.is-most-profitable").withoutTags()
    val checkNotBlacklisted   = Kamon.timer("utx.check.not-blacklisted").withoutTags()
    val checkScripted         = Kamon.timer("utx.check.scripted").withoutTags()
    val checkWhitelisted      = Kamon.timer("utx.check.whitelisted").withoutTags()

    def addTransaction(tx: Transaction): Unit = {
      sizeStats.increment()
      bytesStats.increment(tx.bytesSize)
      if (ResponsivenessLogs.isNeutrino(tx)) neutrinoSizeStats.increment()
    }

    def removeTransaction(tx: Transaction): Unit = {
      sizeStats.decrement()
      bytesStats.decrement(tx.bytesSize)
      if (ResponsivenessLogs.isNeutrino(tx)) neutrinoSizeStats.decrement()
    }
  }
}

private object UtxPoolImpl {
  case class PackResult(
      transactions: Option[Seq[Transaction]],
      totalDiff: Diff,
      constraint: MultiDimensionalMiningConstraint,
      iterations: Int,
      checkedAddresses: Set[Address],
      validatedTransactions: Set[ByteStr],
      removedTransactions: Set[ByteStr]
  )
}<|MERGE_RESOLUTION|>--- conflicted
+++ resolved
@@ -204,11 +204,13 @@
             tx
           )
         else
-<<<<<<< HEAD
-          TransactionDiffer.limitedExecution(blockchain.lastBlockTimestamp, time.correctedTime(), verify, enableExecutionLog = true)(
-=======
-          TransactionDiffer.limitedExecution(blockchain.lastBlockTimestamp, time.correctedTime(), utxSettings.alwaysUnlimitedExecution, verify)(
->>>>>>> 78001598
+          TransactionDiffer.limitedExecution(
+            blockchain.lastBlockTimestamp,
+            time.correctedTime(),
+            utxSettings.alwaysUnlimitedExecution,
+            verify,
+            enableExecutionLog = true
+          )(
             priorityPool.compositeBlockchain,
             tx
           )
@@ -281,11 +283,12 @@
               _
             )
           } else {
-<<<<<<< HEAD
-            TransactionDiffer.limitedExecution(blockchain.lastBlockTimestamp, time.correctedTime(), enableExecutionLog = true)(
-=======
-            TransactionDiffer.limitedExecution(blockchain.lastBlockTimestamp, time.correctedTime(), utxSettings.alwaysUnlimitedExecution)(
->>>>>>> 78001598
+            TransactionDiffer.limitedExecution(
+              blockchain.lastBlockTimestamp,
+              time.correctedTime(),
+              utxSettings.alwaysUnlimitedExecution,
+              enableExecutionLog = true
+            )(
               priorityPool.compositeBlockchain,
               _
             )
