--- conflicted
+++ resolved
@@ -4,14 +4,6 @@
 import java.time.temporal.ChronoUnit
 import java.util.concurrent.ConcurrentHashMap
 
-<<<<<<< HEAD
-import scala.annotation.tailrec
-import scala.concurrent.duration._
-import scala.jdk.CollectionConverters._
-import scala.util.{Left, Right, Try}
-
-=======
->>>>>>> d54e4e7e
 import cats.Monoid
 import cats.syntax.monoid._
 import com.wavesplatform.ResponsivenessLogs
@@ -39,19 +31,16 @@
 import kamon.Kamon
 import kamon.metric.MeasurementUnit
 import monix.execution.ExecutionModel
+import monix.execution.Scheduler.Implicits.global
 import monix.execution.atomic.AtomicBoolean
 import monix.execution.schedulers.SchedulerService
-<<<<<<< HEAD
-import monix.execution.Scheduler.Implicits.global
-import monix.reactive.Observer
 import monix.reactive.subjects.{ConcurrentSubject, Subject}
-=======
->>>>>>> d54e4e7e
 import org.slf4j.LoggerFactory
 
 import scala.annotation.tailrec
+import scala.concurrent.duration._
 import scala.jdk.CollectionConverters._
-import scala.util.{Left, Right}
+import scala.util.{Left, Right, Try}
 
 //noinspection ScalaStyle
 class UtxPoolImpl(
@@ -208,14 +197,7 @@
   private[this] def removeIds(removed: Set[ByteStr]): Unit = {
     val priorityRemoved = priorityPool.removeIds(removed)
     val factRemoved     = priorityRemoved ++ removed.flatMap(id => removeFromOrdPool(id))
-<<<<<<< HEAD
-    factRemoved.foreach { tx =>
-      ResponsivenessLogs.writeEvent(blockchain.height, tx, ResponsivenessLogs.TxEvent.Mined)
-      eventStream.onNext(UtxEvent.TxRemoved(tx, None))
-    }
-=======
     factRemoved.foreach(TxStateActions.removeMined(_))
->>>>>>> d54e4e7e
   }
 
   private[utx] def addTransaction(
@@ -236,25 +218,9 @@
       else calculateDiff()
     }
 
-<<<<<<< HEAD
-    def addPortfolio(): Unit = diffEi.map { diff =>
-      pessimisticPortfolios.add(tx.id(), diff)
-      eventStream.onNext(UtxEvent.TxAdded(tx, diff))
-    }
-
     if (!verify || diffEi.resultE.isRight) {
-      transactions.computeIfAbsent(
-        tx.id(), { _ =>
-          PoolMetrics.addTransaction(tx)
-          ResponsivenessLogs.writeEvent(blockchain.height, tx, ResponsivenessLogs.TxEvent.Received)
-          addPortfolio()
-          tx
-        }
+      TxStateActions.addReceived(tx, diffEi.resultE.toOption
       )
-=======
-    if (!verify || diffEi.resultE.isRight) {
-      TxStateActions.addReceived(tx, diffEi.resultE.toOption)
->>>>>>> d54e4e7e
     }
 
     diffEi.map(_ => true)
@@ -356,14 +322,7 @@
               if (r.constraint.isFull || isLimitReached || isAlreadyRemoved || cancelled())
                 r // don't run any checks here to speed up mining
               else if (TxCheck.isExpired(tx)) {
-<<<<<<< HEAD
-                log.debug(s"Transaction ${tx.id()} expired")
-                ResponsivenessLogs.writeEvent(blockchain.height, tx, ResponsivenessLogs.TxEvent.Expired)
-                this.removeFromOrdPool(tx.id())
-                eventStream.onNext(UtxEvent.TxRemoved(tx, Some(GenericError("Expired"))))
-=======
                 TxStateActions.removeExpired(tx)
->>>>>>> d54e4e7e
                 r.copy(iterations = r.iterations + 1, removedTransactions = r.removedTransactions + tx.id())
               } else {
                 val newScriptedAddresses = scriptedAddresses(tx)
@@ -371,13 +330,8 @@
                 else {
                   val updatedBlockchain   = CompositeBlockchain(blockchain, r.totalDiff)
                   val newCheckedAddresses = newScriptedAddresses ++ r.checkedAddresses
-<<<<<<< HEAD
                   val resultEi            = differ(updatedBlockchain, tx).resultE
                   resultEi match {
-=======
-                  val e                   = differ(updatedBlockchain, tx).resultE
-                  e match {
->>>>>>> d54e4e7e
                     case Right(newDiff) =>
                       val updatedConstraint = r.constraint.put(updatedBlockchain, tx, newDiff)
                       if (updatedConstraint.isOverfilled) {
@@ -417,15 +371,7 @@
                       r
 
                     case Left(error) =>
-<<<<<<< HEAD
-                      ResponsivenessLogs.writeEvent(blockchain.height, tx, ResponsivenessLogs.TxEvent.Invalidated, Some(extractErrorClass(error)))
-                      log.debug(s"Transaction ${tx.id()} removed due to ${extractErrorMessage(error)}")
-                      traceLogger.trace(error.toString)
-                      this.removeFromOrdPool(tx.id())
-                      eventStream.onNext(UtxEvent.TxRemoved(tx, Some(error)))
-=======
                       TxStateActions.removeInvalid(tx, error)
->>>>>>> d54e4e7e
                       r.copy(
                         iterations = r.iterations + 1,
                         validatedTransactions = r.validatedTransactions + tx.id(),
