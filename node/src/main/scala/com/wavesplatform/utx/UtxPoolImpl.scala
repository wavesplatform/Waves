package com.wavesplatform.utx

import java.time.Duration
import java.time.temporal.ChronoUnit
import java.util.concurrent.ConcurrentHashMap

import cats._
import com.wavesplatform.account.{Address, Alias}
import com.wavesplatform.common.state.ByteStr
import com.wavesplatform.consensus.TransactionsOrdering
import com.wavesplatform.lang.ValidationError
import com.wavesplatform.metrics._
import com.wavesplatform.mining.MultiDimensionalMiningConstraint
import com.wavesplatform.settings.UtxSettings
import com.wavesplatform.state.diffs.TransactionDiffer
import com.wavesplatform.state.reader.CompositeBlockchain
import com.wavesplatform.state.{Blockchain, Diff, Portfolio}
import com.wavesplatform.transaction.Asset.IssuedAsset
import com.wavesplatform.transaction.TxValidationError.{GenericError, SenderIsBlacklisted}
import com.wavesplatform.transaction._
import com.wavesplatform.transaction.assets.ReissueTransaction
import com.wavesplatform.transaction.smart.script.trace.TracedResult
import com.wavesplatform.transaction.transfer._
import com.wavesplatform.utils.{Schedulers, ScorexLogging, Time}
import kamon.Kamon
import kamon.metric.MeasurementUnit
import monix.execution.schedulers.SchedulerService
import monix.execution.{AsyncQueue, CancelableFuture}
import monix.reactive.Observer

import scala.collection.JavaConverters._
import scala.concurrent.duration.{Duration => ScalaDuration}
import scala.util.{Left, Right}

class UtxPoolImpl(
    time: Time,
    blockchain: Blockchain,
    spendableBalanceChanged: Observer[(Address, Asset)],
    utxSettings: UtxSettings,
    nanoTimeSource: () => Long = () => System.nanoTime()
) extends ScorexLogging
    with AutoCloseable
    with UtxPool {

  import com.wavesplatform.utx.UtxPoolImpl._

  // Context
  private[this] val cleanupScheduler: SchedulerService = Schedulers.singleThread("utx-pool-cleanup")

  // State
  private[this] val transactions          = new ConcurrentHashMap[ByteStr, Transaction]()
  private[this] val pessimisticPortfolios = new PessimisticPortfolios(spendableBalanceChanged)

  // Init consume loop
  TxQueue.consume()

  override def putIfNew(tx: Transaction, verify: Boolean): TracedResult[ValidationError, Boolean] = {
    if (transactions.containsKey(tx.id())) TracedResult.wrapValue(false)
    else putNewTx(tx, verify)
  }

  private def putNewTx(tx: Transaction, verify: Boolean): TracedResult[ValidationError, Boolean] = {
    PoolMetrics.putRequestStats.increment()

    val checks = if (verify) PoolMetrics.putTimeStats.measure {
      object LimitChecks {
        def canReissue(tx: Transaction): Either[GenericError, Unit] =
          PoolMetrics.checkCanReissue.measure(tx match {
            case r: ReissueTransaction if !TxCheck.canReissue(r.asset) => Left(GenericError(s"Asset is not reissuable"))
            case _                                                     => Right(())
          })

        def checkAlias(tx: Transaction): Either[GenericError, Unit] =
          PoolMetrics.checkAlias.measure(tx match {
            case cat: CreateAliasTransaction if !TxCheck.canCreateAlias(cat.alias) => Left(GenericError("Alias already claimed"))
            case _                                                                 => Right(())
          })

        def checkScripted(tx: Transaction, skipSizeCheck: Boolean): Either[GenericError, Transaction] =
          PoolMetrics.checkScripted.measure(tx match {
            case scripted if TxCheck.isScripted(scripted) =>
              for {
                _ <- Either.cond(
                  utxSettings.allowTransactionsFromSmartAccounts,
                  (),
                  GenericError("transactions from scripted accounts are denied from UTX pool")
                )

                scriptedCount = transactions.values().asScala.count(TxCheck.isScripted)
                _ <- Either.cond(
                  skipSizeCheck || scriptedCount < utxSettings.maxScriptedSize,
                  (),
                  GenericError("Transaction pool scripted txs size limit is reached")
                )
              } yield tx

            case _ =>
              Right(tx)
          })

        def checkNotBlacklisted(tx: Transaction): Either[SenderIsBlacklisted, Unit] = PoolMetrics.checkNotBlacklisted.measure {
          if (utxSettings.blacklistSenderAddresses.isEmpty) {
            Right(())
          } else {
            val sender: Option[String] = tx match {
              case x: Authorized => Some(x.sender.stringRepr)
              case _             => None
            }

            sender match {
              case Some(addr) if utxSettings.blacklistSenderAddresses.contains(addr) =>
                val recipients = tx match {
                  case tt: TransferTransaction      => Seq(tt.recipient)
                  case mtt: MassTransferTransaction => mtt.transfers.map(_.address)
                  case _                            => Seq()
                }
                val allowed =
                  recipients.nonEmpty &&
                    recipients.forall(r => utxSettings.allowBlacklistedTransferTo.contains(r.stringRepr))
                Either.cond(allowed, (), SenderIsBlacklisted(addr))
              case _ => Right(())
            }
          }
        }

        def checkIsMostProfitable(newTx: Transaction): Boolean = PoolMetrics.checkIsMostProfitable.measure {
          transactions
            .values()
            .asScala
            .forall(poolTx => TransactionsOrdering.InUTXPool.compare(newTx, poolTx) < 0)
        }
      }

      lazy val skipSizeCheck = utxSettings.allowSkipChecks && LimitChecks.checkIsMostProfitable(tx)
      lazy val transactionsBytes = transactions.values.asScala // Bytes size of all transactions in pool
        .map(_.bytes().length)
        .sum

      for {
        _ <- Either.cond(transactions.size < utxSettings.maxSize || skipSizeCheck, (), GenericError("Transaction pool size limit is reached"))
        _ <- Either.cond(
          skipSizeCheck || (transactionsBytes + tx.bytes().length) <= utxSettings.maxBytesSize,
          (),
          GenericError("Transaction pool bytes size limit is reached")
        )

        _ <- LimitChecks.checkScripted(tx, skipSizeCheck)
        _ <- LimitChecks.checkNotBlacklisted(tx)
        _ <- LimitChecks.checkAlias(tx)
        _ <- LimitChecks.canReissue(tx)
      } yield ()
    } else Right(())

    val tracedIsNew = TracedResult(checks).flatMap(_ => addTransaction(tx, verify))
    tracedIsNew.resultE match {
      case Left(err)    => log.debug(s"UTX putIfNew(${tx.id()}) failed with $err")
      case Right(isNew) => log.trace(s"UTX putIfNew(${tx.id()}) succeeded, isNew = $isNew")
    }
    tracedIsNew
  }

  override def removeAll(txs: Traversable[Transaction]): Unit =
    txs.view
      .map(_.id())
      .foreach(remove)

  private[this] def remove(txId: ByteStr): Unit = for (tx <- Option(transactions.remove(txId))) {
    PoolMetrics.removeTransaction(tx)
    pessimisticPortfolios.remove(tx.id())
  }

  private[this] def addTransaction(tx: Transaction, verify: Boolean): TracedResult[ValidationError, Boolean] = {
    val isNew = TransactionDiffer(blockchain.lastBlockTimestamp, time.correctedTime(), verify)(blockchain, tx)
      .map { diff =>
        pessimisticPortfolios.add(tx.id(), diff); true
      }

    if (!verify || isNew.resultE.isRight) {
      transactions.put(tx.id(), tx)
      PoolMetrics.addTransaction(tx)
    }

    isNew
  }

  override def spendableBalance(addr: Address, assetId: Asset): Long =
    blockchain.balance(addr, assetId) -
      assetId.fold(blockchain.leaseBalance(addr).out)(_ => 0L) +
      pessimisticPortfolios
        .getAggregated(addr)
        .spendableBalanceOf(assetId)

  override def pessimisticPortfolio(addr: Address): Portfolio = pessimisticPortfolios.getAggregated(addr)

  override def all: Seq[Transaction] = transactions.values.asScala.toSeq.sorted(TransactionsOrdering.InUTXPool)

  override def size: Int = transactions.size

  override def transactionById(transactionId: ByteStr): Option[Transaction] = Option(transactions.get(transactionId))

  override def packUnconfirmed(
      initialConstraint: MultiDimensionalMiningConstraint,
      maxPackTime: ScalaDuration
<<<<<<< HEAD
  ): (Option[Seq[Transaction]], MultiDimensionalMiningConstraint) = {
    val differ = TransactionDiffer(blockchain.lastBlockTimestamp, time.correctedTime(), blockchain.height) _
=======
  ): (Seq[Transaction], MultiDimensionalMiningConstraint) = {
    val differ = TransactionDiffer(blockchain.lastBlockTimestamp, time.correctedTime()) _
>>>>>>> d9aff144
    val (reversedValidTxs, _, finalConstraint, totalIterations) = PoolMetrics.packTimeStats.measure {
      val startTime                   = nanoTimeSource()
      def isTimeLimitReached: Boolean = maxPackTime.isFinite() && (nanoTimeSource() - startTime) >= maxPackTime.toNanos
      type R = (Option[Seq[Transaction]], Diff, MultiDimensionalMiningConstraint, Int)
      @inline def bumpIterations(r: R): R = r.copy(_4 = r._4 + 1)

      transactions.values.asScala.toSeq
        .sorted(TransactionsOrdering.InUTXPool)
        .iterator
        .foldLeft[R]((None, Monoid[Diff].empty, initialConstraint, 0)) {
          case (r @ (packedTransactions, diff, currentConstraint, iterationCount), tx) =>
            if (currentConstraint.isFull || (packedTransactions.exists(_.nonEmpty) && isTimeLimitReached))
              r // don't run any checks here to speed up mining
            else if (TxCheck.isExpired(tx)) {
              log.debug(s"Transaction ${tx.id()} expired")
              remove(tx.id())
              bumpIterations(r)
            } else {
              val updatedBlockchain = CompositeBlockchain(blockchain, Some(diff))
              differ(updatedBlockchain, tx).resultE match {
                case Right(newDiff) =>
                  val updatedConstraint = currentConstraint.put(updatedBlockchain, tx, newDiff)
                  if (updatedConstraint.isOverfilled) {
                    log.trace(
                      s"Transaction ${tx.id()} does not fit into the block: " +
                        s"${MultiDimensionalMiningConstraint.formatOverfilledConstraints(currentConstraint, updatedConstraint).mkString(", ")}"
                    )
                    (packedTransactions.orElse(Some(Seq.empty[Transaction])), diff, currentConstraint, iterationCount + 1)
                  } else {
                    log.trace(s"Packing transaction ${tx.id()}")
                    (Some(packedTransactions.fold(Seq(tx))(tx +: _)), Monoid.combine(diff, newDiff), updatedConstraint, iterationCount + 1)
                  }
                case Left(error) =>
                  log.debug(s"Transaction ${tx.id()} removed due to $error")
                  remove(tx.id())
                  bumpIterations(r)
              }
            }
        }
    }

    reversedValidTxs match {
      case None =>
        log.trace(s"After checking $totalIterations transactions UTX is empty")
        (None, finalConstraint)
      case Some(txs) =>
        if (txs.nonEmpty) log.trace(s"Packed ${txs.length} transactions of $totalIterations checked, final constraint: $finalConstraint")
        (Some(txs.reverse), finalConstraint)
    }
  }

  //noinspection ScalaStyle
  private[this] object TxCheck {
    private[this] val ExpirationTime = blockchain.settings.functionalitySettings.maxTransactionTimeBackOffset.toMillis

    def isExpired(transaction: Transaction): Boolean = {
      (time.correctedTime() - transaction.timestamp) > ExpirationTime
    }
    def isScripted(transaction: Transaction): Boolean = {
      transaction match {
        case a: AuthorizedTransaction => blockchain.hasScript(a.sender.toAddress)
        case _                        => false
      }
    }

    def canCreateAlias(alias: Alias): Boolean =
      blockchain.canCreateAlias(alias)

    def canReissue(asset: IssuedAsset): Boolean =
      blockchain.assetDescription(asset).forall(_.reissuable)
  }

  private[this] object TxQueue {
    private[this] val queue = AsyncQueue.unbounded[Seq[Transaction]]()(cleanupScheduler)

    def offer(transactions: Seq[Transaction]): Unit =
      queue.offer(transactions)

    def consume(): CancelableFuture[Unit] =
      queue
        .drain(1, Int.MaxValue)
        .flatMap { transactionSeq =>
          for (ts <- transactionSeq; transaction <- ts) addTransaction(transaction, verify = false)
          packUnconfirmed(MultiDimensionalMiningConstraint.unlimited, ScalaDuration.Inf)
          consume()
        }(cleanupScheduler)
  }

  /** DOES NOT verify transactions */
  def addAndCleanup(transactions: Seq[Transaction]): Unit =
    TxQueue.offer(transactions)

  override def close(): Unit = {
    cleanupScheduler.shutdown()
  }

  //noinspection TypeAnnotation
  private[this] object PoolMetrics {
    private[this] val SampleInterval: Duration = Duration.of(500, ChronoUnit.MILLIS)

    private[this] val sizeStats  = Kamon.rangeSampler("utx.pool-size", MeasurementUnit.none, SampleInterval)
    private[this] val bytesStats = Kamon.rangeSampler("utx.pool-bytes", MeasurementUnit.information.bytes, SampleInterval)

    val putTimeStats    = Kamon.timer("utx.put-if-new")
    val putRequestStats = Kamon.counter("utx.put-if-new.requests")
    val packTimeStats   = Kamon.timer("utx.pack-unconfirmed")

    val checkIsMostProfitable = Kamon.timer("utx.check.is-most-profitable")
    val checkAlias            = Kamon.timer("utx.check.alias")
    val checkCanReissue       = Kamon.timer("utx.check.can-reissue")
    val checkNotBlacklisted   = Kamon.timer("utx.check.not-blacklisted")
    val checkScripted         = Kamon.timer("utx.check.scripted")

    def addTransaction(tx: Transaction): Unit = {
      sizeStats.increment()
      bytesStats.increment(tx.bytes().length)
    }

    def removeTransaction(tx: Transaction): Unit = {
      sizeStats.decrement()
      bytesStats.decrement(tx.bytes().length)
    }
  }
}

object UtxPoolImpl {

  private class PessimisticPortfolios(spendableBalanceChanged: Observer[(Address, Asset)]) {
    private type Portfolios = Map[Address, Portfolio]
    private val transactionPortfolios = new ConcurrentHashMap[ByteStr, Portfolios]()
    private val transactions          = new ConcurrentHashMap[Address, Set[ByteStr]]()

    def add(txId: ByteStr, txDiff: Diff): Unit = {
      val pessimisticPortfolios         = txDiff.portfolios.map { case (addr, portfolio)        => addr -> portfolio.pessimistic }
      val nonEmptyPessimisticPortfolios = pessimisticPortfolios.filterNot { case (_, portfolio) => portfolio.isEmpty }

      if (nonEmptyPessimisticPortfolios.nonEmpty &&
          Option(transactionPortfolios.put(txId, nonEmptyPessimisticPortfolios)).isEmpty) {
        nonEmptyPessimisticPortfolios.keys.foreach { address =>
          transactions.put(address, transactions.getOrDefault(address, Set.empty) + txId)
        }
      }

      // Because we need to notify about balance changes when they are applied
      pessimisticPortfolios.foreach {
        case (addr, p) => p.assetIds.foreach(assetId => spendableBalanceChanged.onNext(addr -> assetId))
      }
    }

    def contains(txId: ByteStr): Boolean = transactionPortfolios.containsKey(txId)

    def getAggregated(accountAddr: Address): Portfolio = {
      val portfolios = for {
        txId <- transactions.getOrDefault(accountAddr, Set.empty).toSeq
        txPortfolios = transactionPortfolios.getOrDefault(txId, Map.empty[Address, Portfolio])
        txAccountPortfolio <- txPortfolios.get(accountAddr).toSeq
      } yield txAccountPortfolio

      Monoid.combineAll[Portfolio](portfolios)
    }

    def remove(txId: ByteStr): Unit = {
      Option(transactionPortfolios.remove(txId)) match {
        case Some(txPortfolios) =>
          txPortfolios.foreach {
            case (addr, p) =>
              transactions.computeIfPresent(addr, (_, prevTxs) => prevTxs - txId)
              p.assetIds.foreach(assetId => spendableBalanceChanged.onNext(addr -> assetId))
          }
        case None =>
      }
    }
  }

}<|MERGE_RESOLUTION|>--- conflicted
+++ resolved
@@ -201,13 +201,8 @@
   override def packUnconfirmed(
       initialConstraint: MultiDimensionalMiningConstraint,
       maxPackTime: ScalaDuration
-<<<<<<< HEAD
   ): (Option[Seq[Transaction]], MultiDimensionalMiningConstraint) = {
-    val differ = TransactionDiffer(blockchain.lastBlockTimestamp, time.correctedTime(), blockchain.height) _
-=======
-  ): (Seq[Transaction], MultiDimensionalMiningConstraint) = {
     val differ = TransactionDiffer(blockchain.lastBlockTimestamp, time.correctedTime()) _
->>>>>>> d9aff144
     val (reversedValidTxs, _, finalConstraint, totalIterations) = PoolMetrics.packTimeStats.measure {
       val startTime                   = nanoTimeSource()
       def isTimeLimitReached: Boolean = maxPackTime.isFinite() && (nanoTimeSource() - startTime) >= maxPackTime.toNanos
