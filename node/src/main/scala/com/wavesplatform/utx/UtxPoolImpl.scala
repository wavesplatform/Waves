package com.wavesplatform.utx

import java.time.Duration
import java.time.temporal.ChronoUnit
import java.util.concurrent.ConcurrentHashMap

import cats.Monoid
import cats.syntax.monoid._
import com.wavesplatform.account.{Address, Alias}
import com.wavesplatform.common.state.ByteStr
import com.wavesplatform.consensus.TransactionsOrdering
import com.wavesplatform.events.UtxEvent
import com.wavesplatform.lang.ValidationError
import com.wavesplatform.metrics._
import com.wavesplatform.mining.MultiDimensionalMiningConstraint
import com.wavesplatform.settings.UtxSettings
import com.wavesplatform.state.InvokeScriptResult.ErrorMessage
import com.wavesplatform.state.diffs.TransactionDiffer
import com.wavesplatform.state.diffs.TransactionDiffer.TransactionValidationError
import com.wavesplatform.state.reader.CompositeBlockchain
import com.wavesplatform.state.{Blockchain, Diff, Portfolio}
import com.wavesplatform.transaction.Asset.IssuedAsset
import com.wavesplatform.transaction.TxValidationError.{AlreadyInTheState, GenericError, SenderIsBlacklisted}
import com.wavesplatform.transaction._
import com.wavesplatform.transaction.assets.ReissueTransaction
import com.wavesplatform.transaction.assets.exchange.ExchangeTransaction
import com.wavesplatform.transaction.smart.InvokeScriptTransaction
import com.wavesplatform.transaction.smart.script.trace.TracedResult
import com.wavesplatform.transaction.transfer._
import com.wavesplatform.utils.{LoggerFacade, Schedulers, ScorexLogging, Time}
import com.wavesplatform.utx.UtxPool.PackStrategy
import kamon.Kamon
import kamon.metric.MeasurementUnit
import monix.execution.ExecutionModel
import monix.execution.atomic.AtomicBoolean
import monix.execution.schedulers.SchedulerService
import monix.reactive.Observer
import org.slf4j.LoggerFactory

import scala.annotation.tailrec
import scala.jdk.CollectionConverters._
import scala.util.{Left, Right}

//noinspection ScalaStyle
class UtxPoolImpl(
    time: Time,
    blockchain: Blockchain,
    spendableBalanceChanged: Observer[(Address, Asset)],
    utxSettings: UtxSettings,
    onEvent: UtxEvent => Unit = _ => (),
    nanoTimeSource: () => TxTimestamp = () => System.nanoTime()
) extends ScorexLogging
    with AutoCloseable
    with UtxPool {

  import com.wavesplatform.utx.UtxPoolImpl._

  val priorityPool = new UtxPriorityPool(blockchain)

  // Context
  private[this] val cleanupScheduler: SchedulerService =
    Schedulers.singleThread("utx-pool-cleanup", executionModel = ExecutionModel.AlwaysAsyncExecution)

  // State
  private[this] val transactions          = new ConcurrentHashMap[ByteStr, Transaction]()
  private[this] val pessimisticPortfolios = new PessimisticPortfolios(spendableBalanceChanged, blockchain.transactionMeta(_).isDefined) // TODO delete in the future

<<<<<<< HEAD
=======
  private[this] val priorityDiffs          = mutable.LinkedHashSet.empty[Diff]
  private[this] def priorityTransactionIds = priorityDiffs.synchronized(priorityDiffs.toVector.flatMap(_.transactions.keys))
  private[this] def priorityTransactions   = priorityDiffs.synchronized(priorityDiffs.toVector.flatMap(_.transactionsValues))

  private[this] val inUTXPoolOrdering = TransactionsOrdering.InUTXPool(utxSettings.fastLaneAddresses)

>>>>>>> 958be4cb
  override def putIfNew(tx: Transaction, forceValidate: Boolean): TracedResult[ValidationError, Boolean] = {
    if (transactions.containsKey(tx.id()) || priorityPool.contains(tx.id())) TracedResult.wrapValue(false)
    else putNewTx(tx, verify = true, forceValidate)
  }

  private[utx] def putNewTx(tx: Transaction, verify: Boolean, forceValidate: Boolean): TracedResult[ValidationError, Boolean] = {
    PoolMetrics.putRequestStats.increment()

    val checks = if (verify) PoolMetrics.putTimeStats.measure {
      object LimitChecks {
        def canReissue(tx: Transaction): Either[GenericError, Unit] =
          PoolMetrics.checkCanReissue.measure(tx match {
            case r: ReissueTransaction if !TxCheck.canReissue(r.asset) => Left(GenericError(s"Asset is not reissuable"))
            case _                                                     => Right(())
          })

        def checkAlias(tx: Transaction): Either[GenericError, Unit] =
          PoolMetrics.checkAlias.measure(tx match {
            case cat: CreateAliasTransaction if !TxCheck.canCreateAlias(cat.alias) => Left(GenericError("Alias already claimed"))
            case _                                                                 => Right(())
          })

        def checkScripted(tx: Transaction, skipSizeCheck: Boolean): Either[GenericError, Transaction] =
          PoolMetrics.checkScripted.measure(
            if (!TxCheck.isScripted(tx)) Right(tx)
            else
              for {
                _ <- Either.cond(
                  utxSettings.allowTransactionsFromSmartAccounts,
                  (),
                  GenericError("transactions from scripted accounts are denied from UTX pool")
                )
                _ <- Either.cond(
                  skipSizeCheck || transactions.values().asScala.count(TxCheck.isScripted) < utxSettings.maxScriptedSize,
                  (),
                  GenericError("Transaction pool scripted txs size limit is reached")
                )
              } yield tx
          )

        def checkNotBlacklisted(tx: Transaction): Either[SenderIsBlacklisted, Unit] = PoolMetrics.checkNotBlacklisted.measure {
          if (utxSettings.blacklistSenderAddresses.isEmpty || checkWhitelisted(tx)) {
            Right(())
          } else {
            val sender: Option[String] = tx match {
              case x: Authorized => Some(x.sender.toAddress.toString)
              case _             => None
            }

            sender match {
              case Some(addr) if utxSettings.blacklistSenderAddresses.contains(addr) =>
                val recipients = tx match {
                  case tt: TransferTransaction      => Seq(tt.recipient)
                  case mtt: MassTransferTransaction => mtt.transfers.map(_.address)
                  case _                            => Seq()
                }
                val allowed =
                  recipients.nonEmpty &&
                    recipients.forall(r => utxSettings.allowBlacklistedTransferTo.contains(r.stringRepr))
                Either.cond(allowed, (), SenderIsBlacklisted(addr))
              case _ => Right(())
            }
          }
        }

        def checkWhitelisted(tx: Transaction): Boolean = PoolMetrics.checkWhitelisted.measure {
          inUTXPoolOrdering.isWhitelisted(tx)
        }

        def checkIsMostProfitable(newTx: Transaction): Boolean = PoolMetrics.checkIsMostProfitable.measure {
          transactions
            .values()
            .asScala
            .forall(poolTx => inUTXPoolOrdering.compare(newTx, poolTx) < 0)
        }
      }

      lazy val skipSizeCheck = LimitChecks.checkWhitelisted(tx) || (utxSettings.allowSkipChecks && LimitChecks.checkIsMostProfitable(tx))
      lazy val transactionsBytes = transactions.values.asScala // Bytes size of all transactions in pool
        .map(_.bytes().length)
        .sum

      for {
        _ <- Either.cond(skipSizeCheck || transactions.size < utxSettings.maxSize, (), GenericError("Transaction pool size limit is reached"))
        _ <- Either.cond(
          skipSizeCheck || (transactionsBytes + tx.bytesSize) <= utxSettings.maxBytesSize,
          (),
          GenericError("Transaction pool bytes size limit is reached")
        )

        _ <- LimitChecks.checkNotBlacklisted(tx)
        _ <- LimitChecks.checkScripted(tx, skipSizeCheck)
        _ <- LimitChecks.checkAlias(tx)
        _ <- LimitChecks.canReissue(tx)
      } yield ()
    } else Right(())

    val tracedIsNew = TracedResult(checks).flatMap(_ => addTransaction(tx, verify, forceValidate))
    tracedIsNew.resultE match {
      case Right(isNew) => log.trace(s"putIfNew(${tx.id()}) succeeded, isNew = $isNew")
      case Left(err) =>
        log.debug(s"putIfNew(${tx.id()}) failed with ${extractErrorMessage(err)}")
        traceLogger.trace(err.toString)
    }
    tracedIsNew
  }

  override def removeAll(txs: Iterable[Transaction]): Unit = {
    if (txs.isEmpty) return
    val ids = txs.map(_.id()).toSet
    removeIds(ids)
  }

  private[this] def removeFromOrdPool(txId: ByteStr): Option[Transaction] = {
    for (tx <- Option(transactions.remove(txId))) yield {
      PoolMetrics.removeTransaction(tx)
      pessimisticPortfolios.remove(txId)
      tx
    }
  }

  private[this] def removeIds(removed: Set[ByteStr]): Unit = {
    val (priorityRemoved, priorityResorted) = priorityPool.removeIds(removed)
    priorityResorted.foreach(addTransaction(_, verify = false))

    val factRemoved = priorityRemoved ++ removed.flatMap(id => removeFromOrdPool(id))
    factRemoved.foreach(tx => onEvent(UtxEvent.TxRemoved(tx, None)))
  }

  private[utx] def addTransaction(tx: Transaction, verify: Boolean, forceValidate: Boolean = false): TracedResult[ValidationError, Boolean] = {
    val diffEi = priorityPool.optimisticRead {
      if (forceValidate)
        TransactionDiffer.forceValidate(blockchain.lastBlockTimestamp, time.correctedTime())(priorityPool.compositeBlockchain, tx)
      else
        TransactionDiffer.limitedExecution(blockchain.lastBlockTimestamp, time.correctedTime(), verify)(priorityPool.compositeBlockchain, tx)
    }(_.resultE.isLeft)

    def addPortfolio(): Unit = diffEi.map { diff =>
      pessimisticPortfolios.add(tx.id(), diff)
      onEvent(UtxEvent.TxAdded(tx, diff))
    }

    if (!verify || diffEi.resultE.isRight) {
      transactions.computeIfAbsent(tx.id(), { _ =>
        PoolMetrics.addTransaction(tx)
        addPortfolio()
        tx
      })
    }

    diffEi.map(_ => true)
  }

  override def spendableBalance(addr: Address, assetId: Asset): Long =
    blockchain.balance(addr, assetId) -
      assetId.fold(blockchain.leaseBalance(addr).out)(_ => 0L) +
      pessimisticPortfolios
        .getAggregated(addr)
        .spendableBalanceOf(assetId)

  override def pessimisticPortfolio(addr: Address): Portfolio = {
    val priority    = priorityPool.pessimisticPortfolios(addr)
    val pessimistic = pessimisticPortfolios.getAggregated(addr)
    Monoid.combineAll(priority :+ pessimistic)
  }

  private[utx] def nonPriorityTransactions: Seq[Transaction] = {
    transactions.values.asScala.toVector
      .sorted(inUTXPoolOrdering)
  }

  override def all: Seq[Transaction] =
    (priorityPool.priorityTransactions ++ nonPriorityTransactions).distinct

  override def size: Int = transactions.size

  override def transactionById(transactionId: ByteStr): Option[Transaction] =
    Option(transactions.get(transactionId))
      .orElse(priorityPool.transactionById(transactionId))

  private def scriptedAddresses(tx: Transaction): Set[Address] = tx match {
    case t if inUTXPoolOrdering.isWhitelisted(t) => Set.empty
    case i: InvokeScriptTransaction =>
      Set(i.sender.toAddress)
        .filter(blockchain.hasAccountScript) ++ blockchain.resolveAlias(i.dAppAddressOrAlias).fold[Set[Address]](_ => Set.empty, Set(_))
    case e: ExchangeTransaction =>
      Set(e.sender.toAddress, e.buyOrder.sender.toAddress, e.sellOrder.sender.toAddress).filter(blockchain.hasAccountScript)
    case a: Authorized if blockchain.hasAccountScript(a.sender.toAddress) => Set(a.sender.toAddress)
    case _                                                                => Set.empty
  }

  private[this] case class TxEntry(tx: Transaction, priority: Boolean)

  private[this] def createTxEntrySeq(): Seq[TxEntry] =
    priorityPool.priorityTransactions.map(TxEntry(_, priority = true)) ++ nonPriorityTransactions.map(
      TxEntry(_, priority = false)
    )

  override def packUnconfirmed(
      initialConstraint: MultiDimensionalMiningConstraint,
      strategy: PackStrategy,
      cancelled: () => Boolean
  ): (Option[Seq[Transaction]], MultiDimensionalMiningConstraint) = {
    pack(TransactionDiffer(blockchain.lastBlockTimestamp, time.correctedTime()))(initialConstraint, strategy, cancelled)
  }

  private def cleanUnconfirmed(): Unit = {
    log.trace(s"Starting UTX cleanup at height ${blockchain.height}")

    pack(TransactionDiffer.limitedExecution(blockchain.lastBlockTimestamp, time.correctedTime()))(
      MultiDimensionalMiningConstraint.unlimited,
      PackStrategy.Unlimited,
      () => false
    )
  }

  private def pack(differ: (Blockchain, Transaction) => TracedResult[ValidationError, Diff])(
      initialConstraint: MultiDimensionalMiningConstraint,
      strategy: PackStrategy,
      cancelled: () => Boolean
  ): (Option[Seq[Transaction]], MultiDimensionalMiningConstraint) = {
    val packResult = PoolMetrics.packTimeStats.measure {
      val startTime = nanoTimeSource()

      def isTimeLimitReached: Boolean = strategy match {
        case PackStrategy.Limit(time)    => (nanoTimeSource() - startTime) >= time.toNanos
        case PackStrategy.Estimate(time) => (nanoTimeSource() - startTime) >= time.toNanos
        case PackStrategy.Unlimited      => false
      }

      def isTimeEstimateReached: Boolean = strategy match {
        case PackStrategy.Estimate(time) => (nanoTimeSource() - startTime) >= time.toNanos
        case _                           => true
      }

      def isUnlimited: Boolean = strategy == PackStrategy.Unlimited

      def packIteration(prevResult: PackResult, sortedTransactions: Iterator[TxEntry]): PackResult =
        sortedTransactions
          .filterNot(e => prevResult.validatedTransactions(e.tx.id()))
          .foldLeft[PackResult](prevResult) {
            case (r, TxEntry(tx, priority)) =>
              def isLimitReached   = r.transactions.exists(_.nonEmpty) && isTimeLimitReached
              def isAlreadyRemoved = !priority && !transactions.containsKey(tx.id())

              if (r.constraint.isFull || isLimitReached || isAlreadyRemoved || cancelled())
                r // don't run any checks here to speed up mining
              else if (TxCheck.isExpired(tx)) {
                log.debug(s"Transaction ${tx.id()} expired")
                this.removeFromOrdPool(tx.id())
                onEvent(UtxEvent.TxRemoved(tx, Some(GenericError("Expired"))))
                r.copy(iterations = r.iterations + 1, removedTransactions = r.removedTransactions + tx.id())
              } else {
                val newScriptedAddresses = scriptedAddresses(tx)
                if (!priority && r.checkedAddresses.intersect(newScriptedAddresses).nonEmpty) r
                else {
                  val updatedBlockchain   = CompositeBlockchain(blockchain, Some(r.totalDiff))
                  val newCheckedAddresses = newScriptedAddresses ++ r.checkedAddresses
                  differ(updatedBlockchain, tx).resultE match {
                    case Right(newDiff) =>
                      val updatedConstraint = r.constraint.put(updatedBlockchain, tx, newDiff)
                      if (updatedConstraint.isOverfilled) {
                        log.trace(
                          s"Transaction ${tx.id()} does not fit into the block: " +
                            s"${MultiDimensionalMiningConstraint.formatOverfilledConstraints(r.constraint, updatedConstraint).mkString(", ")}"
                        )
                        r.copy(
                          transactions = r.transactions.orElse(Some(Seq.empty[Transaction])),
                          iterations = r.iterations + 1,
                          checkedAddresses = newCheckedAddresses,
                          validatedTransactions = r.validatedTransactions + tx.id()
                        )
                      } else {
                        newDiff.errorMessage(tx.id()) match {
                          case Some(ErrorMessage(code, text)) =>
                            log.trace(s"Packing transaction ${tx.id()} as failed due to $code: $text")

                          case None =>
                            log.trace(s"Packing transaction ${tx.id()}")
                        }

                        PackResult(
                          Some(r.transactions.fold(Seq(tx))(tx +: _)),
                          r.totalDiff.combine(newDiff),
                          updatedConstraint,
                          r.iterations + 1,
                          newCheckedAddresses,
                          r.validatedTransactions + tx.id(),
                          r.removedTransactions
                        )
                      }

                    case Left(TransactionValidationError(AlreadyInTheState(txId, _), tx)) if r.validatedTransactions.contains(tx.id()) =>
                      log.trace(s"Transaction $txId already validated in priority pool")
                      removeFromOrdPool(tx.id())
                      r

                    case Left(error) =>
                      log.debug(s"Transaction ${tx.id()} removed due to ${extractErrorMessage(error)}")
                      traceLogger.trace(error.toString)
                      this.removeFromOrdPool(tx.id())
                      onEvent(UtxEvent.TxRemoved(tx, Some(error)))
                      r.copy(
                        iterations = r.iterations + 1,
                        validatedTransactions = r.validatedTransactions + tx.id(),
                        checkedAddresses = newCheckedAddresses,
                        removedTransactions = r.removedTransactions + tx.id()
                      )
                  }
                }
              }
          }

      @tailrec
      def loop(seed: PackResult): PackResult = {
        def allValidated(seed: PackResult): Boolean =
          (transactions.keys().asScala ++ priorityPool.priorityTransactionIds).forall(seed.validatedTransactions)

        val newSeed = packIteration(
          seed.copy(checkedAddresses = Set.empty),
          this.createTxEntrySeq().iterator
        )
        if (newSeed.constraint.isFull) {
          log.trace(s"Block is full: ${newSeed.constraint}")
          newSeed
        } else {
          if (isTimeEstimateReached && allValidated(newSeed)) {
            log.trace("No more transactions to validate")
            newSeed
          } else {
            val continue = try {
              while (!cancelled() && !isTimeEstimateReached && allValidated(newSeed)) Thread.sleep(200)
              !cancelled() && (!isTimeEstimateReached || isUnlimited)
            } catch {
              case _: InterruptedException =>
                false
            }
            if (continue) loop(newSeed)
            else newSeed
          }
        }
      }

      loop(PackResult(None, Monoid[Diff].empty, initialConstraint, 0, Set.empty, Set.empty, Set.empty))
    }

    log.trace(
      s"Validated ${packResult.validatedTransactions.size} transactions, " +
        s"of which ${packResult.transactions.fold(0)(_.size)} were packed, ${transactions.size() + priorityPool.priorityTransactions.size} transactions remaining"
    )

    if (packResult.removedTransactions.nonEmpty) log.trace(s"Removing invalid transactions: ${packResult.removedTransactions.mkString(", ")}")
    removeIds(packResult.removedTransactions)
    packResult.transactions.map(_.reverse) -> packResult.constraint
  }

  private[this] val traceLogger = LoggerFacade(LoggerFactory.getLogger(this.getClass.getCanonicalName + ".trace"))
  traceLogger.trace("Validation trace reporting is enabled")

  @scala.annotation.tailrec
  private def extractErrorMessage(error: ValidationError): String = error match {
    case see: TxValidationError.ScriptExecutionError        => s"ScriptExecutionError(${see.error})"
    case _: TxValidationError.TransactionNotAllowedByScript => "TransactionNotAllowedByScript"
    case TransactionValidationError(cause, _)               => extractErrorMessage(cause)
    case other                                              => other.toString
  }

  //noinspection ScalaStyle
  private[this] object TxCheck {
    private[this] val ExpirationTime = blockchain.settings.functionalitySettings.maxTransactionTimeBackOffset.toMillis

    def isExpired(transaction: Transaction): Boolean =
      (time.correctedTime() - transaction.timestamp) > ExpirationTime

    def isScripted(transaction: Transaction): Boolean =
      transaction match {
        case _: InvokeScriptTransaction => true
        case _: ExchangeTransaction     => false
        case a: AuthorizedTransaction   => blockchain.hasAccountScript(a.sender.toAddress)
        case _                          => false
      }

    def canCreateAlias(alias: Alias): Boolean =
      blockchain.canCreateAlias(alias)

    def canReissue(asset: IssuedAsset): Boolean =
      blockchain.assetDescription(asset).forall(_.reissuable)
  }

  private[this] object TxCleanup {
    private[this] val scheduled = AtomicBoolean(false)

    def runCleanupAsync(): Unit = if (scheduled.compareAndSet(false, true)) {
      cleanupLoop()
    }

    private def cleanupLoop(): Unit = cleanupScheduler.execute { () =>
      while (scheduled.compareAndSet(true, false)) {
        if (!transactions.isEmpty || priorityPool.priorityTransactions.nonEmpty) {
          cleanUnconfirmed()
        }
      }
    }
  }

  /** DOES NOT verify transactions */
  def addAndCleanup(transactions: Iterable[Transaction]): Unit = {
    transactions.foreach(addTransaction(_, verify = false))
    TxCleanup.runCleanupAsync()
  }

  def runCleanup(): Unit = {
    TxCleanup.runCleanupAsync()
  }

  override def close(): Unit = {
    import scala.concurrent.duration._
    cleanupScheduler.shutdown()
    cleanupScheduler.awaitTermination(10 seconds)
  }

  override def finalize(): Unit = {
    cleanupScheduler.shutdown()
  }

  //noinspection TypeAnnotation
  private[this] object PoolMetrics {
    private[this] val SampleInterval: Duration = Duration.of(500, ChronoUnit.MILLIS)

    private[this] val sizeStats  = Kamon.rangeSampler("utx.pool-size", MeasurementUnit.none, SampleInterval).withoutTags()
    private[this] val bytesStats = Kamon.rangeSampler("utx.pool-bytes", MeasurementUnit.information.bytes, SampleInterval).withoutTags()

    val putTimeStats    = Kamon.timer("utx.put-if-new").withoutTags()
    val putRequestStats = Kamon.counter("utx.put-if-new.requests").withoutTags()
    val packTimeStats   = Kamon.timer("utx.pack-unconfirmed").withoutTags()

    val checkIsMostProfitable = Kamon.timer("utx.check.is-most-profitable").withoutTags()
    val checkAlias            = Kamon.timer("utx.check.alias").withoutTags()
    val checkCanReissue       = Kamon.timer("utx.check.can-reissue").withoutTags()
    val checkNotBlacklisted   = Kamon.timer("utx.check.not-blacklisted").withoutTags()
    val checkScripted         = Kamon.timer("utx.check.scripted").withoutTags()
    val checkWhitelisted      = Kamon.timer("utx.check.whitelisted").withoutTags()

    def addTransaction(tx: Transaction): Unit = {
      sizeStats.increment()
      bytesStats.increment(tx.bytesSize)
    }

    def removeTransaction(tx: Transaction): Unit = {
      sizeStats.decrement()
      bytesStats.decrement(tx.bytesSize)
    }
  }
}

object UtxPoolImpl {
  private case class PackResult(
      transactions: Option[Seq[Transaction]],
      totalDiff: Diff,
      constraint: MultiDimensionalMiningConstraint,
      iterations: Int,
      checkedAddresses: Set[Address],
      validatedTransactions: Set[ByteStr],
      removedTransactions: Set[ByteStr]
  )

  private class PessimisticPortfolios(spendableBalanceChanged: Observer[(Address, Asset)], isTxKnown: ByteStr => Boolean) {
    private type Portfolios = Map[Address, Portfolio]
    private val transactionPortfolios = new ConcurrentHashMap[ByteStr, Portfolios]()
    private val transactions          = new ConcurrentHashMap[Address, Set[ByteStr]]()

    def add(txId: ByteStr, txDiff: Diff): Unit = {
      val pessimisticPortfolios         = txDiff.portfolios.map { case (addr, portfolio)        => addr -> portfolio.pessimistic }
      val nonEmptyPessimisticPortfolios = pessimisticPortfolios.filterNot { case (_, portfolio) => portfolio.isEmpty }

      if (nonEmptyPessimisticPortfolios.nonEmpty &&
          Option(transactionPortfolios.put(txId, nonEmptyPessimisticPortfolios)).isEmpty) {
        nonEmptyPessimisticPortfolios.keys.foreach { address =>
          transactions.put(address, transactions.getOrDefault(address, Set.empty) + txId)
        }
      }

      // Because we need to notify about balance changes when they are applied
      pessimisticPortfolios.foreach {
        case (addr, p) => p.assetIds.foreach(assetId => spendableBalanceChanged.onNext(addr -> assetId))
      }
    }

    def getAggregated(accountAddr: Address): Portfolio = {
      val portfolios = for {
        txId <- transactions.getOrDefault(accountAddr, Set.empty).toSeq
        if !isTxKnown(txId)
        txPortfolios = transactionPortfolios.getOrDefault(txId, Map.empty[Address, Portfolio])
        txAccountPortfolio <- txPortfolios.get(accountAddr).toSeq
      } yield txAccountPortfolio

      Monoid.combineAll(portfolios)
    }

    def remove(txId: ByteStr): Unit = {
      Option(transactionPortfolios.remove(txId)) match {
        case Some(txPortfolios) =>
          txPortfolios.foreach {
            case (addr, p) =>
              transactions.computeIfPresent(addr, (_, prevTxs) => prevTxs - txId)
              p.assetIds.foreach(assetId => spendableBalanceChanged.onNext(addr -> assetId))
          }
        case None =>
      }
    }
  }
}<|MERGE_RESOLUTION|>--- conflicted
+++ resolved
@@ -65,15 +65,8 @@
   private[this] val transactions          = new ConcurrentHashMap[ByteStr, Transaction]()
   private[this] val pessimisticPortfolios = new PessimisticPortfolios(spendableBalanceChanged, blockchain.transactionMeta(_).isDefined) // TODO delete in the future
 
-<<<<<<< HEAD
-=======
-  private[this] val priorityDiffs          = mutable.LinkedHashSet.empty[Diff]
-  private[this] def priorityTransactionIds = priorityDiffs.synchronized(priorityDiffs.toVector.flatMap(_.transactions.keys))
-  private[this] def priorityTransactions   = priorityDiffs.synchronized(priorityDiffs.toVector.flatMap(_.transactionsValues))
-
   private[this] val inUTXPoolOrdering = TransactionsOrdering.InUTXPool(utxSettings.fastLaneAddresses)
 
->>>>>>> 958be4cb
   override def putIfNew(tx: Transaction, forceValidate: Boolean): TracedResult[ValidationError, Boolean] = {
     if (transactions.containsKey(tx.id()) || priorityPool.contains(tx.id())) TracedResult.wrapValue(false)
     else putNewTx(tx, verify = true, forceValidate)
