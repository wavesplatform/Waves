package com.wavesplatform.utx

import java.time.Duration
import java.time.temporal.ChronoUnit
import java.util.concurrent.ConcurrentHashMap

import cats.Monoid
import cats.syntax.monoid._
import com.wavesplatform.account.{Address, Alias}
import com.wavesplatform.common.state.ByteStr
import com.wavesplatform.consensus.TransactionsOrdering
import com.wavesplatform.lang.ValidationError
import com.wavesplatform.metrics._
import com.wavesplatform.mining.MultiDimensionalMiningConstraint
import com.wavesplatform.settings.UtxSettings
import com.wavesplatform.state.diffs.TransactionDiffer
import com.wavesplatform.state.diffs.TransactionDiffer.TransactionValidationError
import com.wavesplatform.state.reader.CompositeBlockchain
import com.wavesplatform.state.{Blockchain, Diff, Portfolio}
import com.wavesplatform.transaction.Asset.IssuedAsset
import com.wavesplatform.transaction.TxValidationError.{AlreadyInTheState, GenericError, SenderIsBlacklisted}
import com.wavesplatform.transaction._
import com.wavesplatform.transaction.assets.ReissueTransaction
import com.wavesplatform.transaction.assets.exchange.ExchangeTransaction
import com.wavesplatform.transaction.smart.InvokeScriptTransaction
import com.wavesplatform.transaction.smart.script.trace.TracedResult
import com.wavesplatform.transaction.transfer._
import com.wavesplatform.utils.{LoggerFacade, Schedulers, ScorexLogging, Time}
import kamon.Kamon
import kamon.metric.MeasurementUnit
import monix.execution.atomic.AtomicBoolean
import monix.execution.schedulers.SchedulerService
import monix.reactive.Observer
import org.slf4j.LoggerFactory

import scala.annotation.tailrec
import scala.collection.JavaConverters._
import scala.collection.mutable
import scala.concurrent.duration.{Duration => ScalaDuration}
import scala.util.{Left, Right}

class UtxPoolImpl(
    time: Time,
    blockchain: Blockchain,
    spendableBalanceChanged: Observer[(Address, Asset)],
    utxSettings: UtxSettings,
    nanoTimeSource: () => Long = () => System.nanoTime(),
    enablePriorityPool: Boolean
) extends ScorexLogging
    with AutoCloseable
    with UtxPool {

  import com.wavesplatform.utx.UtxPoolImpl._

  // Context
  private[this] val cleanupScheduler: SchedulerService = Schedulers.singleThread("utx-pool-cleanup")

  // State
  private[this] val transactions          = new ConcurrentHashMap[ByteStr, Transaction]()
  private[this] val pessimisticPortfolios = new PessimisticPortfolios(spendableBalanceChanged, blockchain.transactionHeight(_).nonEmpty)
  private[this] val priorityTransactions  = mutable.LinkedHashMap.empty[ByteStr, Transaction]

  override def putIfNew(tx: Transaction): TracedResult[ValidationError, Boolean] = {
    if (transactions.containsKey(tx.id()) || priorityTransactions.contains(tx.id())) TracedResult.wrapValue(false)
    else putNewTx(tx, verify = true)
  }

  private[this] def putNewTx(tx: Transaction, verify: Boolean): TracedResult[ValidationError, Boolean] = {
    PoolMetrics.putRequestStats.increment()

    val checks = if (verify) PoolMetrics.putTimeStats.measure {
      object LimitChecks {
        def canReissue(tx: Transaction): Either[GenericError, Unit] =
          PoolMetrics.checkCanReissue.measure(tx match {
            case r: ReissueTransaction if !TxCheck.canReissue(r.asset) => Left(GenericError(s"Asset is not reissuable"))
            case _                                                     => Right(())
          })

        def checkAlias(tx: Transaction): Either[GenericError, Unit] =
          PoolMetrics.checkAlias.measure(tx match {
            case cat: CreateAliasTransaction if !TxCheck.canCreateAlias(cat.alias) => Left(GenericError("Alias already claimed"))
            case _                                                                 => Right(())
          })

        def checkScripted(tx: Transaction, skipSizeCheck: Boolean): Either[GenericError, Transaction] =
          PoolMetrics.checkScripted.measure(
            if (!TxCheck.isScripted(tx)) Right(tx)
            else
              for {
                _ <- Either.cond(
                  utxSettings.allowTransactionsFromSmartAccounts,
                  (),
                  GenericError("transactions from scripted accounts are denied from UTX pool")
                )
                _ <- Either.cond(
                  skipSizeCheck || transactions.values().asScala.count(TxCheck.isScripted) < utxSettings.maxScriptedSize,
                  (),
                  GenericError("Transaction pool scripted txs size limit is reached")
                )
              } yield tx
          )

        def checkNotBlacklisted(tx: Transaction): Either[SenderIsBlacklisted, Unit] = PoolMetrics.checkNotBlacklisted.measure {
          if (utxSettings.blacklistSenderAddresses.isEmpty) {
            Right(())
          } else {
            val sender: Option[String] = tx match {
              case x: Authorized => Some(x.sender.stringRepr)
              case _             => None
            }

            sender match {
              case Some(addr) if utxSettings.blacklistSenderAddresses.contains(addr) =>
                val recipients = tx match {
                  case tt: TransferTransaction      => Seq(tt.recipient)
                  case mtt: MassTransferTransaction => mtt.transfers.map(_.address)
                  case _                            => Seq()
                }
                val allowed =
                  recipients.nonEmpty &&
                    recipients.forall(r => utxSettings.allowBlacklistedTransferTo.contains(r.stringRepr))
                Either.cond(allowed, (), SenderIsBlacklisted(addr))
              case _ => Right(())
            }
          }
        }

        def checkIsMostProfitable(newTx: Transaction): Boolean = PoolMetrics.checkIsMostProfitable.measure {
          transactions
            .values()
            .asScala
            .forall(poolTx => TransactionsOrdering.InUTXPool.compare(newTx, poolTx) < 0)
        }
      }

      lazy val skipSizeCheck = utxSettings.allowSkipChecks && LimitChecks.checkIsMostProfitable(tx)
      lazy val transactionsBytes = transactions.values.asScala // Bytes size of all transactions in pool
        .map(_.bytes().length)
        .sum

      for {
        _ <- Either.cond(skipSizeCheck || transactions.size < utxSettings.maxSize, (), GenericError("Transaction pool size limit is reached"))
        _ <- Either.cond(
          skipSizeCheck || (transactionsBytes + tx.bytesSize) <= utxSettings.maxBytesSize,
          (),
          GenericError("Transaction pool bytes size limit is reached")
        )

        _ <- LimitChecks.checkNotBlacklisted(tx)
        _ <- LimitChecks.checkScripted(tx, skipSizeCheck)
        _ <- LimitChecks.checkAlias(tx)
        _ <- LimitChecks.canReissue(tx)
      } yield ()
    } else Right(())

    val tracedIsNew = TracedResult(checks).flatMap(_ => addTransaction(tx, verify, priority = false))
    tracedIsNew.resultE match {
      case Right(isNew) => log.trace(s"UTX putIfNew(${tx.id()}) succeeded, isNew = $isNew")
      case Left(err) =>
        log.debug(s"UTX putIfNew(${tx.id()}) failed with ${extractErrorMessage(err)}")
        traceLogger.trace(err.toString)
    }
    tracedIsNew
  }

  override def removeAll(txs: Traversable[Transaction]): Unit = {
    val ids = txs.map(_.id()).toSet
    removeIds(ids)
  }

  private[this] def removeFromBothPools(txId: ByteStr): Unit = priorityTransactions.synchronized {
    val removedFromPriority = priorityTransactions.remove(txId)
    removedFromPriority.foreach(PoolMetrics.removeTransactionPriority)
    removeFromOrdPool(txId)
  }

<<<<<<< HEAD
  private[this] def addTransaction(tx: Transaction, verify: Boolean): TracedResult[ValidationError, Boolean] = {
    val isNew = TransactionDiffer(blockchain.lastBlockTimestamp, time.correctedTime(), verify)(blockchain, tx)
      .map { diff =>
        pessimisticPortfolios.add(tx.id(), diff); true
      }
=======
  private[this] def removeFromOrdPool(txId: ByteStr): Unit = priorityTransactions.synchronized {
    for (tx <- Option(transactions.remove(txId))) PoolMetrics.removeTransaction(tx)
    if (!priorityTransactions.contains(txId)) pessimisticPortfolios.remove(txId)
  }
>>>>>>> c494b6a8

  private[this] def removeIds(removed: Set[ByteStr]): Unit = priorityTransactions.synchronized {
    removed.foreach(removeFromBothPools)
  }

  private[this] def addTransaction(tx: Transaction, verify: Boolean, priority: Boolean): TracedResult[ValidationError, Boolean] = {
    val diffEi               = TransactionDiffer(blockchain.lastBlockTimestamp, time.correctedTime(), blockchain.height, verify)(blockchain, tx)
    def addPortfolio(): Unit = diffEi.map(pessimisticPortfolios.add(tx.id(), _))

    if (!verify || diffEi.resultE.isRight) {
      if (priority) priorityTransactions.synchronized {
        priorityTransactions += tx.id() -> tx
        PoolMetrics.addTransactionPriority(tx)
        addPortfolio()
      } else
        transactions.computeIfAbsent(tx.id(), { _ =>
          PoolMetrics.addTransaction(tx)
          addPortfolio()
          tx
        })
    }

    diffEi.map(_ => true)
  }

  override def spendableBalance(addr: Address, assetId: Asset): Long =
    blockchain.balance(addr, assetId) -
      assetId.fold(blockchain.leaseBalance(addr).out)(_ => 0L) +
      pessimisticPortfolios
        .getAggregated(addr)
        .spendableBalanceOf(assetId)

  override def pessimisticPortfolio(addr: Address): Portfolio =
    pessimisticPortfolios.getAggregated(addr)

  private[this] def nonPriorityTransactions: Seq[Transaction] = {
    transactions.values.asScala.toVector
      .sorted(TransactionsOrdering.InUTXPool)
  }

  override def all: Seq[Transaction] =
    (priorityTransactions.values ++ nonPriorityTransactions).toVector.distinct

  override def size: Int = transactions.size

  override def transactionById(transactionId: ByteStr): Option[Transaction] = Option(transactions.get(transactionId))

  private def scriptedAddresses(tx: Transaction): Set[Address] = tx match {
    case i: InvokeScriptTransaction =>
      Set(i.sender.toAddress).filter(blockchain.hasScript) ++ blockchain.resolveAlias(i.dAppAddressOrAlias).fold[Set[Address]](_ => Set.empty, Set(_))
    case e: ExchangeTransaction =>
      Set(e.sender.toAddress, e.buyOrder.sender.toAddress, e.sellOrder.sender.toAddress).filter(blockchain.hasScript)
    case a: Authorized if blockchain.hasScript(a.sender.toAddress) => Set(a.sender.toAddress)
    case _                                                         => Set.empty
  }

  private[this] case class TxEntry(tx: Transaction, priority: Boolean)

  private[this] def createTxEntrySeq(): Seq[TxEntry] =
    priorityTransactions.synchronized(priorityTransactions.values.map(TxEntry(_, priority = true)).toVector) ++ nonPriorityTransactions.map(
      TxEntry(_, priority = false)
    )

  override def packUnconfirmed(
      initialConstraint: MultiDimensionalMiningConstraint,
      maxPackTime: ScalaDuration
  ): (Option[Seq[Transaction]], MultiDimensionalMiningConstraint) = {
<<<<<<< HEAD
    val differ = TransactionDiffer(blockchain.lastBlockTimestamp, time.correctedTime()) _
=======

    val differ = TransactionDiffer(blockchain.lastBlockTimestamp, time.correctedTime(), blockchain.height) _
>>>>>>> c494b6a8
    val packResult = PoolMetrics.packTimeStats.measure {
      val startTime                   = nanoTimeSource()
      def isTimeLimitReached: Boolean = maxPackTime.isFinite() && (nanoTimeSource() - startTime) >= maxPackTime.toNanos

      def packIteration(prevResult: PackResult, sortedTransactions: Iterator[TxEntry]): PackResult =
        sortedTransactions
          .filterNot(e => prevResult.validatedTransactions(e.tx.id()))
          .foldLeft[PackResult](prevResult) {
            case (r, TxEntry(tx, priority)) =>
              def isLimitReached   = r.transactions.exists(_.nonEmpty) && isTimeLimitReached
              def isAlreadyRemoved = !priority && !transactions.containsKey(tx.id())

              if (r.constraint.isFull || isLimitReached || isAlreadyRemoved)
                r // don't run any checks here to speed up mining
              else if (TxCheck.isExpired(tx)) {
                log.debug(s"Transaction ${tx.id()} expired")
                this.removeFromBothPools(tx.id())
                r.copy(iterations = r.iterations + 1)
              } else {
                val newScriptedAddresses = scriptedAddresses(tx)
                if (!priority && r.checkedAddresses.intersect(newScriptedAddresses).nonEmpty) r
                else {
                  val updatedBlockchain   = CompositeBlockchain(blockchain, Some(r.totalDiff))
                  val newCheckedAddresses = newScriptedAddresses ++ r.checkedAddresses
                  differ(updatedBlockchain, tx).resultE match {
                    case Right(newDiff) =>
                      val updatedConstraint = r.constraint.put(updatedBlockchain, tx, newDiff)
                      if (updatedConstraint.isOverfilled) {
                        log.trace(
                          s"Transaction ${tx.id()} does not fit into the block: " +
                            s"${MultiDimensionalMiningConstraint.formatOverfilledConstraints(r.constraint, updatedConstraint).mkString(", ")}"
                        )
                        r.copy(
                          transactions = r.transactions.orElse(Some(Seq.empty[Transaction])),
                          iterations = r.iterations + 1,
                          checkedAddresses = newCheckedAddresses,
                          validatedTransactions = r.validatedTransactions + tx.id()
                        )
                      } else {
                        log.trace(s"Packing transaction ${tx.id()}")
                        PackResult(
                          Some(r.transactions.fold(Seq(tx))(tx +: _)),
                          r.totalDiff.combine(newDiff),
                          updatedConstraint,
                          r.iterations + 1,
                          newCheckedAddresses,
                          r.validatedTransactions + tx.id()
                        )
                      }

                    case Left(TransactionValidationError(AlreadyInTheState(txId, _), tx)) if r.validatedTransactions.contains(tx.id()) =>
                      log.trace(s"Transaction $txId already validated in priority pool")
                      removeFromOrdPool(tx.id())
                      r

                    case Left(error) =>
                      log.debug(s"Transaction ${tx.id()} removed due to ${extractErrorMessage(error)}")
                      traceLogger.trace(error.toString)
                      this.removeFromBothPools(tx.id())
                      r.copy(
                        iterations = r.iterations + 1,
                        validatedTransactions = r.validatedTransactions + tx.id(),
                        checkedAddresses = newCheckedAddresses
                      )
                  }
                }
              }
          }

      @tailrec
      def pack(seed: PackResult): PackResult = {
        if (isTimeLimitReached && seed.transactions.exists(_.nonEmpty) || (transactions.isEmpty && priorityTransactions.isEmpty)) seed
        else {
          val newSeed = packIteration(
            seed.copy(checkedAddresses = Set.empty),
            this.createTxEntrySeq().iterator
          )
          if (newSeed.constraint.isFull) {
            log.trace(s"Block is full: ${newSeed.constraint}")
            newSeed
          } else if (transactions.keys().asScala.forall(newSeed.validatedTransactions)) {
            log.trace("No more transactions to validate")
            newSeed
          } else pack(newSeed)
        }
      }

      pack(PackResult(None, Monoid[Diff].empty, initialConstraint, 0, Set.empty, Set.empty))
    }

    log.trace(
      s"Validated ${packResult.validatedTransactions.size} transactions, " +
        s"of which ${packResult.transactions.fold(0)(_.size)} were packed, ${transactions.size() + priorityTransactions.size} transactions remaining"
    )

    packResult.transactions.map(_.reverse) -> packResult.constraint
  }

  private[this] val traceLogger = LoggerFacade(LoggerFactory.getLogger(this.getClass.getCanonicalName + ".trace"))
  traceLogger.trace("Validation trace reporting is enabled")

  @scala.annotation.tailrec
  private def extractErrorMessage(error: ValidationError): String = error match {
    case see: TxValidationError.ScriptExecutionError        => s"ScriptExecutionError(${see.error})"
    case _: TxValidationError.TransactionNotAllowedByScript => "TransactionNotAllowedByScript"
    case TransactionValidationError(cause, _)               => extractErrorMessage(cause)
    case other                                              => other.toString
  }

  //noinspection ScalaStyle
  private[this] object TxCheck {
    private[this] val ExpirationTime = blockchain.settings.functionalitySettings.maxTransactionTimeBackOffset.toMillis

    def isExpired(transaction: Transaction): Boolean =
      (time.correctedTime() - transaction.timestamp) > ExpirationTime

    def isScripted(transaction: Transaction): Boolean =
      transaction match {
        case _: InvokeScriptTransaction => true
        case _: ExchangeTransaction     => false
        case a: AuthorizedTransaction   => blockchain.hasScript(a.sender.toAddress)
        case _                          => false
      }

    def canCreateAlias(alias: Alias): Boolean =
      blockchain.canCreateAlias(alias)

    def canReissue(asset: IssuedAsset): Boolean =
      blockchain.assetDescription(asset).forall(_.reissuable)
  }

  private[this] object TxCleanup {
    private[this] val scheduled = AtomicBoolean(false)

    def runCleanupAsync(): Unit = if (scheduled.compareAndSet(false, true)) {
      cleanupScheduler.execute { () =>
        try packUnconfirmed(MultiDimensionalMiningConstraint.unlimited, ScalaDuration.Inf)
        finally scheduled.set(false)
      }
    }
  }

  /** DOES NOT verify transactions */
  def addAndCleanup(transactions: Seq[Transaction]): Unit = priorityTransactions.synchronized {
    transactions.foreach { tx =>
      addTransaction(tx, verify = false, this.enablePriorityPool)
      if (this.enablePriorityPool) removeFromOrdPool(tx.id())
    }
    TxCleanup.runCleanupAsync()
  }

  override def close(): Unit = {
    cleanupScheduler.shutdown()
  }

  //noinspection TypeAnnotation
  private[this] object PoolMetrics {
    private[this] val SampleInterval: Duration = Duration.of(500, ChronoUnit.MILLIS)

    private[this] val sizeStats  = Kamon.rangeSampler("utx.pool-size", MeasurementUnit.none, SampleInterval)
    private[this] val bytesStats = Kamon.rangeSampler("utx.pool-bytes", MeasurementUnit.information.bytes, SampleInterval)

    private[this] val prioritySizeStats  = Kamon.rangeSampler("utx.priority-pool-size", MeasurementUnit.none, SampleInterval)
    private[this] val priorityBytesStats = Kamon.rangeSampler("utx.priority-pool-bytes", MeasurementUnit.information.bytes, SampleInterval)

    val putTimeStats    = Kamon.timer("utx.put-if-new")
    val putRequestStats = Kamon.counter("utx.put-if-new.requests")
    val packTimeStats   = Kamon.timer("utx.pack-unconfirmed")

    val checkIsMostProfitable = Kamon.timer("utx.check.is-most-profitable")
    val checkAlias            = Kamon.timer("utx.check.alias")
    val checkCanReissue       = Kamon.timer("utx.check.can-reissue")
    val checkNotBlacklisted   = Kamon.timer("utx.check.not-blacklisted")
    val checkScripted         = Kamon.timer("utx.check.scripted")

    def addTransaction(tx: Transaction): Unit = {
      sizeStats.increment()
      bytesStats.increment(tx.bytesSize)
    }

    def removeTransaction(tx: Transaction): Unit = {
      sizeStats.decrement()
      bytesStats.decrement(tx.bytesSize)
    }

    def addTransactionPriority(tx: Transaction): Unit = {
      prioritySizeStats.increment()
      priorityBytesStats.increment(tx.bytes().length)
    }

    def removeTransactionPriority(tx: Transaction): Unit = {
      prioritySizeStats.decrement()
      priorityBytesStats.decrement(tx.bytes().length)
    }
  }
}

object UtxPoolImpl {
  private case class PackResult(
      transactions: Option[Seq[Transaction]],
      totalDiff: Diff,
      constraint: MultiDimensionalMiningConstraint,
      iterations: Int,
      checkedAddresses: Set[Address],
      validatedTransactions: Set[ByteStr]
  )

  private class PessimisticPortfolios(spendableBalanceChanged: Observer[(Address, Asset)], isTxKnown: ByteStr => Boolean) {
    private type Portfolios = Map[Address, Portfolio]
    private val transactionPortfolios = new ConcurrentHashMap[ByteStr, Portfolios]()
    private val transactions          = new ConcurrentHashMap[Address, Set[ByteStr]]()

    def add(txId: ByteStr, txDiff: Diff): Unit = {
      val pessimisticPortfolios         = txDiff.portfolios.map { case (addr, portfolio)        => addr -> portfolio.pessimistic }
      val nonEmptyPessimisticPortfolios = pessimisticPortfolios.filterNot { case (_, portfolio) => portfolio.isEmpty }

      if (nonEmptyPessimisticPortfolios.nonEmpty &&
          Option(transactionPortfolios.put(txId, nonEmptyPessimisticPortfolios)).isEmpty) {
        nonEmptyPessimisticPortfolios.keys.foreach { address =>
          transactions.put(address, transactions.getOrDefault(address, Set.empty) + txId)
        }
      }

      // Because we need to notify about balance changes when they are applied
      pessimisticPortfolios.foreach {
        case (addr, p) => p.assetIds.foreach(assetId => spendableBalanceChanged.onNext(addr -> assetId))
      }
    }

    def contains(txId: ByteStr): Boolean = transactionPortfolios.containsKey(txId)

    def getAggregated(accountAddr: Address): Portfolio = {
      val portfolios = for {
        txId <- transactions.getOrDefault(accountAddr, Set.empty).toSeq
        if !isTxKnown(txId)
        txPortfolios = transactionPortfolios.getOrDefault(txId, Map.empty[Address, Portfolio])
        txAccountPortfolio <- txPortfolios.get(accountAddr).toSeq
      } yield txAccountPortfolio

      Monoid.combineAll(portfolios)
    }

    def remove(txId: ByteStr): Unit = {
      Option(transactionPortfolios.remove(txId)) match {
        case Some(txPortfolios) =>
          txPortfolios.foreach {
            case (addr, p) =>
              transactions.computeIfPresent(addr, (_, prevTxs) => prevTxs - txId)
              p.assetIds.foreach(assetId => spendableBalanceChanged.onNext(addr -> assetId))
          }
        case None =>
      }
    }
  }

}<|MERGE_RESOLUTION|>--- conflicted
+++ resolved
@@ -174,25 +174,17 @@
     removeFromOrdPool(txId)
   }
 
-<<<<<<< HEAD
-  private[this] def addTransaction(tx: Transaction, verify: Boolean): TracedResult[ValidationError, Boolean] = {
-    val isNew = TransactionDiffer(blockchain.lastBlockTimestamp, time.correctedTime(), verify)(blockchain, tx)
-      .map { diff =>
-        pessimisticPortfolios.add(tx.id(), diff); true
-      }
-=======
   private[this] def removeFromOrdPool(txId: ByteStr): Unit = priorityTransactions.synchronized {
     for (tx <- Option(transactions.remove(txId))) PoolMetrics.removeTransaction(tx)
     if (!priorityTransactions.contains(txId)) pessimisticPortfolios.remove(txId)
   }
->>>>>>> c494b6a8
 
   private[this] def removeIds(removed: Set[ByteStr]): Unit = priorityTransactions.synchronized {
     removed.foreach(removeFromBothPools)
   }
 
   private[this] def addTransaction(tx: Transaction, verify: Boolean, priority: Boolean): TracedResult[ValidationError, Boolean] = {
-    val diffEi               = TransactionDiffer(blockchain.lastBlockTimestamp, time.correctedTime(), blockchain.height, verify)(blockchain, tx)
+    val diffEi               = TransactionDiffer(blockchain.lastBlockTimestamp, time.correctedTime(), verify)(blockchain, tx)
     def addPortfolio(): Unit = diffEi.map(pessimisticPortfolios.add(tx.id(), _))
 
     if (!verify || diffEi.resultE.isRight) {
@@ -253,12 +245,8 @@
       initialConstraint: MultiDimensionalMiningConstraint,
       maxPackTime: ScalaDuration
   ): (Option[Seq[Transaction]], MultiDimensionalMiningConstraint) = {
-<<<<<<< HEAD
+
     val differ = TransactionDiffer(blockchain.lastBlockTimestamp, time.correctedTime()) _
-=======
-
-    val differ = TransactionDiffer(blockchain.lastBlockTimestamp, time.correctedTime(), blockchain.height) _
->>>>>>> c494b6a8
     val packResult = PoolMetrics.packTimeStats.measure {
       val startTime                   = nanoTimeSource()
       def isTimeLimitReached: Boolean = maxPackTime.isFinite() && (nanoTimeSource() - startTime) >= maxPackTime.toNanos
