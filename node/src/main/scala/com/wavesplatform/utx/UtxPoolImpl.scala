--- conflicted
+++ resolved
@@ -172,16 +172,10 @@
     tracedIsNew
   }
 
-<<<<<<< HEAD
-  override def removeAll(txs: Traversable[Transaction]): Unit = txs.foreach { tx =>
-    if (transactions.containsKey(tx.id())) ResponsivenessLogs.writeEvent(blockchain.height, tx.builder.typeId, tx.id(), "mined")
-    remove(tx.id())
-=======
   override def removeAll(txs: Iterable[Transaction]): Unit = {
     if (txs.isEmpty) return
     val ids = txs.map(_.id()).toSet
     removeIds(ids)
->>>>>>> 013945e9
   }
 
   private[this] def removeFromOrdPool(txId: ByteStr): Unit = {
@@ -214,7 +208,10 @@
 
     factRemoved ++= removed.flatMap(id => Option(transactions.get(id)))
     removed.foreach(removeFromOrdPool)
-    factRemoved.result().foreach(tx => onEvent(UtxEvent.TxRemoved(tx, None)))
+    factRemoved.result().foreach { tx =>
+      onEvent(UtxEvent.TxRemoved(tx, None))
+      ResponsivenessLogs.writeEvent(blockchain.height, tx.builder.typeId, tx.id(), "mined")
+    }
   }
 
   private[utx] def addTransaction(tx: Transaction, verify: Boolean, forceValidate: Boolean = false): TracedResult[ValidationError, Boolean] = {
@@ -341,15 +338,10 @@
                 r // don't run any checks here to speed up mining
               else if (TxCheck.isExpired(tx)) {
                 log.debug(s"Transaction ${tx.id()} expired")
-<<<<<<< HEAD
-                ResponsivenessLogs.writeEvent(blockchain.height, tx.builder.typeId, tx.id(), "expired")
-                remove(tx.id())
-                r.copy(iterations = r.iterations + 1)
-=======
                 this.removeFromOrdPool(tx.id())
                 onEvent(UtxEvent.TxRemoved(tx, Some(GenericError("Expired"))))
+                ResponsivenessLogs.writeEvent(blockchain.height, tx.builder.typeId, tx.id(), "expired")
                 r.copy(iterations = r.iterations + 1, removedTransactions = r.removedTransactions + tx.id())
->>>>>>> 013945e9
               } else {
                 val newScriptedAddresses = scriptedAddresses(tx)
                 if (!priority && r.checkedAddresses.intersect(newScriptedAddresses).nonEmpty) r
