--- conflicted
+++ resolved
@@ -25,11 +25,7 @@
       strategy: PackStrategy = PackStrategy.Unlimited,
       cancelled: () => Boolean = () => false
   ): (Option[Seq[Transaction]], MultiDimensionalMiningConstraint)
-<<<<<<< HEAD
-  def nextMicroBlockSize(): Option[Int]
   def resolveInvoke(c: ContinuationTransaction): InvokeScriptTransaction
-=======
->>>>>>> af81ae46
 }
 
 object UtxPool {
