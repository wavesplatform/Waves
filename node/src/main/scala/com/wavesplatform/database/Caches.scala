package com.wavesplatform.database

import java.util

import cats.data.Ior
import cats.syntax.monoid._
import cats.syntax.option._
import com.google.common.cache._
import com.wavesplatform.account.{Address, Alias}
import com.wavesplatform.block.{Block, SignedBlockHeader}
import com.wavesplatform.common.state.ByteStr
import com.wavesplatform.lang.script.Script
import com.wavesplatform.lang.v1.compiler.Terms.EXPR
import com.wavesplatform.metrics.LevelDBStats
import com.wavesplatform.settings.DBSettings
import com.wavesplatform.state.DiffToStateApplier.PortfolioUpdates
import com.wavesplatform.state._
import com.wavesplatform.transaction.Asset.IssuedAsset
import com.wavesplatform.transaction.{Asset, Transaction}
import com.wavesplatform.utils.ObservedLoadingCache
import monix.reactive.Observer

import scala.collection.JavaConverters._
import scala.concurrent.duration._
import scala.reflect.ClassTag

abstract class Caches(spendableBalanceChanged: Observer[(Address, Asset)]) extends Blockchain with Storage {
  import Caches._

  val dbSettings: DBSettings

  @volatile
  private var current = (loadHeight(), loadScore(), loadLastBlock())

  protected def loadHeight(): Int
  override def height: Int = current._1

  protected def safeRollbackHeight: Int

  protected def loadScore(): BigInt
  override def score: BigInt = current._2

  protected def loadLastBlock(): Option[Block]
  override def lastBlock: Option[Block] = current._3

  def loadScoreOf(blockId: ByteStr): Option[BigInt]

  def loadBlockInfo(height: Int): Option[SignedBlockHeader]
  override def blockHeader(height: Int): Option[SignedBlockHeader] = current match {
    case (`height`, _, maybeBlock) => maybeBlock.map(b => SignedBlockHeader(b.header, b.signature))
    case _                         => loadBlockInfo(height)
  }

  def loadHeightOf(blockId: ByteStr): Option[Int]
  override def heightOf(blockId: ByteStr): Option[Int] = current match {
    case (height, _, Some(block)) if block.id() == blockId => Some(height)
    case _                                                 => loadHeightOf(blockId)
  }

  private val blocksTs                               = new util.TreeMap[Int, Long] // Height -> block timestamp, assume sorted by key.
  private var oldestStoredBlockTimestamp             = Long.MaxValue
  private val transactionIds                         = new util.HashMap[ByteStr, Int]() // TransactionId -> height
  protected def forgetTransaction(id: ByteStr): Unit = transactionIds.remove(id)
  override def containsTransaction(tx: Transaction): Boolean = transactionIds.containsKey(tx.id()) || {
    if (tx.timestamp - 2.hours.toMillis <= oldestStoredBlockTimestamp) {
      LevelDBStats.miss.record(1)
      transactionHeight(tx.id()).nonEmpty
    } else {
      false
    }
  }
  protected def forgetBlocks(): Unit = {
    val iterator = blocksTs.entrySet().iterator()
    val (oldestBlock, oldestTs) = if (iterator.hasNext) {
      val e = iterator.next()
      e.getKey -> e.getValue
    } else {
      0 -> Long.MaxValue
    }
    oldestStoredBlockTimestamp = oldestTs
    val bts = this.lastBlock.fold(0L)(_.header.timestamp) - dbSettings.rememberBlocks.toMillis
    blocksTs.entrySet().removeIf(_.getValue < bts)
    transactionIds.entrySet().removeIf(_.getValue < oldestBlock)
  }

  private val leaseBalanceCache: LoadingCache[Address, LeaseBalance] = cache(dbSettings.maxCacheSize, loadLeaseBalance)
  protected def loadLeaseBalance(address: Address): LeaseBalance
  protected def discardLeaseBalance(address: Address): Unit = leaseBalanceCache.invalidate(address)
  override def leaseBalance(address: Address): LeaseBalance = leaseBalanceCache.get(address)

  private val balancesCache: LoadingCache[(Address, Asset), java.lang.Long] =
    observedCache(dbSettings.maxCacheSize * 16, spendableBalanceChanged, loadBalance)
  protected def clearBalancesCache(): Unit                          = balancesCache.invalidateAll()
  protected def discardBalance(key: (Address, Asset)): Unit         = balancesCache.invalidate(key)
  override def balance(address: Address, mayBeAssetId: Asset): Long = balancesCache.get(address -> mayBeAssetId)
  protected def loadBalance(req: (Address, Asset)): Long

  private val assetDescriptionCache: LoadingCache[IssuedAsset, Option[AssetDescription]] = cache(dbSettings.maxCacheSize, loadAssetDescription)
  protected def loadAssetDescription(asset: IssuedAsset): Option[AssetDescription]
  protected def discardAssetDescription(asset: IssuedAsset): Unit             = assetDescriptionCache.invalidate(asset)
  override def assetDescription(asset: IssuedAsset): Option[AssetDescription] = assetDescriptionCache.get(asset)

  private val volumeAndFeeCache: LoadingCache[ByteStr, VolumeAndFee] = cache(dbSettings.maxCacheSize, loadVolumeAndFee)
  protected def loadVolumeAndFee(orderId: ByteStr): VolumeAndFee
  protected def discardVolumeAndFee(orderId: ByteStr): Unit       = volumeAndFeeCache.invalidate(orderId)
  override def filledVolumeAndFee(orderId: ByteStr): VolumeAndFee = volumeAndFeeCache.get(orderId)

  private val scriptCache: LoadingCache[Address, Option[AccountScriptInfo]] = cache(dbSettings.maxCacheSize, loadScript)
  protected def loadScript(address: Address): Option[AccountScriptInfo]
  protected def hasScriptBytes(address: Address): Boolean
  protected def discardScript(address: Address): Unit = scriptCache.invalidate(address)

  override def accountScript(address: Address): Option[AccountScriptInfo] = scriptCache.get(address)
  override def hasAccountScript(address: Address): Boolean =
    Option(scriptCache.getIfPresent(address)).map(_.nonEmpty).getOrElse(hasScriptBytes(address))

  private val assetScriptCache: LoadingCache[IssuedAsset, Option[(Script, Long)]] =
    cache(dbSettings.maxCacheSize, loadAssetScript)
  protected def loadAssetScript(asset: IssuedAsset): Option[(Script, Long)]
  protected def hasAssetScriptBytes(asset: IssuedAsset): Boolean
  protected def discardAssetScript(asset: IssuedAsset): Unit = assetScriptCache.invalidate(asset)

  override def assetScript(asset: IssuedAsset): Option[(Script, Long)] = assetScriptCache.get(asset)

  private var lastAddressId = loadMaxAddressId()
  protected def loadMaxAddressId(): Long

  private val addressIdCache: LoadingCache[Address, Option[AddressId]] = cache(dbSettings.maxCacheSize, loadAddressId)
  protected def loadAddressId(address: Address): Option[AddressId]

  protected def addressIdWithFallback(address: Address, newAddresses: Map[Address, AddressId]): AddressId =
    newAddresses.getOrElse(address, addressIdCache.get(address).get)

  private val accountDataCache: LoadingCache[(Address, String), Option[DataEntry[_]]] = cache(dbSettings.maxCacheSize, {
    case (k, v) => loadAccountData(k, v)
  })

  override def accountData(acc: Address, key: String): Option[DataEntry[_]] = accountDataCache.get((acc, key))
  protected def discardAccountData(addressWithKey: (Address, String)): Unit = accountDataCache.invalidate(addressWithKey)
  protected def loadAccountData(acc: Address, key: String): Option[DataEntry[_]]

  private[database] def addressId(address: Address): Option[AddressId] = addressIdCache.get(address)

  @volatile
  protected var approvedFeaturesCache: Map[Short, Int] = loadApprovedFeatures()
  protected def loadApprovedFeatures(): Map[Short, Int]
  override def approvedFeatures: Map[Short, Int] = approvedFeaturesCache

  @volatile
  protected var activatedFeaturesCache: Map[Short, Int] = loadActivatedFeatures()
  protected def loadActivatedFeatures(): Map[Short, Int]
  override def activatedFeatures: Map[Short, Int] = activatedFeaturesCache

  @volatile
  protected var continuationStatesCache: Map[ByteStr, EXPR] = loadContinuationStates()
  protected def loadContinuationStates(): Map[ByteStr, EXPR]
  override def continuationStates: Map[ByteStr, EXPR] = continuationStatesCache

  //noinspection ScalaStyle
  protected def doAppend(
      block: Block,
      carry: Long,
      newAddresses: Map[Address, AddressId],
      balances: Map[AddressId, Map[Asset, Long]],
      leaseBalances: Map[AddressId, LeaseBalance],
      addressTransactions: Map[AddressId, Seq[TransactionId]],
      leaseStates: Map[ByteStr, Boolean],
      issuedAssets: Map[IssuedAsset, (AssetStaticInfo, AssetInfo, AssetVolumeInfo)],
      reissuedAssets: Map[IssuedAsset, Ior[AssetInfo, AssetVolumeInfo]],
      filledQuantity: Map[ByteStr, VolumeAndFee],
      scripts: Map[AddressId, Option[AccountScriptInfo]],
      assetScripts: Map[IssuedAsset, Option[(Script, Long)]],
      data: Map[Address, AccountDataInfo],
      aliases: Map[Alias, AddressId],
      sponsorship: Map[IssuedAsset, Sponsorship],
      totalFee: Long,
      reward: Option[Long],
      hitSource: ByteStr,
      scriptResults: Map[ByteStr, InvokeScriptResult],
<<<<<<< HEAD
      continuationStates: Map[Address, EXPR]
=======
      failedTransactionIds: Set[ByteStr]
>>>>>>> 298cb4be
  ): Unit

  override def append(diff: Diff, carryFee: Long, totalFee: Long, reward: Option[Long], hitSource: ByteStr, block: Block): Unit = {
    val newHeight = current._1 + 1

    val newAddresses = Set.newBuilder[Address]
    newAddresses ++= diff.portfolios.keys.filter(addressIdCache.get(_).isEmpty)
    for ((_, addresses, _) <- diff.transactions.values; address <- addresses if addressIdCache.get(address).isEmpty) {
      newAddresses += address
    }

    val failedTransactionIds: Set[ByteStr] = diff.transactions.collect { case (id, (_, _, false)) => id }.toSet

    val newAddressIds = (for {
      (address, offset) <- newAddresses.result().zipWithIndex
    } yield address -> AddressId(lastAddressId + offset + 1)).toMap

    lastAddressId += newAddressIds.size

    val PortfolioUpdates(updatedBalances, updatedLeaseBalances) = DiffToStateApplier.portfolios(this, diff)

    val leaseBalances = updatedLeaseBalances.map { case (address, lb) => addressIdWithFallback(address, newAddressIds) -> lb }

    val newFills = for {
      (orderId, fillInfo) <- diff.orderFills
    } yield orderId -> volumeAndFeeCache.get(orderId).combine(fillInfo)

    val transactionList = diff.transactions.toList

    transactionList.foreach {
      case (_, (tx, _, _)) =>
        transactionIds.put(tx.id(), newHeight)
    }

    val addressTransactions: Map[AddressId, Seq[TransactionId]] =
      transactionList
        .flatMap {
          case (_, (tx, addrs, _)) =>
            transactionIds.put(tx.id(), newHeight) // be careful here!

            addrs.map { addr =>
              addressIdWithFallback(addr, newAddressIds) -> TransactionId(tx.id())
            }
        }
        .groupBy(_._1)
        .mapValues(_.map {
          case (_, txId) => txId
        })

    current = (newHeight, current._2 + block.blockScore(), Some(block))

    doAppend(
      block,
      carryFee,
      newAddressIds,
      updatedBalances.map { case (a, v) => addressIdWithFallback(a, newAddressIds) -> v },
      leaseBalances,
      addressTransactions,
      diff.leaseState,
      diff.issuedAssets,
      diff.updatedAssets,
      newFills,
      diff.scripts.map { case (address, s) => addressIdWithFallback(address, newAddressIds) -> s },
      diff.assetScripts,
      diff.accountData,
      diff.aliases.map { case (a, address) => a -> addressIdWithFallback(address, newAddressIds) },
      diff.sponsorship,
      totalFee,
      reward,
      hitSource,
      diff.scriptResults,
<<<<<<< HEAD
      diff.continuationStates
=======
      failedTransactionIds
>>>>>>> 298cb4be
    )

    val emptyData = Map.empty[(Address, String), Option[DataEntry[_]]]

    val newData =
      diff.accountData.foldLeft(emptyData) {
        case (data, (a, d)) =>
          val updData = data ++ d.data.map {
            case (k, v) =>
              (a, k) -> v.some
          }

          updData
      }

    val assetsToInvalidate =
      diff.issuedAssets.keySet ++
        diff.updatedAssets.keySet ++
        diff.sponsorship.keySet

    for ((address, id)           <- newAddressIds) addressIdCache.put(address, Some(id))
    for ((orderId, volumeAndFee) <- newFills) volumeAndFeeCache.put(orderId, volumeAndFee)
    for ((address, assetMap)     <- updatedBalances; (asset, balance) <- assetMap) balancesCache.put((address, asset), balance)
    for (id                      <- assetsToInvalidate) assetDescriptionCache.invalidate(id)
    leaseBalanceCache.putAll(updatedLeaseBalances.asJava)
    scriptCache.putAll(diff.scripts.asJava)
    assetScriptCache.putAll(diff.assetScripts.asJava)
    blocksTs.put(newHeight, block.header.timestamp)

    accountDataCache.putAll(newData.asJava)

    forgetBlocks()
  }

  protected def doRollback(targetBlockId: ByteStr): Seq[(Block, ByteStr)]

  override def rollbackTo(targetBlockId: ByteStr): Either[String, Seq[(Block, ByteStr)]] = {
    for {
      height <- heightOf(targetBlockId)
        .toRight(s"No block with signature: $targetBlockId found in blockchain")
      _ <- Either
        .cond(
          height > safeRollbackHeight,
          (),
          s"Rollback is possible only to the block at a height: ${safeRollbackHeight + 1}"
        )
      discardedBlocks = doRollback(targetBlockId)
    } yield {
      current = (loadHeight(), loadScore(), loadLastBlock())

      activatedFeaturesCache = loadActivatedFeatures()
      approvedFeaturesCache = loadApprovedFeatures()
      discardedBlocks
    }
  }
}

object Caches {
  def cache[K <: AnyRef, V <: AnyRef](maximumSize: Int, loader: K => V): LoadingCache[K, V] =
    CacheBuilder
      .newBuilder()
      .maximumSize(maximumSize)
      .build(new CacheLoader[K, V] {
        override def load(key: K): V = loader(key)
      })

  def observedCache[K <: AnyRef, V <: AnyRef](maximumSize: Int, changed: Observer[K], loader: K => V)(implicit ct: ClassTag[K]): LoadingCache[K, V] =
    new ObservedLoadingCache(cache(maximumSize, loader), changed)
}<|MERGE_RESOLUTION|>--- conflicted
+++ resolved
@@ -177,11 +177,8 @@
       reward: Option[Long],
       hitSource: ByteStr,
       scriptResults: Map[ByteStr, InvokeScriptResult],
-<<<<<<< HEAD
+      failedTransactionIds: Set[ByteStr],
       continuationStates: Map[Address, EXPR]
-=======
-      failedTransactionIds: Set[ByteStr]
->>>>>>> 298cb4be
   ): Unit
 
   override def append(diff: Diff, carryFee: Long, totalFee: Long, reward: Option[Long], hitSource: ByteStr, block: Block): Unit = {
@@ -253,11 +250,8 @@
       reward,
       hitSource,
       diff.scriptResults,
-<<<<<<< HEAD
+      failedTransactionIds,
       diff.continuationStates
-=======
-      failedTransactionIds
->>>>>>> 298cb4be
     )
 
     val emptyData = Map.empty[(Address, String), Option[DataEntry[_]]]
