--- conflicted
+++ resolved
@@ -6,8 +6,7 @@
 import cats.syntax.option._
 import com.google.common.cache._
 import com.wavesplatform.account.{Address, Alias}
-import com.wavesplatform.block.Block
-import com.wavesplatform.block.Block.BlockInfo
+import com.wavesplatform.block.{Block, SignedBlockHeader}
 import com.wavesplatform.common.state.ByteStr
 import com.wavesplatform.common.utils.EitherExt2
 import com.wavesplatform.features.EstimatorProvider._
@@ -46,49 +45,16 @@
 
   def loadScoreOf(blockId: ByteStr): Option[BigInt]
 
-  def loadBlockInfo(height: Int): Option[BlockInfo]
-  override def blockInfo(height: Int): Option[BlockInfo] = {
+  def loadBlockInfo(height: Int): Option[SignedBlockHeader]
+  override def blockHeader(height: Int): Option[SignedBlockHeader] = {
     val c = current
     if (height == c._1) {
-      c._3.map(b => BlockInfo(b.header, b.bytes().length, b.transactionData.size, b.signature))
+      c._3.map(b => SignedBlockHeader(b.header, b.signature))
     } else {
       loadBlockInfo(height)
     }
   }
 
-<<<<<<< HEAD
-=======
-  def loadBlockInfo(blockId: ByteStr): Option[BlockInfo]
-  override def blockInfo(blockId: ByteStr): Option[BlockInfo] = {
-    val c = current
-    if (c._3.exists(_.uniqueId == blockId)) {
-      c._3.map(b => BlockInfo(b.header, b.bytes().length, b.transactionData.size, b.signature))
-    } else {
-      loadBlockInfo(blockId)
-    }
-  }
-
-  def loadBlockBytes(height: Int): Option[Array[Byte]]
-  override def blockBytes(height: Int): Option[Array[Byte]] = {
-    val c = current
-    if (height == c._1) {
-      c._3.map(_.bytes())
-    } else {
-      loadBlockBytes(height)
-    }
-  }
-
-  def loadBlockBytes(blockId: ByteStr): Option[Array[Byte]]
-  override def blockBytes(blockId: ByteStr): Option[Array[Byte]] = {
-    val c = current
-    if (c._3.exists(_.uniqueId == blockId)) {
-      c._3.map(_.bytes())
-    } else {
-      loadBlockBytes(blockId)
-    }
-  }
-
->>>>>>> 25ad5537
   def loadHeightOf(blockId: ByteStr): Option[Int]
   override def heightOf(blockId: ByteStr): Option[Int] = {
     val c = current
@@ -130,9 +96,6 @@
   protected def discardLeaseBalance(address: Address): Unit = leaseBalanceCache.invalidate(address)
   override def leaseBalance(address: Address): LeaseBalance = leaseBalanceCache.get(address)
 
-  private[database] val portfolioCache: LoadingCache[Address, Portfolio] = cache(dbSettings.maxCacheSize / 4, _ => ???)
-  protected def discardPortfolio(address: Address): Unit                 = portfolioCache.invalidate(address)
-
   private val balancesCache: LoadingCache[(Address, Asset), java.lang.Long] =
     observedCache(dbSettings.maxCacheSize * 16, spendableBalanceChanged, loadBalance)
   protected def discardBalance(key: (Address, Asset)): Unit         = balancesCache.invalidate(key)
@@ -167,11 +130,6 @@
   protected def discardAssetScript(asset: IssuedAsset): Unit = assetScriptCache.invalidate(asset)
 
   override def assetScript(asset: IssuedAsset): Option[(Script, Long)] = assetScriptCache.get(asset)
-  override def hasAssetScript(asset: IssuedAsset): Boolean =
-    assetScriptCache.getIfPresent(asset) match {
-      case null => hasAssetScriptBytes(asset)
-      case x    => x.nonEmpty
-    }
 
   private var lastAddressId = loadMaxAddressId()
   protected def loadMaxAddressId(): BigInt
@@ -240,8 +198,6 @@
 
     val leaseBalances = updatedLeaseBalances.map { case (address, lb) => addressId(address) -> lb }
 
-    val newPortfolios = diff.portfolios.keys.toSet
-
     val newFills = for {
       (orderId, fillInfo) <- diff.orderFills
     } yield orderId -> volumeAndFeeCache.get(orderId).combine(fillInfo)
@@ -308,7 +264,6 @@
     for ((address, id)           <- newAddressIds) addressIdCache.put(address, Some(id))
     for ((orderId, volumeAndFee) <- newFills) volumeAndFeeCache.put(orderId, volumeAndFee)
     for ((address, assetMap)     <- updatedBalances; (asset, balance) <- assetMap) balancesCache.put((address, asset), balance)
-    for (address                 <- newPortfolios) discardPortfolio(address)
     for (id                      <- diff.issuedAssets.keySet ++ diff.sponsorship.keySet) assetDescriptionCache.invalidate(id)
     leaseBalanceCache.putAll(updatedLeaseBalances.asJava)
     scriptCache.putAll(diff.scripts.asJava)
