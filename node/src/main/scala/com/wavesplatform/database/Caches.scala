--- conflicted
+++ resolved
@@ -13,13 +13,8 @@
 import com.wavesplatform.settings.DBSettings
 import com.wavesplatform.state.DiffToStateApplier.PortfolioUpdates
 import com.wavesplatform.state._
-<<<<<<< HEAD
-import com.wavesplatform.transaction.Asset.IssuedAsset
+import com.wavesplatform.transaction.Asset.{IssuedAsset, Waves}
 import com.wavesplatform.transaction.{Asset, ScriptExecutionFailed, Transaction}
-=======
-import com.wavesplatform.transaction.Asset.{IssuedAsset, Waves}
-import com.wavesplatform.transaction.{Asset, Transaction}
->>>>>>> c84cd2e6
 import com.wavesplatform.utils.ObservedLoadingCache
 import monix.reactive.Observer
 
@@ -183,11 +178,8 @@
       hitSource: ByteStr,
       scriptResults: Map[ByteStr, InvokeScriptResult],
       failedTransactionIds: Set[ByteStr],
-<<<<<<< HEAD
+      stateHash: StateHashBuilder.Result,
       continuationStates: Map[ByteStr, ContinuationState]
-=======
-      stateHash: StateHashBuilder.Result
->>>>>>> c84cd2e6
   ): Unit
 
   override def append(diff: Diff, carryFee: Long, totalFee: Long, reward: Option[Long], hitSource: ByteStr, block: Block): Unit = {
@@ -311,11 +303,8 @@
       hitSource,
       diff.scriptResults,
       failedTransactionIds,
-<<<<<<< HEAD
+      stateHash.result(),
       diff.continuationStates
-=======
-      stateHash.result()
->>>>>>> c84cd2e6
     )
 
     val emptyData = Map.empty[(Address, String), Option[DataEntry[_]]]
