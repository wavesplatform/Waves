--- conflicted
+++ resolved
@@ -110,18 +110,13 @@
   protected def discardVolumeAndFee(orderId: ByteStr): Unit       = volumeAndFeeCache.invalidate(orderId)
   override def filledVolumeAndFee(orderId: ByteStr): VolumeAndFee = volumeAndFeeCache.get(orderId)
 
-  private val scriptCache: LoadingCache[Address, Option[(Script, Long, Map[String, Long])]] = cache(dbSettings.maxCacheSize, loadScript)
-  protected def loadScript(address: Address): Option[(Script, Long, Map[String, Long])]
+  private val scriptCache: LoadingCache[Address, Option[AccountScriptInfo]] = cache(dbSettings.maxCacheSize, loadScript)
+  protected def loadScript(address: Address): Option[AccountScriptInfo]
   protected def hasScriptBytes(address: Address): Boolean
   protected def discardScript(address: Address): Unit = scriptCache.invalidate(address)
 
-<<<<<<< HEAD
-  override def accountScript(address: Address): Option[(Script, Long)] = scriptCache.get(address)
+  override def accountScript(address: Address): Option[AccountScriptInfo] = scriptCache.get(address)
   override def hasAccountScript(address: Address): Boolean =
-=======
-  override def accountScriptWithComplexity(address: Address): Option[(Script, Long, Map[String, Long])] = scriptCache.get(address)
-  override def hasScript(address: Address): Boolean =
->>>>>>> 81cabfb3
     Option(scriptCache.getIfPresent(address)).map(_.nonEmpty).getOrElse(hasScriptBytes(address))
 
   private val assetScriptCache: LoadingCache[IssuedAsset, Option[(Script, Long)]] =
@@ -167,7 +162,7 @@
       leaseStates: Map[ByteStr, Boolean],
       reissuedAssets: Map[IssuedAsset, AssetInfo],
       filledQuantity: Map[ByteStr, VolumeAndFee],
-      scripts: Map[BigInt, Option[(Script, Long, Map[String, Long])]],
+      scripts: Map[BigInt, Option[AccountScriptInfo]],
       assetScripts: Map[IssuedAsset, Option[(Script, Long)]],
       data: Map[BigInt, AccountDataInfo],
       aliases: Map[Alias, BigInt],
