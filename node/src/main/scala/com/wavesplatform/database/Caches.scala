package com.wavesplatform.database

<<<<<<< HEAD
import com.google.common.cache.{CacheBuilder, CacheLoader, LoadingCache}
=======
import cats.data.Ior
import cats.syntax.monoid.*
import cats.syntax.option.*
import com.google.common.cache.*
>>>>>>> 40f15b2e
import com.google.common.collect.ArrayListMultimap
import com.google.protobuf.ByteString
import com.wavesplatform.account.{Address, Alias}
import com.wavesplatform.block.{Block, SignedBlockHeader}
import com.wavesplatform.common.state.ByteStr
import com.wavesplatform.common.utils.EitherExt2
import com.wavesplatform.database.protobuf.BlockMeta as PBBlockMeta
import com.wavesplatform.protobuf.ByteStringExt
import com.wavesplatform.protobuf.block.PBBlocks
import com.wavesplatform.settings.DBSettings
import com.wavesplatform.state.*
import com.wavesplatform.transaction.Asset.{IssuedAsset, Waves}
import com.wavesplatform.transaction.{Asset, DiscardedBlocks, Transaction}
import com.wavesplatform.utils.ObservedLoadingCache
import monix.reactive.Observer

<<<<<<< HEAD
import java.{lang, util}
=======
import java.util
>>>>>>> 40f15b2e
import scala.collection.immutable.VectorMap
import scala.collection.mutable
import scala.jdk.CollectionConverters.*
import scala.reflect.ClassTag

abstract class Caches extends Blockchain with Storage {
  import Caches.*

  val dbSettings: DBSettings

  @volatile
  private var current = loadCurrentBlock()

  private def loadCurrentBlock() = {
    val height = loadHeight()
    CurrentBlockInfo(height, loadBlockMeta(height), loadTxs(height))
  }

  protected def loadHeight(): Height
  protected def loadBlockMeta(height: Height): Option[PBBlockMeta]
  protected def loadTxs(height: Height): Seq[Transaction]

  override def height: Int = current.height

  override def score: BigInt = current.score

  override def lastBlock: Option[Block] = current.block

  override def blockHeader(height: Int): Option[SignedBlockHeader] =
    if (current.height == height) current.signedHeader else loadBlockMeta(Height(height)).map(toSignedHeader)

  override def hitSource(height: Int): Option[ByteStr] =
    if (current.height == height) current.hitSource else loadBlockMeta(Height(height)).map(toHitSource)

  def loadHeightOf(blockId: ByteStr): Option[Int]

  override def heightOf(blockId: ByteStr): Option[Int] = if (current.id.contains(blockId)) Some(height) else loadHeightOf(blockId)

  protected val leaseBalanceCache: LoadingCache[Address, CurrentLeaseBalance] =
    cache(dbSettings.maxCacheSize, loadLeaseBalance, keys => loadLeaseBalances(keys.asScala.toSeq).asJava)
  protected def loadLeaseBalance(address: Address): CurrentLeaseBalance
  protected def loadLeaseBalances(addresses: Seq[Address]): Map[Address, CurrentLeaseBalance]
  protected def discardLeaseBalance(address: Address): Unit = leaseBalanceCache.invalidate(address)
  override def leaseBalance(address: Address): LeaseBalance = {
    val currentLeaseBalance = leaseBalanceCache.get(address)
    LeaseBalance(currentLeaseBalance.in, currentLeaseBalance.out)
  }

  override def leaseBalances(addresses: Seq[Address]): Map[Address, LeaseBalance] = {
    leaseBalanceCache
      .getAll(addresses.asJava)
      .asScala
      .view
      .map { case (address, leaseBalance) =>
        address -> LeaseBalance(leaseBalance.in, leaseBalance.out)
      }
      .toMap
  }

  protected val balancesCache: LoadingCache[(Address, Asset), CurrentBalance] =
    cache(dbSettings.maxCacheSize * 16, loadBalance, keys => loadBalances(keys.asScala.toSeq).asJava)
  protected def discardBalance(key: (Address, Asset)): Unit         = balancesCache.invalidate(key)
  override def balance(address: Address, mayBeAssetId: Asset): Long = balancesCache.get(address -> mayBeAssetId).balance

  override def balances(req: Seq[(Address, Asset)]): Map[(Address, Asset), Long] =
    balancesCache
      .getAll(req.asJava)
      .asScala
      .view
      .map { case ((address, asset), balance) =>
        (address, asset) -> balance.balance
      }
      .toMap

  def loadCacheData(addresses: Set[Address], orders: Set[ByteStr]): Unit = {
    addressIdCache.getAll(addresses.asJava)
    balancesCache.getAll(addresses.map(_ -> Waves).asJava)
    leaseBalanceCache.getAll(addresses.asJava)
    volumeAndFeeCache.getAll(orders.asJava)
  }

  override def wavesBalances(addresses: Seq[Address]): Map[Address, Long] =
    balancesCache
      .getAll(addresses.map(_ -> Waves).asJava)
      .asScala
      .view
      .map { case ((address, _), balance) =>
        address -> balance.balance
      }
      .toMap
  protected def loadBalance(req: (Address, Asset)): CurrentBalance
  protected def loadBalances(req: Seq[(Address, Asset)]): Map[(Address, Asset), CurrentBalance]
  protected def loadWavesBalances(req: Seq[(Address, Asset)]): Map[(Address, Asset), CurrentBalance]

  private val assetDescriptionCache: LoadingCache[IssuedAsset, Option[AssetDescription]] = cache(dbSettings.maxCacheSize, loadAssetDescription)
  protected def loadAssetDescription(asset: IssuedAsset): Option[AssetDescription]
  protected def discardAssetDescription(asset: IssuedAsset): Unit             = assetDescriptionCache.invalidate(asset)
  override def assetDescription(asset: IssuedAsset): Option[AssetDescription] = assetDescriptionCache.get(asset)

  private val volumeAndFeeCache: LoadingCache[ByteStr, CurrentVolumeAndFee] =
    cache(dbSettings.maxCacheSize, loadVolumeAndFee, keys => loadVolumesAndFees(keys.asScala.toSeq).asJava)
  protected def loadVolumeAndFee(orderId: ByteStr): CurrentVolumeAndFee
  protected def loadVolumesAndFees(orders: Seq[ByteStr]): Map[ByteStr, CurrentVolumeAndFee]
  protected def discardVolumeAndFee(orderId: ByteStr): Unit = volumeAndFeeCache.invalidate(orderId)
  override def filledVolumeAndFee(orderId: ByteStr): VolumeAndFee = {
    val curVf = volumeAndFeeCache.get(orderId)
    VolumeAndFee(curVf.volume, curVf.fee)
  }

  private val scriptCache: LoadingCache[Address, Option[AccountScriptInfo]] =
    CacheBuilder
      .newBuilder()
      .maximumWeight(128 << 20)
      .weigher((_: Address, asi: Option[AccountScriptInfo]) => asi.map(_.script.bytes().size).getOrElse(0))
      .recordStats()
      .build(new CacheLoader[Address, Option[AccountScriptInfo]] {
        override def load(key: Address): Option[AccountScriptInfo] = loadScript(key)
        override def loadAll(keys: lang.Iterable[? <: Address]): util.Map[Address, Option[AccountScriptInfo]] =
          new util.HashMap[Address, Option[AccountScriptInfo]]()
      })
  protected def loadScript(address: Address): Option[AccountScriptInfo]
  protected def hasScriptBytes(address: Address): Boolean
  protected def discardScript(address: Address): Unit = scriptCache.invalidate(address)

  override def accountScript(address: Address): Option[AccountScriptInfo] = scriptCache.get(address)
  override def hasAccountScript(address: Address): Boolean =
    Option(scriptCache.getIfPresent(address)).fold(hasScriptBytes(address))(_.nonEmpty)

  private val assetScriptCache: LoadingCache[IssuedAsset, Option[AssetScriptInfo]] =
    cache(dbSettings.maxCacheSize, loadAssetScript)
  protected def loadAssetScript(asset: IssuedAsset): Option[AssetScriptInfo]
  protected def hasAssetScriptBytes(asset: IssuedAsset): Boolean
  protected def discardAssetScript(asset: IssuedAsset): Unit = assetScriptCache.invalidate(asset)

  override def assetScript(asset: IssuedAsset): Option[AssetScriptInfo] = assetScriptCache.get(asset)

  private var lastAddressId = loadMaxAddressId()
  protected def loadMaxAddressId(): Long

  private val addressIdCache: LoadingCache[Address, Option[AddressId]] =
    cache(dbSettings.maxCacheSize, loadAddressId, keys => loadAddressIds(keys.asScala.toSeq).asJava)
  protected def loadAddressId(address: Address): Option[AddressId]
  protected def loadAddressIds(addresses: Seq[Address]): Map[Address, Option[AddressId]]

  protected def addressIdWithFallback(address: Address, newAddresses: Map[Address, AddressId]): AddressId =
    newAddresses.getOrElse(address, addressIdCache.get(address).get)

  private val accountDataCache: LoadingCache[(Address, String), CurrentData] = cache(
    dbSettings.maxCacheSize,
    { case (k, v) =>
      loadAccountData(k, v)
    }
  )

  override def accountData(acc: Address, key: String): Option[DataEntry[?]] =
    accountDataCache.get((acc, key)).entry match {
      case _: EmptyDataEntry => None
      case other             => Some(other)
    }

  protected def discardAccountData(addressWithKey: (Address, String)): Unit = accountDataCache.invalidate(addressWithKey)
  protected def loadAccountData(acc: Address, key: String): CurrentData

  private[database] def addressId(address: Address): Option[AddressId] = addressIdCache.get(address)
  private[database] def addressIds(addresses: Seq[Address]): Map[Address, Option[AddressId]] =
    addressIdCache.getAll(addresses.asJava).asScala.toMap

  protected val aliasCache: LoadingCache[Alias, Option[Address]] = cache(dbSettings.maxCacheSize, loadAlias)
  protected def loadAlias(alias: Alias): Option[Address]
  protected def discardAlias(alias: Alias): Unit = aliasCache.invalidate(alias)

  protected val blockHeightCache: LoadingCache[ByteStr, Option[Int]] = cache(dbSettings.maxRollbackDepth + 1000, loadBlockHeight)
  protected def loadBlockHeight(blockId: ByteStr): Option[Int]
  protected def discardBlockHeight(blockId: ByteStr): Unit = blockHeightCache.invalidate(blockId)

  @volatile
  protected var approvedFeaturesCache: Map[Short, Int] = loadApprovedFeatures()
  protected def loadApprovedFeatures(): Map[Short, Int]
  override def approvedFeatures: Map[Short, Int] = approvedFeaturesCache

  // Also contains features those will be activated in the future (activationHeight > currentHeight), because they were approved now or before.
  @volatile
  protected var activatedFeaturesCache: Map[Short, Int] = loadActivatedFeatures()
  protected def loadActivatedFeatures(): Map[Short, Int]
  override def activatedFeatures: Map[Short, Int] = activatedFeaturesCache

  protected def doAppend(
      blockMeta: PBBlockMeta,
      snapshot: StateSnapshot,
      carry: Long,
      computedBlockStateHash: ByteStr,
      newAddresses: Map[Address, AddressId],
      balances: Map[(AddressId, Asset), (CurrentBalance, BalanceNode)],
      leaseBalances: Map[AddressId, (CurrentLeaseBalance, LeaseBalanceNode)],
      filledQuantity: Map[ByteStr, (CurrentVolumeAndFee, VolumeAndFeeNode)],
      data: Map[(Address, String), (CurrentData, DataNode)],
      addressTransactions: util.Map[AddressId, util.Collection[TransactionId]],
      accountScripts: Map[AddressId, Option[AccountScriptInfo]],
      stateHash: StateHashBuilder.Result
  ): Unit

  override def append(
      snapshot: StateSnapshot,
      carryFee: Long,
      totalFee: Long,
      reward: Option[Long],
      hitSource: ByteStr,
      computedBlockStateHash: ByteStr,
      block: Block
  ): Unit = {
    val newHeight = current.height + 1
    val newScore  = block.blockScore() + current.score
    val newMeta = PBBlockMeta(
      Some(PBBlocks.protobuf(block.header)),
      ByteString.copyFrom(block.signature.arr),
      if (block.header.version >= Block.ProtoBlockVersion) ByteString.copyFrom(block.id().arr) else ByteString.EMPTY,
      newHeight,
      block.bytes().length,
      block.transactionData.size,
      totalFee,
      reward.getOrElse(0),
      if (block.header.version >= Block.ProtoBlockVersion) ByteString.copyFrom(hitSource.arr) else ByteString.EMPTY,
      ByteString.copyFrom(newScore.toByteArray),
      current.meta.fold(settings.genesisSettings.initialBalance)(_.totalWavesAmount) + reward.getOrElse(0L)
    )
    current = CurrentBlockInfo(Height(newHeight), Some(newMeta), block.transactionData)

    val newAddresses =
      mutable.Set[Address]() ++
        (snapshot.balances.map(_._1._1) ++ snapshot.leaseBalances.keys)
          .filter(addressIdCache.get(_).isEmpty)

    for (address <- snapshot.transactions.flatMap(_._2.affected) if addressIdCache.get(address).isEmpty)
      newAddresses += address

    val newAddressIds = (for {
      (address, offset) <- newAddresses.zipWithIndex
    } yield address -> AddressId(lastAddressId + offset + 1)).toMap

    lastAddressId += newAddressIds.size

    val leaseBalancesWithNodes = snapshot.leaseBalances.flatMap { case (address, lease) =>
      val prevCurrentLeaseBalance = leaseBalanceCache.get(address)
      if (prevCurrentLeaseBalance.in == lease.in && prevCurrentLeaseBalance.out == lease.out)
        Map()
      else
        Map(
          address ->
            (
              CurrentLeaseBalance(lease.in, lease.out, Height(height), prevCurrentLeaseBalance.height),
              LeaseBalanceNode(lease.in, lease.out, prevCurrentLeaseBalance.height)
            )
        )
    }
    val leaseBalances = leaseBalancesWithNodes.map { case (address, (balance, _)) =>
      (address, balance)
    }

    val addressTransactions = ArrayListMultimap.create[AddressId, TransactionId]()
    for ((_, nti) <- snapshot.transactions)
      for (addr <- nti.affected)
        addressTransactions.put(addressIdWithFallback(addr, newAddressIds), TransactionId(nti.transaction.id()))

    val updatedBalanceNodes = for {
      ((address, asset), amount) <- snapshot.balances
      key         = (address, asset)
      prevBalance = balancesCache.get(key) if prevBalance.balance != amount
    } yield key -> (
      CurrentBalance(amount, Height(height), prevBalance.height),
      BalanceNode(amount, prevBalance.height)
    )

    val updatedDataWithNodes = for {
      (address, entries) <- snapshot.accountData
      (key, entry)       <- entries
    } yield {
      val entryKey = (address, key)
      val prevData = accountDataCache.get(entryKey)
      entryKey -> (
        CurrentData(entry, Height(height), prevData.height),
        DataNode(entry, prevData.height)
      )
    }

    val orderFillsWithNodes = for {
      (orderId, VolumeAndFee(volume, fee)) <- snapshot.orderFills
    } yield {
      val prevData = volumeAndFeeCache.get(orderId)
      val current  = CurrentVolumeAndFee(volume, fee, Height(height), prevData.height)
      val node     = VolumeAndFeeNode(volume, fee, prevData.height)
      orderId -> (current, node)
    }

    val stateHash = new StateHashBuilder
    for (((address, asset), (amount, _)) <- updatedBalanceNodes) asset match {
      case Waves              => stateHash.addWavesBalance(address, amount.balance)
      case asset: IssuedAsset => stateHash.addAssetBalance(address, asset, amount.balance)
    }
    for (((address, _), (entry, _)) <- updatedDataWithNodes) stateHash.addDataEntry(address, entry.entry)
    for ((address, lease)           <- leaseBalances) stateHash.addLeaseBalance(address, lease.in, lease.out)
    for ((address, script)          <- snapshot.accountScriptsByAddress) stateHash.addAccountScript(address, script.map(_.script))
    for ((asset, script)            <- snapshot.assetScripts) stateHash.addAssetScript(asset, Some(script.script))
    for ((asset, _)                 <- snapshot.assetStatics) if (!snapshot.assetScripts.contains(asset)) stateHash.addAssetScript(asset, None)
    for ((leaseId, lease)           <- snapshot.leaseStates) stateHash.addLeaseStatus(leaseId, lease.isActive)
    for ((assetId, sponsorship)     <- snapshot.sponsorships) stateHash.addSponsorship(assetId, sponsorship.minFee)
    for ((alias, address)           <- snapshot.aliases) stateHash.addAlias(address, alias.name)

    doAppend(
      newMeta,
      snapshot,
      carryFee,
      computedBlockStateHash,
      newAddressIds,
      VectorMap() ++ updatedBalanceNodes.map { case ((address, asset), v) => (addressIdWithFallback(address, newAddressIds), asset) -> v },
      leaseBalancesWithNodes.map { case (address, balance) => addressIdWithFallback(address, newAddressIds) -> balance },
      orderFillsWithNodes,
      updatedDataWithNodes,
      addressTransactions.asMap(),
      snapshot.accountScriptsByAddress.map { case (address, s) => addressIdWithFallback(address, newAddressIds) -> s },
      stateHash.result()
    )

    val assetsToInvalidate =
      snapshot.assetStatics.keySet ++
        snapshot.assetScripts.keySet ++
        snapshot.assetNamesAndDescriptions.keySet ++
        snapshot.assetVolumes.keySet ++
        snapshot.sponsorships.keySet

    for ((address, id)                       <- newAddressIds) addressIdCache.put(address, Some(id))
    for ((orderId, (volumeAndFee, _))        <- orderFillsWithNodes) volumeAndFeeCache.put(orderId, volumeAndFee)
    for (((address, asset), (newBalance, _)) <- updatedBalanceNodes) balancesCache.put((address, asset), newBalance)
    for (id                                  <- assetsToInvalidate) assetDescriptionCache.invalidate(id)
    for ((alias, address)                    <- snapshot.aliases) aliasCache.put(Alias.create(alias.name).explicitGet(), Some(address))
    leaseBalanceCache.putAll(leaseBalances.asJava)
    scriptCache.putAll(snapshot.accountScriptsByAddress.asJava)
    assetScriptCache.putAll(snapshot.assetScripts.view.mapValues(Some(_)).toMap.asJava)
    accountDataCache.putAll(updatedDataWithNodes.map { case (key, (value, _)) => (key, value) }.asJava)
  }

  protected def doRollback(targetHeight: Int): DiscardedBlocks

  override def rollbackTo(height: Int): Either[String, DiscardedBlocks] = {
    for {
      _ <- Either
        .cond(
          height >= safeRollbackHeight,
          (),
          s"Rollback is possible only to the block at the height: $safeRollbackHeight"
        )
      discardedBlocks = doRollback(height)
    } yield {
      current = loadCurrentBlock()

      activatedFeaturesCache = loadActivatedFeatures()
      approvedFeaturesCache = loadApprovedFeatures()
      discardedBlocks
    }
  }
}

object Caches {
  case class CurrentBlockInfo(height: Height, meta: Option[PBBlockMeta], transactions: Seq[Transaction]) {
    lazy val score: BigInt                           = meta.filterNot(_.totalScore.isEmpty).fold(BigInt(0))(m => BigInt(m.totalScore.toByteArray))
    lazy val block: Option[Block]                    = signedHeader.map(h => Block(h.header, h.signature, transactions))
    lazy val signedHeader: Option[SignedBlockHeader] = meta.map(toSignedHeader)
    lazy val id: Option[ByteStr]                     = meta.map(_.id)
    lazy val hitSource: Option[ByteStr]              = meta.map(toHitSource)
  }

  def toHitSource(m: PBBlockMeta): ByteStr = (if (m.vrf.isEmpty) m.getHeader.generationSignature else m.vrf).toByteStr

  def toSignedHeader(m: PBBlockMeta): SignedBlockHeader = SignedBlockHeader(PBBlocks.vanilla(m.getHeader), m.signature.toByteStr)

  def cache[K <: AnyRef, V <: AnyRef](
      maximumSize: Int,
      loader: K => V,
      batchLoader: lang.Iterable[? <: K] => util.Map[K, V] = { _: lang.Iterable[? <: K] => new util.HashMap[K, V]() }
  ): LoadingCache[K, V] =
    CacheBuilder
      .newBuilder()
      .maximumSize(maximumSize)
      .recordStats()
      .build(new CacheLoader[K, V] {
        override def load(key: K): V                                      = loader(key)
        override def loadAll(keys: lang.Iterable[? <: K]): util.Map[K, V] = batchLoader(keys)
      })

  def observedCache[K <: AnyRef, V <: AnyRef](maximumSize: Int, changed: Observer[K], loader: K => V)(implicit ct: ClassTag[K]): LoadingCache[K, V] =
    new ObservedLoadingCache(cache(maximumSize, loader), changed)
}<|MERGE_RESOLUTION|>--- conflicted
+++ resolved
@@ -1,13 +1,6 @@
 package com.wavesplatform.database
 
-<<<<<<< HEAD
 import com.google.common.cache.{CacheBuilder, CacheLoader, LoadingCache}
-=======
-import cats.data.Ior
-import cats.syntax.monoid.*
-import cats.syntax.option.*
-import com.google.common.cache.*
->>>>>>> 40f15b2e
 import com.google.common.collect.ArrayListMultimap
 import com.google.protobuf.ByteString
 import com.wavesplatform.account.{Address, Alias}
@@ -24,11 +17,7 @@
 import com.wavesplatform.utils.ObservedLoadingCache
 import monix.reactive.Observer
 
-<<<<<<< HEAD
-import java.{lang, util}
-=======
-import java.util
->>>>>>> 40f15b2e
+import java.{util, lang}
 import scala.collection.immutable.VectorMap
 import scala.collection.mutable
 import scala.jdk.CollectionConverters.*
@@ -293,7 +282,7 @@
         addressTransactions.put(addressIdWithFallback(addr, newAddressIds), TransactionId(nti.transaction.id()))
 
     val updatedBalanceNodes = for {
-      ((address, asset), amount) <- snapshot.balances
+      case ((address, asset), amount) <- snapshot.balances
       key         = (address, asset)
       prevBalance = balancesCache.get(key) if prevBalance.balance != amount
     } yield key -> (
@@ -406,7 +395,7 @@
   def cache[K <: AnyRef, V <: AnyRef](
       maximumSize: Int,
       loader: K => V,
-      batchLoader: lang.Iterable[? <: K] => util.Map[K, V] = { _: lang.Iterable[? <: K] => new util.HashMap[K, V]() }
+      batchLoader: lang.Iterable[? <: K] => util.Map[K, V] = { (_: lang.Iterable[? <: K]) => new util.HashMap[K, V]() }
   ): LoadingCache[K, V] =
     CacheBuilder
       .newBuilder()
