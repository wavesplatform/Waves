package com.wavesplatform.database

import java.util

import cats.syntax.monoid._
import cats.syntax.option._
import com.google.common.cache._
import com.wavesplatform.account.{Address, Alias, PublicKey}
import com.wavesplatform.block.Block
import com.wavesplatform.block.Block.BlockInfo
import com.wavesplatform.common.state.ByteStr
import com.wavesplatform.lang.script.Script
import com.wavesplatform.metrics.LevelDBStats
import com.wavesplatform.settings.DBSettings
import com.wavesplatform.state.DiffToStateApplier.PortfolioUpdates
import com.wavesplatform.state._
import com.wavesplatform.transaction.Asset.IssuedAsset
import com.wavesplatform.transaction.{Asset, Transaction}
import com.wavesplatform.utils.{ObservedLoadingCache, ScorexLogging}
import monix.reactive.Observer

import scala.collection.JavaConverters._
import scala.concurrent.duration._
import scala.reflect.ClassTag

abstract class Caches(spendableBalanceChanged: Observer[(Address, Asset)]) extends Blockchain with ScorexLogging {
  import Caches._

  val dbSettings: DBSettings

  @volatile
  private var current = (loadHeight(), loadScore(), loadLastBlock())

  protected def loadHeight(): Int
  override def height: Int = current._1

  protected def safeRollbackHeight: Int

  protected def loadScore(): BigInt
  override def score: BigInt = current._2

  protected def loadLastBlock(): Option[Block]
  override def lastBlock: Option[Block] = current._3

  def loadScoreOf(blockId: ByteStr): Option[BigInt]

  def loadBlockInfo(height: Int): Option[BlockInfo]
  override def blockInfo(height: Int): Option[BlockInfo] = {
    val c = current
    if (height == c._1) {
      c._3.map(b => BlockInfo(b.header, b.bytes().length, b.transactionData.size, b.signature))
    } else {
      loadBlockInfo(height)
    }
  }

  def loadBlockInfo(blockId: ByteStr): Option[BlockInfo]
  override def blockInfo(blockId: ByteStr): Option[BlockInfo] = {
    val c = current
    if (c._3.exists(_.uniqueId == blockId)) {
      c._3.map(b => BlockInfo(b.header, b.bytes().length, b.transactionData.size, b.signature))
    } else {
      loadBlockInfo(blockId)
    }
  }

  def loadBlockBytes(height: Int): Option[Array[Byte]]
  override def blockBytes(height: Int): Option[Array[Byte]] = {
    val c = current
    if (height == c._1) {
      c._3.map(_.bytes())
    } else {
      loadBlockBytes(height)
    }
  }

  def loadBlockBytes(blockId: ByteStr): Option[Array[Byte]]
  override def blockBytes(blockId: ByteStr): Option[Array[Byte]] = {
    val c = current
    if (c._3.exists(_.uniqueId == blockId)) {
      c._3.map(_.bytes())
    } else {
      loadBlockBytes(blockId)
    }
  }

  def loadHeightOf(blockId: ByteStr): Option[Int]
  override def heightOf(blockId: ByteStr): Option[Int] = {
    val c = current
    if (c._3.exists(_.uniqueId == blockId)) {
      Some(c._1)
    } else {
      loadHeightOf(blockId)
    }
  }

  private val blocksTs                               = new util.TreeMap[Int, Long] // Height -> block timestamp, assume sorted by key.
  private var oldestStoredBlockTimestamp             = Long.MaxValue
  private val transactionIds                         = new util.HashMap[ByteStr, Int]() // TransactionId -> height
  protected def forgetTransaction(id: ByteStr): Unit = transactionIds.remove(id)
  override def containsTransaction(tx: Transaction): Boolean = transactionIds.containsKey(tx.id()) || {
    if (tx.timestamp - 2.hours.toMillis <= oldestStoredBlockTimestamp) {
      LevelDBStats.miss.record(1)
      transactionHeight(tx.id()).nonEmpty
    } else {
      false
    }
  }
  protected def forgetBlocks(): Unit = {
    val iterator = blocksTs.entrySet().iterator()
    val (oldestBlock, oldestTs) = if (iterator.hasNext) {
      val e = iterator.next()
      e.getKey -> e.getValue
    } else {
      0 -> Long.MaxValue
    }
    oldestStoredBlockTimestamp = oldestTs
    val bts = lastBlock.fold(0L)(_.header.timestamp) - dbSettings.rememberBlocks.toMillis
    blocksTs.entrySet().removeIf(_.getValue < bts)
    transactionIds.entrySet().removeIf(_.getValue < oldestBlock)
  }

  private val leaseBalanceCache: LoadingCache[Address, LeaseBalance] = cache(dbSettings.maxCacheSize, loadLeaseBalance)
  protected def loadLeaseBalance(address: Address): LeaseBalance
  protected def discardLeaseBalance(address: Address): Unit = leaseBalanceCache.invalidate(address)
  override def leaseBalance(address: Address): LeaseBalance = leaseBalanceCache.get(address)

  private[database] val portfolioCache: LoadingCache[Address, Portfolio] = cache(dbSettings.maxCacheSize / 4, _ => ???)
  protected def discardPortfolio(address: Address): Unit                 = portfolioCache.invalidate(address)

  private val balancesCache: LoadingCache[(Address, Asset), java.lang.Long] =
    observedCache(dbSettings.maxCacheSize * 16, spendableBalanceChanged, loadBalance)
  protected def discardBalance(key: (Address, Asset)): Unit         = balancesCache.invalidate(key)
  override def balance(address: Address, mayBeAssetId: Asset): Long = balancesCache.get(address -> mayBeAssetId)
  protected def loadBalance(req: (Address, Asset)): Long

  private val assetDescriptionCache: LoadingCache[IssuedAsset, Option[AssetDescription]] = cache(dbSettings.maxCacheSize, loadAssetDescription)
  protected def loadAssetDescription(asset: IssuedAsset): Option[AssetDescription]
  protected def discardAssetDescription(asset: IssuedAsset): Unit             = assetDescriptionCache.invalidate(asset)
  override def assetDescription(asset: IssuedAsset): Option[AssetDescription] = assetDescriptionCache.get(asset)

  private val volumeAndFeeCache: LoadingCache[ByteStr, VolumeAndFee] = cache(dbSettings.maxCacheSize, loadVolumeAndFee)
  protected def loadVolumeAndFee(orderId: ByteStr): VolumeAndFee
  protected def discardVolumeAndFee(orderId: ByteStr): Unit       = volumeAndFeeCache.invalidate(orderId)
  override def filledVolumeAndFee(orderId: ByteStr): VolumeAndFee = volumeAndFeeCache.get(orderId)

<<<<<<< HEAD
  private val scriptCache: LoadingCache[Address, Option[(PublicKey, Script, Long)]] = cache(dbSettings.maxCacheSize, loadScript)
  protected def loadScript(address: Address): Option[(PublicKey, Script, Long)]
  protected def hasScriptBytes(address: Address): Boolean
  protected def discardScript(address: Address): Unit = scriptCache.invalidate(address)

  override def accountScriptWithComplexity(address: Address): Option[(PublicKey, Script, Long)] = scriptCache.get(address)
=======
  private val scriptCache: LoadingCache[Address, Option[(Script, Long, Map[String, Long])]] = cache(dbSettings.maxCacheSize, loadScript)
  protected def loadScript(address: Address): Option[(Script, Long, Map[String, Long])]
  protected def hasScriptBytes(address: Address): Boolean
  protected def discardScript(address: Address): Unit = scriptCache.invalidate(address)

  override def accountScriptWithComplexity(address: Address): Option[(Script, Long, Map[String, Long])] = scriptCache.get(address)
>>>>>>> 81cabfb3
  override def hasScript(address: Address): Boolean =
    Option(scriptCache.getIfPresent(address)).map(_.nonEmpty).getOrElse(hasScriptBytes(address))

  private val assetScriptCache: LoadingCache[IssuedAsset, Option[(PublicKey, Script, Long)]] =
    cache(dbSettings.maxCacheSize, loadAssetScript)
  protected def loadAssetScript(asset: IssuedAsset): Option[(PublicKey, Script, Long)]
  protected def hasAssetScriptBytes(asset: IssuedAsset): Boolean
  protected def discardAssetScript(asset: IssuedAsset): Unit = assetScriptCache.invalidate(asset)

  override def assetScriptWithComplexity(asset: IssuedAsset): Option[(PublicKey, Script, Long)] = assetScriptCache.get(asset)
  override def hasAssetScript(asset: IssuedAsset): Boolean =
    assetScriptCache.getIfPresent(asset) match {
      case null => hasAssetScriptBytes(asset)
      case x    => x.nonEmpty
    }

  private var lastAddressId = loadMaxAddressId()
  protected def loadMaxAddressId(): BigInt

  private val addressIdCache: LoadingCache[Address, Option[BigInt]] = cache(dbSettings.maxCacheSize, loadAddressId)
  protected def loadAddressId(address: Address): Option[BigInt]

  private val accountDataCache: LoadingCache[(Address, String), Option[DataEntry[_]]] = cache(dbSettings.maxCacheSize, loadAccountData)

  override def accountData(acc: Address, key: String): Option[DataEntry[_]] = accountDataCache.get((acc, key))
  protected def discardAccountData(addressWithKey: (Address, String)): Unit = accountDataCache.invalidate(addressWithKey)
  protected def loadAccountData(addressWithKey: (Address, String)): Option[DataEntry[_]]

  private[database] def addressId(address: Address): Option[BigInt] = addressIdCache.get(address)

  @volatile
  protected var approvedFeaturesCache: Map[Short, Int] = loadApprovedFeatures()
  protected def loadApprovedFeatures(): Map[Short, Int]
  override def approvedFeatures: Map[Short, Int] = approvedFeaturesCache

  @volatile
  protected var activatedFeaturesCache: Map[Short, Int] = loadActivatedFeatures()
  protected def loadActivatedFeatures(): Map[Short, Int]
  override def activatedFeatures: Map[Short, Int] = activatedFeaturesCache

  @volatile
  protected var lastBlockRewardCache: Option[Long] = loadLastBlockReward()
  protected def loadLastBlockReward(): Option[Long]
  override def lastBlockReward: Option[Long] = loadLastBlockReward()

  //noinspection ScalaStyle
  protected def doAppend(
      block: Block,
      carry: Long,
      newAddresses: Map[Address, BigInt],
      balances: Map[BigInt, Map[Asset, Long]],
      leaseBalances: Map[BigInt, LeaseBalance],
      addressTransactions: Map[AddressId, List[TransactionId]],
      leaseStates: Map[ByteStr, Boolean],
      reissuedAssets: Map[IssuedAsset, AssetInfo],
      filledQuantity: Map[ByteStr, VolumeAndFee],
<<<<<<< HEAD
      scripts: Map[BigInt, Option[(PublicKey, Script, Long)]],
      assetScripts: Map[IssuedAsset, Option[(PublicKey, Script, Long)]],
=======
      scripts: Map[BigInt, Option[(Script, Long, Map[String, Long])]],
      assetScripts: Map[IssuedAsset, Option[(Script, Long)]],
>>>>>>> 81cabfb3
      data: Map[BigInt, AccountDataInfo],
      aliases: Map[Alias, BigInt],
      sponsorship: Map[IssuedAsset, Sponsorship],
      totalFee: Long,
      reward: Option[Long],
      hitSource: ByteStr,
      scriptResults: Map[ByteStr, InvokeScriptResult]
  ): Unit

  def append(diff: Diff, carryFee: Long, totalFee: Long, reward: Option[Long], htiSource: ByteStr, block: Block): Unit = {
    val newHeight = current._1 + 1

    val newAddresses = Set.newBuilder[Address]
    newAddresses ++= diff.portfolios.keys.filter(addressIdCache.get(_).isEmpty)
    for ((_, addresses) <- diff.transactions.values; address <- addresses if addressIdCache.get(address).isEmpty) {
      newAddresses += address
    }

    val newAddressIds = (for {
      (address, offset) <- newAddresses.result().zipWithIndex
    } yield address -> (lastAddressId + offset + 1)).toMap

    def addressId(address: Address): BigInt = (newAddressIds.get(address) orElse addressIdCache.get(address)).get

    lastAddressId += newAddressIds.size

    log.trace(s"CACHE newAddressIds = $newAddressIds")
    log.trace(s"CACHE lastAddressId = $lastAddressId")

    val PortfolioUpdates(updatedBalances, updatedLeaseBalances) = DiffToStateApplier.portfolios(this, diff)

    val leaseBalances = updatedLeaseBalances.map { case (address, lb) => addressId(address) -> lb }

    val newPortfolios = diff.portfolios.keys.toSet

    val newFills = for {
      (orderId, fillInfo) <- diff.orderFills
    } yield orderId -> volumeAndFeeCache.get(orderId).combine(fillInfo)

    val transactionList = diff.transactions.toList

    transactionList.foreach {
      case (_, (tx, _)) =>
        transactionIds.put(tx.id(), newHeight)
    }

    val addressTransactions: Map[AddressId, List[TransactionId]] =
      transactionList
        .flatMap {
          case (_, (tx, addrs)) =>
            transactionIds.put(tx.id(), newHeight) // be careful here!

            addrs.map { addr =>
              val addrId = AddressId(addressId(addr))
              addrId -> TransactionId(tx.id())
            }
        }
        .groupBy(_._1)
        .mapValues(_.map {
          case (_, txId) => txId
        })

    current = (newHeight, current._2 + block.blockScore(), Some(block))

    doAppend(
      block,
      carryFee,
      newAddressIds,
      updatedBalances.map { case (a, v) => addressId(a) -> v },
      leaseBalances,
      addressTransactions,
      diff.leaseState,
      diff.issuedAssets,
      newFills,
      diff.scripts.map { case (address, s) => addressId(address) -> s },
      diff.assetScripts,
      diff.accountData.map { case (address, data) => addressId(address) -> data },
      diff.aliases.map { case (a, address)        => a                  -> addressId(address) },
      diff.sponsorship,
      totalFee,
      reward,
      htiSource,
      diff.scriptResults
    )

    val emptyData = Map.empty[(Address, String), Option[DataEntry[_]]]

    val newData =
      diff.accountData.foldLeft(emptyData) {
        case (data, (a, d)) =>
          val updData = data ++ d.data.map {
            case (k, v) =>
              (a, k) -> v.some
          }

          updData
      }

    for ((address, id)           <- newAddressIds) addressIdCache.put(address, Some(id))
    for ((orderId, volumeAndFee) <- newFills) volumeAndFeeCache.put(orderId, volumeAndFee)
    for ((address, assetMap)     <- updatedBalances; (asset, balance) <- assetMap) balancesCache.put((address, asset), balance)
    for (address                 <- newPortfolios) discardPortfolio(address)
    for (id                      <- diff.issuedAssets.keySet ++ diff.sponsorship.keySet) assetDescriptionCache.invalidate(id)
    leaseBalanceCache.putAll(updatedLeaseBalances.asJava)
    scriptCache.putAll(diff.scripts.asJava)
    assetScriptCache.putAll(diff.assetScripts.asJava)
    blocksTs.put(newHeight, block.header.timestamp)

    accountDataCache.putAll(newData.asJava)

    forgetBlocks()
  }

  protected def doRollback(targetBlockId: ByteStr): Seq[(Block, ByteStr)]

  def rollbackTo(targetBlockId: ByteStr): Either[String, Seq[(Block, ByteStr)]] = {
    for {
      height <- heightOf(targetBlockId)
        .toRight(s"No block with signature: $targetBlockId found in blockchain")
      _ <- Either
        .cond(
          height > safeRollbackHeight,
          (),
          s"Rollback is possible only to the block at a height: ${safeRollbackHeight + 1}"
        )
      discardedBlocks = doRollback(targetBlockId)
    } yield {
      current = (loadHeight(), loadScore(), loadLastBlock())

      activatedFeaturesCache = loadActivatedFeatures()
      approvedFeaturesCache = loadApprovedFeatures()
      discardedBlocks
    }
  }
}

object Caches {
  def cache[K <: AnyRef, V <: AnyRef](maximumSize: Int, loader: K => V): LoadingCache[K, V] =
    CacheBuilder
      .newBuilder()
      .maximumSize(maximumSize)
      .build(new CacheLoader[K, V] {
        override def load(key: K): V = loader(key)
      })

  def observedCache[K <: AnyRef, V <: AnyRef](maximumSize: Int, changed: Observer[K], loader: K => V)(implicit ct: ClassTag[K]): LoadingCache[K, V] =
    new ObservedLoadingCache(cache(maximumSize, loader), changed)
}<|MERGE_RESOLUTION|>--- conflicted
+++ resolved
@@ -144,21 +144,12 @@
   protected def discardVolumeAndFee(orderId: ByteStr): Unit       = volumeAndFeeCache.invalidate(orderId)
   override def filledVolumeAndFee(orderId: ByteStr): VolumeAndFee = volumeAndFeeCache.get(orderId)
 
-<<<<<<< HEAD
-  private val scriptCache: LoadingCache[Address, Option[(PublicKey, Script, Long)]] = cache(dbSettings.maxCacheSize, loadScript)
-  protected def loadScript(address: Address): Option[(PublicKey, Script, Long)]
+  private val scriptCache: LoadingCache[Address, Option[(PublicKey, Script, Long, Map[String, Long])]] = cache(dbSettings.maxCacheSize, loadScript)
+  protected def loadScript(address: Address): Option[(PublicKey, Script, Long, Map[String, Long])]
   protected def hasScriptBytes(address: Address): Boolean
   protected def discardScript(address: Address): Unit = scriptCache.invalidate(address)
 
-  override def accountScriptWithComplexity(address: Address): Option[(PublicKey, Script, Long)] = scriptCache.get(address)
-=======
-  private val scriptCache: LoadingCache[Address, Option[(Script, Long, Map[String, Long])]] = cache(dbSettings.maxCacheSize, loadScript)
-  protected def loadScript(address: Address): Option[(Script, Long, Map[String, Long])]
-  protected def hasScriptBytes(address: Address): Boolean
-  protected def discardScript(address: Address): Unit = scriptCache.invalidate(address)
-
-  override def accountScriptWithComplexity(address: Address): Option[(Script, Long, Map[String, Long])] = scriptCache.get(address)
->>>>>>> 81cabfb3
+  override def accountScriptWithComplexity(address: Address): Option[(PublicKey, Script, Long, Map[String, Long])] = scriptCache.get(address)
   override def hasScript(address: Address): Boolean =
     Option(scriptCache.getIfPresent(address)).map(_.nonEmpty).getOrElse(hasScriptBytes(address))
 
@@ -215,13 +206,8 @@
       leaseStates: Map[ByteStr, Boolean],
       reissuedAssets: Map[IssuedAsset, AssetInfo],
       filledQuantity: Map[ByteStr, VolumeAndFee],
-<<<<<<< HEAD
-      scripts: Map[BigInt, Option[(PublicKey, Script, Long)]],
+      scripts: Map[BigInt, Option[(PublicKey, Script, Long, Map[String, Long])]],
       assetScripts: Map[IssuedAsset, Option[(PublicKey, Script, Long)]],
-=======
-      scripts: Map[BigInt, Option[(Script, Long, Map[String, Long])]],
-      assetScripts: Map[IssuedAsset, Option[(Script, Long)]],
->>>>>>> 81cabfb3
       data: Map[BigInt, AccountDataInfo],
       aliases: Map[Alias, BigInt],
       sponsorship: Map[IssuedAsset, Sponsorship],
