package com.wavesplatform.database

import cats.implicits.catsSyntaxNestedBitraverse
import com.google.common.cache.CacheBuilder
import com.google.common.collect.MultimapBuilder
import com.google.common.hash.{BloomFilter, Funnels}
import com.google.common.primitives.Ints
import com.wavesplatform.account.{Address, Alias}
import com.wavesplatform.api.common.WavesBalanceIterator
import com.wavesplatform.block.Block
import com.wavesplatform.block.Block.BlockId
import com.wavesplatform.common.state.ByteStr
import com.wavesplatform.common.utils.EitherExt2
import com.wavesplatform.database
import com.wavesplatform.database.patch.DisableHijackedAliases
<<<<<<< HEAD
import com.wavesplatform.database.protobuf.{StaticAssetInfo, TransactionMeta, BlockMeta as PBBlockMeta}
=======
import com.wavesplatform.database.protobuf.{EthereumTransactionMeta, StaticAssetInfo, Status as PBStatus, TransactionMeta, BlockMeta as PBBlockMeta}
>>>>>>> f4ab799d
import com.wavesplatform.features.BlockchainFeatures
import com.wavesplatform.lang.ValidationError
import com.wavesplatform.protobuf.block.PBBlocks
import com.wavesplatform.protobuf.snapshot.TransactionStateSnapshot
import com.wavesplatform.protobuf.{ByteStrExt, ByteStringExt}
import com.wavesplatform.settings.{BlockchainSettings, DBSettings}
import com.wavesplatform.state.*
import com.wavesplatform.state.reader.LeaseDetails
import com.wavesplatform.transaction.*
import com.wavesplatform.transaction.Asset.{IssuedAsset, Waves}
import com.wavesplatform.transaction.EthereumTransaction.Transfer
import com.wavesplatform.transaction.TxValidationError.{AliasDoesNotExist, AliasIsDisabled}
import com.wavesplatform.transaction.assets.*
import com.wavesplatform.transaction.assets.exchange.ExchangeTransaction
import com.wavesplatform.transaction.lease.{LeaseCancelTransaction, LeaseTransaction}
import com.wavesplatform.transaction.smart.{InvokeExpressionTransaction, InvokeScriptTransaction, SetScriptTransaction}
import com.wavesplatform.transaction.transfer.*
import com.wavesplatform.utils.{LoggerFacade, ScorexLogging}
import org.rocksdb.RocksDB
import org.slf4j.LoggerFactory

import java.util
import scala.annotation.tailrec
import scala.collection.mutable.ArrayBuffer
import scala.jdk.CollectionConverters.*
import scala.util.control.NonFatal

object RocksDBWriter extends ScorexLogging {
  /** {{{
    * ([10, 7, 4], 5, 11) => [10, 7, 4]
    * ([10, 7], 5, 11) => [10, 7, 1]
    * }}}
    */
  private[database] def slice(v: Seq[Int], from: Int, to: Int): Seq[Int] = {
    val (c1, c2) = v.dropWhile(_ > to).partition(_ > from)
    c1 :+ c2.headOption.getOrElse(1)
  }

  implicit class ReadOnlyDBExt(val db: ReadOnlyDB) extends AnyVal {
    def fromHistory[A](historyKey: Key[Seq[Int]], valueKey: Int => Key[A]): Option[A] =
      for {
        lastChange <- db.get(historyKey).headOption
      } yield db.get(valueKey(lastChange))

    def hasInHistory(historyKey: Key[Seq[Int]], v: Int => Key[?]): Boolean =
      db.get(historyKey)
        .headOption
        .exists(h => db.has(v(h)))
  }

  implicit class RWExt(val db: RW) extends AnyVal {
    def fromHistory[A](historyKey: Key[Seq[Int]], valueKey: Int => Key[A]): Option[A] =
      for {
        lastChange <- db.get(historyKey).headOption
      } yield db.get(valueKey(lastChange))
  }

  private def loadHeight(db: RocksDB): Height = db.get(Keys.height)

  private[database] def merge(wbh: Seq[Int], lbh: Seq[Int]): Seq[(Int, Int)] = {

    /** Fixed implementation where {{{([15, 12, 3], [12, 5]) => [(15, 12), (12, 12), (3, 5)]}}}
      */
    @tailrec
    def recMergeFixed(wh: Int, wt: Seq[Int], lh: Int, lt: Seq[Int], buf: ArrayBuffer[(Int, Int)]): ArrayBuffer[(Int, Int)] = {
      buf += wh -> lh
      if (wt.isEmpty && lt.isEmpty) {
        buf
      } else if (wt.isEmpty) {
        recMergeFixed(wh, wt, lt.head, lt.tail, buf)
      } else if (lt.isEmpty) {
        recMergeFixed(wt.head, wt.tail, lh, lt, buf)
      } else {
        if (wh == lh) {
          recMergeFixed(wt.head, wt.tail, lt.head, lt.tail, buf)
        } else if (wh > lh) {
          recMergeFixed(wt.head, wt.tail, lh, lt, buf)
        } else {
          recMergeFixed(wh, wt, lt.head, lt.tail, buf)
        }
      }
    }

    recMergeFixed(wbh.head, wbh.tail, lbh.head, lbh.tail, ArrayBuffer.empty).toSeq
  }
}

//noinspection UnstableApiUsage
class RocksDBWriter(
    rdb: RDB,
    val settings: BlockchainSettings,
    val dbSettings: DBSettings,
    bfBlockInsertions: Int = 10000
) extends Caches {
  import rdb.db as writableDB

  private[this] val log = LoggerFacade(LoggerFactory.getLogger(classOf[RocksDBWriter]))

  private[this] var disabledAliases = writableDB.get(Keys.disabledAliases)

  import RocksDBWriter.*

  private[database] def readOnly[A](f: ReadOnlyDB => A): A = writableDB.readOnly(f)

  private[this] def readWrite[A](f: RW => A): A = writableDB.readWrite(f)

  override protected def loadMaxAddressId(): Long = writableDB.get(Keys.lastAddressId).getOrElse(0L)

  override protected def loadAddressId(address: Address): Option[AddressId] =
    writableDB.get(Keys.addressId(address))

  override protected def loadAddressIds(addresses: Seq[Address]): Map[Address, Option[AddressId]] = readOnly { ro =>
    addresses.view.zip(ro.multiGetOpt(addresses.map(Keys.addressId), 8)).toMap
  }

  override protected def loadHeight(): Height = RocksDBWriter.loadHeight(writableDB)

  override def safeRollbackHeight: Int = writableDB.get(Keys.safeRollbackHeight)

  override protected def loadBlockMeta(height: Height): Option[PBBlockMeta] =
    writableDB.get(Keys.blockMetaAt(height))

  override protected def loadTxs(height: Height): Seq[Transaction] =
    loadTransactions(height, rdb).map(_._2)

  override protected def loadScript(address: Address): Option[AccountScriptInfo] = readOnly { db =>
    addressId(address).fold(Option.empty[AccountScriptInfo]) { addressId =>
      db.fromHistory(Keys.addressScriptHistory(addressId), Keys.addressScript(addressId)).flatten
    }
  }

  override protected def hasScriptBytes(address: Address): Boolean = readOnly { db =>
    addressId(address).fold(false) { addressId =>
      db.hasInHistory(Keys.addressScriptHistory(addressId), Keys.addressScript(addressId))
    }
  }

  override protected def loadAssetScript(asset: IssuedAsset): Option[AssetScriptInfo] = readOnly { db =>
    db.fromHistory(Keys.assetScriptHistory(asset), Keys.assetScript(asset)).flatten
  }

  override protected def hasAssetScriptBytes(asset: IssuedAsset): Boolean = readOnly { db =>
    db.fromHistory(Keys.assetScriptHistory(asset), Keys.assetScriptPresent(asset)).flatten.nonEmpty
  }

  override def carryFee: Long = writableDB.get(Keys.carryFee(height))

  override protected def loadAccountData(address: Address, key: String): CurrentData =
    writableDB.get(Keys.data(address, key))

  override def hasData(address: Address): Boolean = {
    writableDB.readOnly { ro =>
      ro.get(Keys.addressId(address)).fold(false) { addressId =>
        ro.prefixExists(KeyTags.ChangedDataKeys.prefixBytes ++ addressId.toByteArray)
      }
    }
  }

  protected override def loadBalance(req: (Address, Asset)): CurrentBalance =
    addressId(req._1).fold(CurrentBalance.Unavailable) { addressId =>
      req._2 match {
        case asset @ IssuedAsset(_) =>
          writableDB.get(Keys.assetBalance(addressId, asset))
        case Waves =>
          writableDB.get(Keys.wavesBalance(addressId))
      }
    }

  override protected def loadBalances(req: Seq[(Address, Asset)]): Map[(Address, Asset), CurrentBalance] = readOnly { ro =>
    val addrToId = addressIds(req.map(_._1)).collect { case (address, Some(aid)) =>
      address -> aid
    }

    val reqWithKeys = req.flatMap { case (address, asset) =>
      addrToId.get(address).map { aid =>
        (address, asset) -> (asset match {
          case Waves                    => Keys.wavesBalance(aid)
          case issuedAsset: IssuedAsset => Keys.assetBalance(aid, issuedAsset)
        })
      }
    }

    val addressAssetToBalance = reqWithKeys
      .zip(ro.multiGet(reqWithKeys.map(_._2), 16))
      .collect { case (((address, asset), _), Some(balance)) =>
        (address, asset) -> balance
      }
      .toMap

    req.map { key =>
      key -> addressAssetToBalance.getOrElse(key, CurrentBalance.Unavailable)
    }.toMap
  }

  protected override def loadWavesBalances(req: Seq[(Address, Asset)]): Map[(Address, Asset), CurrentBalance] = readOnly { ro =>
    val addrToId = addressIds(req.map(_._1))
    val addrIds  = addrToId.collect { case (_, Some(aid)) => aid }.toSeq

    val idToBalance = addrIds
      .zip(
        ro.multiGet(
          addrIds.map { addrId =>
            Keys.wavesBalance(addrId)
          },
          16
        )
      )
      .toMap

    req.map { case (address, asset) =>
      (address, asset) -> addrToId.get(address).flatMap(_.flatMap(idToBalance.get)).flatten.getOrElse(CurrentBalance.Unavailable)
    }.toMap
  }

  private def loadLeaseBalance(db: ReadOnlyDB, addressId: AddressId): CurrentLeaseBalance =
    db.get(Keys.leaseBalance(addressId))

  override protected def loadLeaseBalance(address: Address): CurrentLeaseBalance = readOnly { db =>
    addressId(address).fold(CurrentLeaseBalance.Unavailable)(loadLeaseBalance(db, _))
  }

  override protected def loadLeaseBalances(addresses: Seq[Address]): Map[Address, CurrentLeaseBalance] = readOnly { ro =>
    val addrToId = addressIds(addresses)
    val addrIds  = addrToId.collect { case (_, Some(aid)) => aid }.toSeq

    val idToBalance = addrIds
      .zip(
        ro.multiGet(
          addrIds.map { addrId =>
            Keys.leaseBalance(addrId)
          },
          24
        )
      )
      .toMap

    addresses.map { address =>
      address -> addrToId.get(address).flatMap(_.flatMap(idToBalance.get)).flatten.getOrElse(CurrentLeaseBalance.Unavailable)
    }.toMap
  }

  override protected def loadAssetDescription(asset: IssuedAsset): Option[AssetDescription] =
    writableDB.withResource(r => database.loadAssetDescription(r, asset))

  override protected def loadVolumeAndFee(orderId: ByteStr): CurrentVolumeAndFee = writableDB.get(Keys.filledVolumeAndFee(orderId))

  override protected def loadVolumesAndFees(orders: Seq[ByteStr]): Map[ByteStr, CurrentVolumeAndFee] = readOnly { ro =>
    orders.view
      .zip(ro.multiGet(orders.map(Keys.filledVolumeAndFee), 24))
      .map { case (id, v) => id -> v.getOrElse(CurrentVolumeAndFee.Unavailable) }
      .toMap
  }

  override protected def loadApprovedFeatures(): Map[Short, Int] =
    writableDB.get(Keys.approvedFeatures)

  override protected def loadActivatedFeatures(): Map[Short, Int] = {
    val stateFeatures = writableDB.get(Keys.activatedFeatures)
    stateFeatures ++ settings.functionalitySettings.preActivatedFeatures
  }

  override def wavesAmount(height: Int): BigInt =
    if (this.isFeatureActivated(BlockchainFeatures.BlockReward, height))
      loadBlockMeta(Height(height)).fold(settings.genesisSettings.initialBalance)(_.totalWavesAmount)
    else settings.genesisSettings.initialBalance

  override def blockReward(height: Int): Option[Long] =
    if (this.isFeatureActivated(BlockchainFeatures.BlockReward, height)) loadBlockMeta(Height(height)).map(_.reward)
    else None

  private def updateHistory(rw: RW, key: Key[Seq[Int]], threshold: Int, kf: Int => Key[?]): Seq[Array[Byte]] =
    updateHistory(rw, rw.get(key), key, threshold, kf)

  private def updateHistory(rw: RW, history: Seq[Int], key: Key[Seq[Int]], threshold: Int, kf: Int => Key[?]): Seq[Array[Byte]] = {
    val (c1, c2) = history.partition(_ >= threshold)
    rw.put(key, (height +: c1) ++ c2.headOption)
    c2.drop(1).map(kf(_).keyBytes)
  }

  private def appendBalances(
      balances: Map[(AddressId, Asset), (CurrentBalance, BalanceNode)],
      assetStatics: Map[IssuedAsset, TransactionStateSnapshot.AssetStatic],
      rw: RW
  ): Unit = {
    val changedAssetBalances = MultimapBuilder.hashKeys().hashSetValues().build[IssuedAsset, java.lang.Long]()
    val updatedNftLists      = MultimapBuilder.hashKeys().linkedHashSetValues().build[java.lang.Long, IssuedAsset]()

    for (((addressId, asset), (currentBalance, balanceNode)) <- balances) {
      asset match {
        case Waves =>
          rw.put(Keys.wavesBalance(addressId), currentBalance)
          rw.put(Keys.wavesBalanceAt(addressId, currentBalance.height), balanceNode)
        case a: IssuedAsset =>
          changedAssetBalances.put(a, addressId.toLong)
          rw.put(Keys.assetBalance(addressId, a), currentBalance)
          rw.put(Keys.assetBalanceAt(addressId, a, currentBalance.height), balanceNode)

          val isNFT = currentBalance.balance > 0 && assetStatics
            .get(a)
            .map(_.nft)
            .orElse(assetDescription(a).map(_.nft))
            .getOrElse(false)
          if (currentBalance.prevHeight == Height(0) && isNFT) updatedNftLists.put(addressId.toLong, a)
      }
    }

    for ((addressId, nftIds) <- updatedNftLists.asMap().asScala) {
      val kCount           = Keys.nftCount(AddressId(addressId.toLong))
      val previousNftCount = rw.get(kCount)
      rw.put(kCount, previousNftCount + nftIds.size())
      for ((id, idx) <- nftIds.asScala.zipWithIndex) {
        rw.put(Keys.nftAt(AddressId(addressId.toLong), previousNftCount + idx, id), Some(()))
      }
    }

    changedAssetBalances.asMap().forEach { (asset, addresses) =>
      rw.put(Keys.changedBalances(height, asset), addresses.asScala.map(id => AddressId(id.toLong)).toSeq)
    }
  }

  private def appendData(newAddresses: Map[Address, AddressId], data: Map[(Address, String), (CurrentData, DataNode)], rw: RW): Unit = {
    val changedKeys = MultimapBuilder.hashKeys().hashSetValues().build[AddressId, String]()

    for (((address, key), (currentData, dataNode)) <- data) {
      val addressId = addressIdWithFallback(address, newAddresses)
      changedKeys.put(addressId, key)

      val kdh = Keys.data(address, key)
      rw.put(kdh, currentData)
      rw.put(Keys.dataAt(addressId, key)(height), dataNode)
    }

    changedKeys.asMap().forEach { (addressId, keys) =>
      rw.put(Keys.changedDataKeys(height, addressId), keys.asScala.toSeq)
    }
  }

  // todo: instead of fixed-size block batches, store fixed-time batches
  private val BlockStep  = 200
  private def mkFilter() = BloomFilter.create[Array[Byte]](Funnels.byteArrayFunnel(), BlockStep * bfBlockInsertions, 0.01f)
  private def initFilters(): (BloomFilter[Array[Byte]], BloomFilter[Array[Byte]]) = {
    def loadFilter(heights: Seq[Int]): BloomFilter[Array[Byte]] = {
      val filter = mkFilter()
      heights.filter(_ > 0).foreach { h =>
        loadTransactions(Height(h), rdb).foreach { case (_, tx) => filter.put(tx.id().arr) }
      }
      filter
    }

    val lastFilterStart = (height / BlockStep) * BlockStep + 1
    val prevFilterStart = lastFilterStart - BlockStep
    val (bf0Heights, bf1Heights) = if ((height / BlockStep) % 2 == 0) {
      (lastFilterStart to height, prevFilterStart until lastFilterStart)
    } else {
      (prevFilterStart until lastFilterStart, lastFilterStart to height)
    }
    (loadFilter(bf0Heights), loadFilter(bf1Heights))
  }

  private var (bf0, bf1) = initFilters()

  override def containsTransaction(tx: Transaction): Boolean =
    (bf0.mightContain(tx.id().arr) || bf1.mightContain(tx.id().arr)) && {
      writableDB.get(Keys.transactionMetaById(TransactionId(tx.id()), rdb.txMetaHandle)).isDefined
    }

  override protected def doAppend(
      blockMeta: PBBlockMeta,
      snapshot: StateSnapshot,
      carry: Long,
      newAddresses: Map[Address, AddressId],
      balances: Map[(AddressId, Asset), (CurrentBalance, BalanceNode)],
      leaseBalances: Map[AddressId, (CurrentLeaseBalance, LeaseBalanceNode)],
      filledQuantity: Map[ByteStr, (CurrentVolumeAndFee, VolumeAndFeeNode)],
      data: Map[(Address, String), (CurrentData, DataNode)],
      addressTransactions: util.Map[AddressId, util.Collection[TransactionId]],
      accountScripts: Map[AddressId, Option[AccountScriptInfo]],
      stateHash: StateHashBuilder.Result
  ): Unit = {
    log.trace(s"Persisting block ${blockMeta.id} at height $height")
    readWrite { rw =>
      val expiredKeys = new ArrayBuffer[Array[Byte]]

      rw.put(Keys.height, Height(height))

      val previousSafeRollbackHeight = rw.get(Keys.safeRollbackHeight)
      val newSafeRollbackHeight      = height - dbSettings.maxRollbackDepth

      if (previousSafeRollbackHeight < newSafeRollbackHeight) {
        rw.put(Keys.safeRollbackHeight, newSafeRollbackHeight)
      }

      rw.put(Keys.blockMetaAt(Height(height)), Some(blockMeta))
      rw.put(Keys.heightOf(blockMeta.id), Some(height))
      blockHeightCache.put(blockMeta.id, Some(height))

      blockMeta.header.flatMap(_.challengedHeader.map(_.generator.toAddress)) match {
        case Some(addr) =>
          val key          = Keys.maliciousMinerBanHeights(addr.bytes)
          val savedHeights = rw.get(key)
          rw.put(key, height +: savedHeights)
        case _ => ()
      }

      val lastAddressId = loadMaxAddressId() + newAddresses.size
      rw.put(Keys.lastAddressId, Some(lastAddressId))

      for ((address, id) <- newAddresses) {
        val kaid = Keys.addressId(address)
        rw.put(kaid, Some(id))
        rw.put(Keys.idToAddress(id), address)
      }

      val threshold = newSafeRollbackHeight

      appendBalances(balances, snapshot.assetStatics, rw)
      appendData(newAddresses, data, rw)

      val changedAddresses = (addressTransactions.asScala.keys ++ balances.keys.map(_._1)).toSet
      rw.put(Keys.changedAddresses(height), changedAddresses.toSeq)

      // leases
      for ((addressId, (currentLeaseBalance, leaseBalanceNode)) <- leaseBalances) {
        rw.put(Keys.leaseBalance(addressId), currentLeaseBalance)
        rw.put(Keys.leaseBalanceAt(addressId, currentLeaseBalance.height), leaseBalanceNode)
      }

      for ((orderId, (currentVolumeAndFee, volumeAndFeeNode)) <- filledQuantity) {
        rw.put(Keys.filledVolumeAndFee(orderId), currentVolumeAndFee)
        rw.put(Keys.filledVolumeAndFeeAt(orderId, currentVolumeAndFee.height), volumeAndFeeNode)
      }

      for ((asset, (assetStatic, assetNum)) <- snapshot.indexedAssetStatics) {
        val pbAssetStatic = StaticAssetInfo(
          assetStatic.sourceTransactionId,
          assetStatic.issuerPublicKey,
          assetStatic.decimals,
          assetStatic.nft,
          assetNum,
          height,
          asset.id.toByteString
        )
        rw.put(Keys.assetStaticInfo(asset), Some(pbAssetStatic))
      }

      val updatedAssetSet = snapshot.assetVolumes.keySet ++ snapshot.assetNamesAndDescriptions.keySet
      for (asset <- updatedAssetSet) {
        lazy val dbInfo = rw.fromHistory(Keys.assetDetailsHistory(asset), Keys.assetDetails(asset))
        val volume =
          snapshot.assetVolumes
            .get(asset)
            .map(v => AssetVolumeInfo(v.isReissuable, BigInt(v.volume.toByteArray)))
            .orElse(dbInfo.map(_._2))
        val nameAndDescription =
          snapshot.assetNamesAndDescriptions
            .get(asset)
            .map(nd => AssetInfo(nd.name, nd.description, nd.lastUpdatedAt))
            .orElse(dbInfo.map(_._1))
        (nameAndDescription, volume).bisequence
          .foreach(rw.put(Keys.assetDetails(asset)(height), _))
      }

      for (asset <- snapshot.assetStatics.keySet ++ updatedAssetSet) {
        expiredKeys ++= updateHistory(rw, Keys.assetDetailsHistory(asset), threshold, Keys.assetDetails(asset))
      }

      for ((id, details) <- snapshot.leaseStates) {
        rw.put(Keys.leaseDetails(id)(height), Some(Right(details)))
        expiredKeys ++= updateHistory(rw, Keys.leaseDetailsHistory(id), threshold, Keys.leaseDetails(id))
      }

      for ((addressId, script) <- accountScripts) {
        expiredKeys ++= updateHistory(rw, Keys.addressScriptHistory(addressId), threshold, Keys.addressScript(addressId))
        if (script.isDefined) rw.put(Keys.addressScript(addressId)(height), script)
      }

      for ((asset, script) <- snapshot.assetScripts) {
        expiredKeys ++= updateHistory(rw, Keys.assetScriptHistory(asset), threshold, Keys.assetScript(asset))
        if (script.isDefined) rw.put(Keys.assetScript(asset)(height), script)
      }

      if (height % BlockStep == 1) {
        if ((height / BlockStep) % 2 == 0) {
          bf0 = mkFilter()
        } else {
          bf1 = mkFilter()
        }
      }
      val targetBf = if ((height / BlockStep) % 2 == 0) bf0 else bf1

      val transactionsWithSize =
        snapshot.transactions.zipWithIndex.map { case ((id, txInfo), i) =>
          val tx   = txInfo.transaction
          val num  = TxNum(i.toShort)
          val meta = TxMeta(Height @@ blockMeta.height, txInfo.applied, txInfo.spentComplexity)
          val txId = TransactionId(id)

          val size = rw.put(Keys.transactionAt(Height(height), num, rdb.txHandle), Some((meta, tx)))
          rw.put(Keys.transactionStateSnapshotAt(Height(height), num, rdb.txSnapshotHandle), Some(txInfo.snapshot.toProtobuf(txInfo.applied)))
          rw.put(Keys.transactionMetaById(txId, rdb.txMetaHandle), Some(TransactionMeta(height, num, tx.tpe.id, !meta.succeeded, 0, size)))
          targetBf.put(id.arr)

<<<<<<< HEAD
          txId -> (num, tx, size)
        }.toMap
=======
        rw.put(Keys.transactionMetaById(id, rdb.txMetaHandle), Some(TransactionMeta(height, num, tx.tpe.id, txm.status.protobuf, 0, size)))
        id -> size
      }
>>>>>>> f4ab799d

      if (dbSettings.storeTransactionsByAddress) {
        val addressTxs = addressTransactions.asScala.toSeq.map { case (aid, txIds) =>
          (aid, txIds, Keys.addressTransactionSeqNr(aid))
        }
        rw.multiGetInts(addressTxs.map(_._3))
          .zip(addressTxs)
          .foreach { case (prevSeqNr, (addressId, txIds, txSeqNrKey)) =>
            val nextSeqNr = prevSeqNr.getOrElse(0) + 1
            val txTypeNumSeq = txIds.asScala.map { txId =>
              val (num, tx, size) = transactionsWithSize(txId)
              (tx.tpe.id.toByte, num, size)
            }.toSeq
            rw.put(Keys.addressTransactionHN(addressId, nextSeqNr), Some((Height(height), txTypeNumSeq.sortBy(-_._2))))
            rw.put(txSeqNrKey, nextSeqNr)
          }
      }

      for ((alias, address) <- snapshot.aliases) {
        val key   = Keys.addressIdOfAlias(alias)
        val value = addressIdWithFallback(address, newAddresses)
        rw.put(key, Some(value))
      }

      for ((assetId, sponsorship) <- snapshot.sponsorships) {
        rw.put(Keys.sponsorship(assetId)(height), SponsorshipValue(sponsorship.minFee))
        expiredKeys ++= updateHistory(rw, Keys.sponsorshipHistory(assetId), threshold, Keys.sponsorship(assetId))
      }

      val activationWindowSize = settings.functionalitySettings.activationWindowSize(height)
      if (height % activationWindowSize == 0) {
        val minVotes = settings.functionalitySettings.blocksForFeatureActivation(height)
        val newlyApprovedFeatures = featureVotes(height)
          .filterNot { case (featureId, _) => settings.functionalitySettings.preActivatedFeatures.contains(featureId) }
          .collect {
            case (featureId, voteCount) if voteCount + (if (blockMeta.getHeader.featureVotes.contains(featureId.toInt)) 1 else 0) >= minVotes =>
              featureId -> height
          }

        if (newlyApprovedFeatures.nonEmpty) {
          approvedFeaturesCache = newlyApprovedFeatures ++ rw.get(Keys.approvedFeatures)
          rw.put(Keys.approvedFeatures, approvedFeaturesCache)

          val featuresToSave = (newlyApprovedFeatures.view.mapValues(_ + activationWindowSize) ++ rw.get(Keys.activatedFeatures)).toMap

          activatedFeaturesCache = featuresToSave ++ settings.functionalitySettings.preActivatedFeatures
          rw.put(Keys.activatedFeatures, featuresToSave)
        }
      }

      rw.put(Keys.issuedAssets(height), snapshot.assetStatics.keySet.toSeq)
      rw.put(Keys.updatedAssets(height), updatedAssetSet.toSeq)
      rw.put(Keys.sponsorshipAssets(height), snapshot.sponsorships.keySet.toSeq)

      rw.put(Keys.carryFee(height), carry)
      expiredKeys += Keys.carryFee(threshold - 1).keyBytes

      if (dbSettings.storeInvokeScriptResults) snapshot.scriptResults.foreach { case (txId, result) =>
        val (txHeight, txNum) = transactionsWithSize
          .get(TransactionId @@ txId)
          .map { case (txNum, _, _) => (height, txNum) }
          .orElse(rw.get(Keys.transactionMetaById(TransactionId @@ txId, rdb.txMetaHandle)).map { tm =>
            (tm.height, TxNum(tm.num.toShort))
          })
          .getOrElse(throw new IllegalArgumentException(s"Couldn't find transaction height and num: $txId"))

        try rw.put(Keys.invokeScriptResult(txHeight, txNum), Some(result))
        catch {
          case NonFatal(e) =>
            throw new RuntimeException(s"Error storing invoke script result for $txId: $result", e)
        }
      }

      for ((txId, pbMeta) <- snapshot.ethereumTransactionMeta) {
        val txNum = transactionsWithSize(TransactionId @@ txId)._1
        val key   = Keys.ethereumTransactionMeta(Height(height), txNum)
        rw.put(key, Some(pbMeta))
      }

      expiredKeys.foreach(rw.delete)

      if (DisableHijackedAliases.height == height) {
        disabledAliases = DisableHijackedAliases(rw)
      }

      if (dbSettings.storeStateHashes) {
        val prevStateHash =
          if (height == 1) ByteStr.empty
          else
            rw.get(Keys.stateHash(height - 1))
              .fold(
                throw new IllegalStateException(
                  s"Couldn't load state hash for ${height - 1}. Please rebuild the state or disable db.store-state-hashes"
                )
              )(_.totalHash)

        val newStateHash = stateHash.createStateHash(prevStateHash)
        rw.put(Keys.stateHash(height), Some(newStateHash))
      }
    }
    log.trace(s"Finished persisting block ${blockMeta.id} at height $height")
  }

  override protected def doRollback(targetHeight: Int): Seq[(Block, ByteStr)] = {
    val targetBlockId = readOnly(_.get(Keys.blockMetaAt(Height @@ targetHeight)))
      .map(_.id)
      .getOrElse(throw new IllegalArgumentException(s"No block at height $targetHeight"))

    log.debug(s"Rolling back to block $targetBlockId at $targetHeight")

    val discardedBlocks: Seq[(Block, ByteStr)] =
      for (currentHeightInt <- height until targetHeight by -1; currentHeight = Height(currentHeightInt)) yield {
        val balancesToInvalidate     = Seq.newBuilder[(Address, Asset)]
        val ordersToInvalidate       = Seq.newBuilder[ByteStr]
        val scriptsToDiscard         = Seq.newBuilder[Address]
        val assetScriptsToDiscard    = Seq.newBuilder[IssuedAsset]
        val accountDataToInvalidate  = Seq.newBuilder[(Address, String)]
        val aliasesToInvalidate      = Seq.newBuilder[Alias]
        val blockHeightsToInvalidate = Seq.newBuilder[ByteStr]

        val discardedBlock = readWrite { rw =>
          rw.put(Keys.height, Height(currentHeight - 1))

          val discardedMeta = rw
            .get(Keys.blockMetaAt(currentHeight))
            .getOrElse(throw new IllegalArgumentException(s"No block at height $currentHeight"))

          log.trace(s"Removing block ${discardedMeta.id} at $currentHeight")

          val changedAddresses = for {
            addressId <- rw.get(Keys.changedAddresses(currentHeight))
          } yield addressId -> rw.get(Keys.idToAddress(addressId))

          rw.iterateOver(KeyTags.ChangedAssetBalances.prefixBytes ++ Ints.toByteArray(currentHeight)) { e =>
            val assetId = IssuedAsset(ByteStr(e.getKey.takeRight(32)))
            for ((addressId, address) <- changedAddresses) {
              balancesToInvalidate += address -> assetId
              rollbackBalanceHistory(rw, Keys.assetBalance(addressId, assetId), Keys.assetBalanceAt(addressId, assetId, _), currentHeight)
            }
          }

          for ((addressId, address) <- changedAddresses) {
            for (k <- rw.get(Keys.changedDataKeys(currentHeight, addressId))) {
              log.trace(s"Discarding $k for $address at $currentHeight")
              accountDataToInvalidate += (address -> k)

              rw.delete(Keys.dataAt(addressId, k)(currentHeight))
              rollbackDataHistory(rw, Keys.data(address, k), Keys.dataAt(addressId, k)(_), currentHeight)
            }
            rw.delete(Keys.changedDataKeys(currentHeight, addressId))

            balancesToInvalidate += (address -> Waves)
            rollbackBalanceHistory(rw, Keys.wavesBalance(addressId), Keys.wavesBalanceAt(addressId, _), currentHeight)

            rollbackLeaseBalance(rw, addressId, currentHeight)

            balanceAtHeightCache.invalidate((currentHeight, addressId))
            leaseBalanceAtHeightCache.invalidate((currentHeight, addressId))
            discardLeaseBalance(address)

            if (dbSettings.storeTransactionsByAddress) {
              val kTxSeqNr = Keys.addressTransactionSeqNr(addressId)
              val txSeqNr  = rw.get(kTxSeqNr)
              val kTxHNSeq = Keys.addressTransactionHN(addressId, txSeqNr)

              rw.get(kTxHNSeq).collect { case (`currentHeight`, _) =>
                rw.delete(kTxHNSeq)
                rw.put(kTxSeqNr, (txSeqNr - 1).max(0))
              }
            }
          }

          writableDB
            .withResource(loadLeaseIds(_, currentHeight, currentHeight, includeCancelled = true))
            .foreach(rollbackLeaseStatus(rw, _, currentHeight))

          rollbackAssetsInfo(rw, currentHeight)

          val blockTxs = loadTransactions(currentHeight, rdb)
          blockTxs.view.zipWithIndex.foreach { case ((_, tx), idx) =>
            val num = TxNum(idx.toShort)
            (tx: @unchecked) match {
              case _: GenesisTransaction                                                       => // genesis transaction can not be rolled back
              case _: PaymentTransaction | _: TransferTransaction | _: MassTransferTransaction =>
              // balances already restored

              case _: IssueTransaction | _: UpdateAssetInfoTransaction | _: ReissueTransaction | _: BurnTransaction | _: SponsorFeeTransaction =>
              // asset info already restored

              case _: LeaseTransaction | _: LeaseCancelTransaction =>
              // leases already restored

              case tx: SetScriptTransaction =>
                val address = tx.sender.toAddress
                scriptsToDiscard += address
                for (addressId <- addressId(address)) {
                  rw.delete(Keys.addressScript(addressId)(currentHeight))
                  rw.filterHistory(Keys.addressScriptHistory(addressId), currentHeight)
                }

              case tx: SetAssetScriptTransaction =>
                val asset = tx.asset
                assetScriptsToDiscard += asset
                rw.delete(Keys.assetScript(asset)(currentHeight))
                rw.filterHistory(Keys.assetScriptHistory(asset), currentHeight)

              case _: DataTransaction => // see changed data keys removal
              case _: InvokeScriptTransaction | _: InvokeExpressionTransaction =>
                rw.delete(Keys.invokeScriptResult(currentHeight, num))

              case tx: CreateAliasTransaction =>
                rw.delete(Keys.addressIdOfAlias(tx.alias))
                aliasesToInvalidate += tx.alias
              case tx: ExchangeTransaction =>
                ordersToInvalidate += rollbackOrderFill(rw, tx.buyOrder.id(), currentHeight)
                ordersToInvalidate += rollbackOrderFill(rw, tx.sellOrder.id(), currentHeight)
              case _: EthereumTransaction =>
                rw.delete(Keys.ethereumTransactionMeta(currentHeight, num))
            }

            if (tx.tpe != TransactionType.Genesis) {
              rw.delete(Keys.transactionAt(currentHeight, num, rdb.txHandle))
              rw.delete(Keys.transactionMetaById(TransactionId(tx.id()), rdb.txMetaHandle))
            }
            rw.delete(Keys.transactionStateSnapshotAt(currentHeight, num, rdb.txSnapshotHandle))
          }

          discardedMeta.header.flatMap(_.challengedHeader.map(_.generator.toAddress)) match {
            case Some(addr) =>
              val key        = Keys.maliciousMinerBanHeights(addr.bytes)
              val banHeights = rw.get(key)
              if (banHeights.size > 1) rw.put(key, banHeights.tail) else rw.delete(key)
            case _ => ()
          }

          rw.delete(Keys.blockMetaAt(currentHeight))
          rw.delete(Keys.changedAddresses(currentHeight))
          rw.delete(Keys.heightOf(discardedMeta.id))
          blockHeightsToInvalidate.addOne(discardedMeta.id)
          rw.delete(Keys.carryFee(currentHeight))
          rw.delete(Keys.blockTransactionsFee(currentHeight))
          rw.delete(Keys.stateHash(currentHeight))

          if (DisableHijackedAliases.height == currentHeight) {
            disabledAliases = DisableHijackedAliases.revert(rw)
          }

          val block = createBlock(
            PBBlocks.vanilla(
              discardedMeta.header.getOrElse(throw new IllegalArgumentException(s"Block header is missing at height ${currentHeight.toInt}"))
            ),
            ByteStr(discardedMeta.signature.toByteArray),
            blockTxs.map(_._2)
          ).explicitGet()

          (block, Caches.toHitSource(discardedMeta))
        }

        balancesToInvalidate.result().foreach(discardBalance)
        ordersToInvalidate.result().foreach(discardVolumeAndFee)
        scriptsToDiscard.result().foreach(discardScript)
        assetScriptsToDiscard.result().foreach(discardAssetScript)
        accountDataToInvalidate.result().foreach(discardAccountData)
        aliasesToInvalidate.result().foreach(discardAlias)
        blockHeightsToInvalidate.result().foreach(discardBlockHeight)
        discardedBlock
      }

    log.debug(s"Rollback to block $targetBlockId at $targetHeight completed")
    discardedBlocks.reverse
  }

  private def rollbackDataHistory(rw: RW, currentDataKey: Key[CurrentData], dataNodeKey: Height => Key[DataNode], currentHeight: Height): Unit = {
    val currentData = rw.get(currentDataKey)
    if (currentData.height == currentHeight) {
      val prevDataNode = rw.get(dataNodeKey(currentData.prevHeight))
      rw.delete(dataNodeKey(currentHeight))
      rw.put(currentDataKey, CurrentData(prevDataNode.entry, currentData.prevHeight, prevDataNode.prevHeight))
    }
  }

  private def rollbackBalanceHistory(rw: RW, curBalanceKey: Key[CurrentBalance], balanceNodeKey: Height => Key[BalanceNode], height: Height): Unit = {
    val balance = rw.get(curBalanceKey)
    if (balance.height == height) {
      val prevBalanceNode = rw.get(balanceNodeKey(balance.prevHeight))
      rw.delete(balanceNodeKey(height))
      rw.put(curBalanceKey, CurrentBalance(prevBalanceNode.balance, balance.prevHeight, prevBalanceNode.prevHeight))
    }
  }

  private def rollbackAssetsInfo(rw: RW, currentHeight: Int): Unit = {
    val issuedKey      = Keys.issuedAssets(currentHeight)
    val updatedKey     = Keys.updatedAssets(currentHeight)
    val sponsorshipKey = Keys.sponsorshipAssets(currentHeight)

    val issued      = rw.get(issuedKey)
    val updated     = rw.get(updatedKey)
    val sponsorship = rw.get(sponsorshipKey)

    rw.delete(issuedKey)
    rw.delete(updatedKey)
    rw.delete(sponsorshipKey)

    issued.foreach { asset =>
      rw.delete(Keys.assetStaticInfo(asset))
    }

    (issued ++ updated).foreach { asset =>
      rw.delete(Keys.assetDetails(asset)(currentHeight))
      rw.filterHistory(Keys.assetDetailsHistory(asset), currentHeight)
      discardAssetDescription(asset)
    }

    sponsorship.foreach { asset =>
      rw.delete(Keys.sponsorship(asset)(currentHeight))
      rw.filterHistory(Keys.sponsorshipHistory(asset), currentHeight)
      discardAssetDescription(asset)
    }
  }

  private def rollbackOrderFill(rw: RW, orderId: ByteStr, height: Height): ByteStr = {
    val curVfKey = Keys.filledVolumeAndFee(orderId)
    val vf       = rw.get(curVfKey)
    if (vf.height == height) {
      val vfNodeKey  = Keys.filledVolumeAndFeeAt(orderId, _)
      val prevVfNode = rw.get(vfNodeKey(vf.prevHeight))
      rw.delete(vfNodeKey(height))
      rw.put(curVfKey, CurrentVolumeAndFee(prevVfNode.volume, prevVfNode.fee, vf.prevHeight, prevVfNode.prevHeight))
    }
    orderId
  }

  private def rollbackLeaseBalance(rw: RW, addressId: AddressId, height: Height): Unit = {
    val curLbKey = Keys.leaseBalance(addressId)
    val lb       = rw.get(curLbKey)
    if (lb.height == height) {
      val lbNodeKey  = Keys.leaseBalanceAt(addressId, _)
      val prevLbNode = rw.get(lbNodeKey(lb.prevHeight))
      rw.delete(lbNodeKey(height))
      rw.put(curLbKey, CurrentLeaseBalance(prevLbNode.in, prevLbNode.out, lb.prevHeight, prevLbNode.prevHeight))
    }
  }

  private def rollbackLeaseStatus(rw: RW, leaseId: ByteStr, currentHeight: Int): Unit = {
    rw.delete(Keys.leaseDetails(leaseId)(currentHeight))
    rw.filterHistory(Keys.leaseDetailsHistory(leaseId), currentHeight)
  }

  override def transferById(id: ByteStr): Option[(Int, TransferTransactionLike)] = readOnly { db =>
    for {
      tm <- db.get(Keys.transactionMetaById(TransactionId @@ id, rdb.txMetaHandle))
      if tm.`type` == TransferTransaction.typeId || tm.`type` == TransactionType.Ethereum.id
      tx <- db
        .get(Keys.transactionAt(Height(tm.height), TxNum(tm.num.toShort), rdb.txHandle))
        .collect {
<<<<<<< HEAD
          case (tm, t: TransferTransaction) if tm.succeeded => t
          case (m, e @ EthereumTransaction(transfer: Transfer, _, _, _)) if m.succeeded =>
            val asset = transfer.tokenAddress.fold[Asset](Waves)(resolveERC20Address(_).get)
            e.toTransferLike(TxPositiveAmount.unsafeFrom(transfer.amount), transfer.recipient, asset)
=======
          case (tm, t: TransferTransaction) if tm.status == TxMeta.Status.Succeeded => t
          case (m, e @ EthereumTransaction(_: Transfer, _, _, _)) if tm.status == PBStatus.SUCCEEDED =>
            val meta     = db.get(Keys.ethereumTransactionMeta(m.height, TxNum(tm.num.toShort))).get
            val transfer = meta.payload.transfer.get
            val tAmount  = transfer.amount.get
            val asset    = PBAmounts.toVanillaAssetId(tAmount.assetId)
            e.toTransferLike(TxPositiveAmount.unsafeFrom(tAmount.amount), Address(transfer.publicKeyHash.toByteArray), asset)
>>>>>>> f4ab799d
        }
    } yield (height, tx)
  }

  override def transactionInfo(id: ByteStr): Option[(TxMeta, Transaction)] = readOnly(transactionInfo(id, _))

  override def transactionInfos(ids: Seq[ByteStr]): Seq[Option[(TxMeta, Transaction)]] = readOnly { db =>
    val tms = db.multiGetOpt(ids.map(id => Keys.transactionMetaById(TransactionId(id), rdb.txMetaHandle)), 36)
    val (keys, sizes) = tms.map {
      case Some(tm) => Keys.transactionAt(Height(tm.height), TxNum(tm.num.toShort), rdb.txHandle) -> tm.size
      case None     => Keys.transactionAt(Height(0), TxNum(0.toShort), rdb.txHandle)              -> 0
    }.unzip

    db.multiGetOpt(keys, sizes)
  }

  protected def transactionInfo(id: ByteStr, db: ReadOnlyDB): Option[(TxMeta, Transaction)] =
    for {
      tm        <- db.get(Keys.transactionMetaById(TransactionId(id), rdb.txMetaHandle))
      (txm, tx) <- db.get(Keys.transactionAt(Height(tm.height), TxNum(tm.num.toShort), rdb.txHandle))
    } yield (txm, tx)

  override def transactionMeta(id: ByteStr): Option[TxMeta] = {
    writableDB.get(Keys.transactionMetaById(TransactionId(id), rdb.txMetaHandle)).map { tm =>
      TxMeta(Height(tm.height), TxMeta.Status.fromProtobuf(tm.status), tm.spentComplexity)
    }
  }

  def transactionSnapshot(id: ByteStr): Option[TransactionStateSnapshot] = readOnly { db =>
    for {
      meta     <- db.get(Keys.transactionMetaById(TransactionId(id), rdb.txMetaHandle))
      snapshot <- db.get(Keys.transactionStateSnapshotAt(Height(meta.height), TxNum(meta.num.toShort), rdb.txSnapshotHandle))
    } yield snapshot
  }

  override def resolveAlias(alias: Alias): Either[ValidationError, Address] =
    if (disabledAliases.contains(alias)) Left(AliasIsDisabled(alias))
    else aliasCache.get(alias).toRight(AliasDoesNotExist(alias))

  override protected def loadAlias(alias: Alias): Option[Address] = readOnly { db =>
    db.get(Keys.addressIdOfAlias(alias))
      .map(addressId => db.get(Keys.idToAddress(addressId)))
  }

  override protected def loadBlockHeight(blockId: BlockId): Option[Int] = readOnly(_.get(Keys.heightOf(blockId)))

  override def leaseDetails(leaseId: ByteStr): Option[LeaseDetails] = readOnly { db =>
    for {
      h             <- db.get(Keys.leaseDetailsHistory(leaseId)).headOption
      detailsOrFlag <- db.get(Keys.leaseDetails(leaseId)(h))
      details <- detailsOrFlag.fold(
        isActive =>
          transactionInfo(leaseId, db).collect { case (txm, lt: LeaseTransaction) =>
            LeaseDetails(
              lt.sender,
              lt.recipient,
              lt.amount.value,
              if (isActive) LeaseDetails.Status.Active
              else LeaseDetails.Status.Cancelled(h, None),
              leaseId,
              txm.height
            )
          },
        Some(_)
      )
    } yield details
  }

  // These two caches are used exclusively for balance snapshots. They are not used for portfolios, because there aren't
  // as many miners, so snapshots will rarely be evicted due to overflows.

  private val balanceAtHeightCache = CacheBuilder
    .newBuilder()
    .maximumSize(100000)
    .recordStats()
    .build[(Int, AddressId), BalanceNode]()

  private val leaseBalanceAtHeightCache = CacheBuilder
    .newBuilder()
    .maximumSize(100000)
    .recordStats()
    .build[(Int, AddressId), LeaseBalanceNode]()

  override def balanceAtHeight(address: Address, height: Int, assetId: Asset = Waves): Option[(Int, Long)] = readOnly { db =>
    @tailrec
    def getBalanceAtHeight(h: Height, key: Height => Key[BalanceNode]): (Int, Long) = {
      val balance = db.get(key(h))
      if (h <= height) {
        h -> balance.balance
      } else {
        getBalanceAtHeight(balance.prevHeight, key)
      }
    }

    db.get(Keys.addressId(address)).map { aid =>
      val (balance, balanceNodeKey) =
        assetId match {
          case Waves                  => (db.get(Keys.wavesBalance(aid)), Keys.wavesBalanceAt(aid, _))
          case asset @ IssuedAsset(_) => (db.get(Keys.assetBalance(aid, asset)), Keys.assetBalanceAt(aid, asset, _))
        }

      if (balance.height > height) {
        getBalanceAtHeight(balance.prevHeight, balanceNodeKey)
      } else {
        balance.height -> balance.balance
      }
    }
  }

  override def balanceSnapshots(address: Address, from: Int, to: Option[BlockId]): Seq[BalanceSnapshot] = readOnly { db =>
    addressId(address).fold(Seq(BalanceSnapshot(1, 0, 0, 0, isBanned = false))) { addressId =>
      val toHeight = to.flatMap(this.heightOf).getOrElse(this.height)

      val banHeights = effectiveBalanceBanHeights(address).toSet

      val lastBalance      = balancesCache.get((address, Asset.Waves))
      val lastLeaseBalance = leaseBalanceCache.get(address)

      @tailrec
      def collectBalanceHistory(acc: Vector[Int], hh: Int): Seq[Int] =
        if (hh < from)
          acc :+ hh
        else {
          val bn     = balanceAtHeightCache.get((hh, addressId), () => db.get(Keys.wavesBalanceAt(addressId, Height(hh))))
          val newAcc = if (hh > toHeight) acc else acc :+ hh
          collectBalanceHistory(newAcc, bn.prevHeight)
        }

      @tailrec
      def collectLeaseBalanceHistory(acc: Vector[Int], hh: Int): Seq[Int] =
        if (hh < from)
          acc :+ hh
        else {
          val lbn    = leaseBalanceAtHeightCache.get((hh, addressId), () => db.get(Keys.leaseBalanceAt(addressId, Height(hh))))
          val newAcc = if (hh > toHeight) acc else acc :+ hh
          collectLeaseBalanceHistory(newAcc, lbn.prevHeight)
        }

      val wbh = slice(collectBalanceHistory(Vector.empty, lastBalance.height), from, toHeight)
      val lbh = slice(collectLeaseBalanceHistory(Vector.empty, lastLeaseBalance.height), from, toHeight)
      for {
        (wh, lh) <- merge(wbh, lbh)
        wb = balanceAtHeightCache.get((wh, addressId), () => db.get(Keys.wavesBalanceAt(addressId, Height(wh))))
        lb = leaseBalanceAtHeightCache.get((lh, addressId), () => db.get(Keys.leaseBalanceAt(addressId, Height(lh))))
      } yield {
        val height   = wh.max(lh)
        val isBanned = banHeights.contains(height)
        BalanceSnapshot(height, wb.balance, lb.in, lb.out, isBanned)
      }
    }
  }

  override def loadHeightOf(blockId: ByteStr): Option[Int] = blockHeightCache.get(blockId)

  override def featureVotes(height: Int): Map[Short, Int] = readOnly { db =>
    settings.functionalitySettings
      .activationWindow(height)
      .flatMap { h =>
        val height = Height(h)
        db.get(Keys.blockMetaAt(height))
          .flatMap(_.header)
          .fold(Seq.empty[Short])(_.featureVotes.map(_.toShort))
      }
      .groupBy(identity)
      .view
      .mapValues(_.size)
      .toMap
  }

  override def blockRewardVotes(height: Int): Seq[Long] = readOnly { db =>
    activatedFeatures.get(BlockchainFeatures.BlockReward.id) match {
      case Some(activatedAt) if activatedAt <= height =>
        val modifyTerm = activatedFeatures.get(BlockchainFeatures.CappedReward.id).exists(_ <= height)
        settings.rewardsSettings
          .votingWindow(activatedAt, height, modifyTerm)
          .flatMap { h =>
            db.get(Keys.blockMetaAt(Height(h)))
              .flatMap(_.header)
              .map(_.rewardVote)
          }
      case _ => Seq()
    }
  }

  def loadStateHash(height: Int): Option[StateHash] = readOnly { db =>
    db.get(Keys.stateHash(height))
  }

  // TODO: maybe add length constraint
  def loadBalanceHistory(address: Address): Seq[(Int, Long)] = writableDB.withResource { dbResource =>
    dbResource.get(Keys.addressId(address)).fold(Seq.empty[(Int, Long)]) { aid =>
      new WavesBalanceIterator(aid, dbResource).asScala.toSeq
    }
  }

  override def effectiveBalanceBanHeights(address: Address): Seq[Int] =
    readOnly(_.get(Keys.maliciousMinerBanHeights(address.bytes)))

  override def resolveERC20Address(address: ERC20Address): Option[IssuedAsset] =
    readOnly(_.get(Keys.assetStaticInfo(address)).map(assetInfo => IssuedAsset(assetInfo.id.toByteStr)))
}<|MERGE_RESOLUTION|>--- conflicted
+++ resolved
@@ -13,11 +13,7 @@
 import com.wavesplatform.common.utils.EitherExt2
 import com.wavesplatform.database
 import com.wavesplatform.database.patch.DisableHijackedAliases
-<<<<<<< HEAD
-import com.wavesplatform.database.protobuf.{StaticAssetInfo, TransactionMeta, BlockMeta as PBBlockMeta}
-=======
-import com.wavesplatform.database.protobuf.{EthereumTransactionMeta, StaticAssetInfo, Status as PBStatus, TransactionMeta, BlockMeta as PBBlockMeta}
->>>>>>> f4ab799d
+import com.wavesplatform.database.protobuf.{StaticAssetInfo, Status as PBStatus, TransactionMeta, BlockMeta as PBBlockMeta}
 import com.wavesplatform.features.BlockchainFeatures
 import com.wavesplatform.lang.ValidationError
 import com.wavesplatform.protobuf.block.PBBlocks
@@ -512,22 +508,16 @@
         snapshot.transactions.zipWithIndex.map { case ((id, txInfo), i) =>
           val tx   = txInfo.transaction
           val num  = TxNum(i.toShort)
-          val meta = TxMeta(Height @@ blockMeta.height, txInfo.applied, txInfo.spentComplexity)
+          val meta = TxMeta(Height @@ blockMeta.height, txInfo.status, txInfo.spentComplexity)
           val txId = TransactionId(id)
 
           val size = rw.put(Keys.transactionAt(Height(height), num, rdb.txHandle), Some((meta, tx)))
-          rw.put(Keys.transactionStateSnapshotAt(Height(height), num, rdb.txSnapshotHandle), Some(txInfo.snapshot.toProtobuf(txInfo.applied)))
-          rw.put(Keys.transactionMetaById(txId, rdb.txMetaHandle), Some(TransactionMeta(height, num, tx.tpe.id, !meta.succeeded, 0, size)))
+          rw.put(Keys.transactionStateSnapshotAt(Height(height), num, rdb.txSnapshotHandle), Some(txInfo.snapshot.toProtobuf(txInfo.status)))
+          rw.put(Keys.transactionMetaById(txId, rdb.txMetaHandle), Some(TransactionMeta(height, num, tx.tpe.id, meta.status.protobuf, 0, size)))
           targetBf.put(id.arr)
 
-<<<<<<< HEAD
           txId -> (num, tx, size)
         }.toMap
-=======
-        rw.put(Keys.transactionMetaById(id, rdb.txMetaHandle), Some(TransactionMeta(height, num, tx.tpe.id, txm.status.protobuf, 0, size)))
-        id -> size
-      }
->>>>>>> f4ab799d
 
       if (dbSettings.storeTransactionsByAddress) {
         val addressTxs = addressTransactions.asScala.toSeq.map { case (aid, txIds) =>
@@ -883,20 +873,10 @@
       tx <- db
         .get(Keys.transactionAt(Height(tm.height), TxNum(tm.num.toShort), rdb.txHandle))
         .collect {
-<<<<<<< HEAD
-          case (tm, t: TransferTransaction) if tm.succeeded => t
-          case (m, e @ EthereumTransaction(transfer: Transfer, _, _, _)) if m.succeeded =>
+          case (tm, t: TransferTransaction) if tm.status == TxMeta.Status.Succeeded => t
+          case (m, e @ EthereumTransaction(transfer: Transfer, _, _, _)) if tm.status == PBStatus.SUCCEEDED =>
             val asset = transfer.tokenAddress.fold[Asset](Waves)(resolveERC20Address(_).get)
             e.toTransferLike(TxPositiveAmount.unsafeFrom(transfer.amount), transfer.recipient, asset)
-=======
-          case (tm, t: TransferTransaction) if tm.status == TxMeta.Status.Succeeded => t
-          case (m, e @ EthereumTransaction(_: Transfer, _, _, _)) if tm.status == PBStatus.SUCCEEDED =>
-            val meta     = db.get(Keys.ethereumTransactionMeta(m.height, TxNum(tm.num.toShort))).get
-            val transfer = meta.payload.transfer.get
-            val tAmount  = transfer.amount.get
-            val asset    = PBAmounts.toVanillaAssetId(tAmount.assetId)
-            e.toTransferLike(TxPositiveAmount.unsafeFrom(tAmount.amount), Address(transfer.publicKeyHash.toByteArray), asset)
->>>>>>> f4ab799d
         }
     } yield (height, tx)
   }
