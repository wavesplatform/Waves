package com.wavesplatform

import java.nio.ByteBuffer
import java.util
import java.util.Map as JMap
import com.google.common.base.Charsets.UTF_8
import com.google.common.collect.{Interners, Maps}
import com.google.common.io.ByteStreams.{newDataInput, newDataOutput}
import com.google.common.io.{ByteArrayDataInput, ByteArrayDataOutput}
import com.google.common.primitives.{Ints, Longs}
import com.google.protobuf.ByteString
import com.wavesplatform.account.{AddressScheme, PublicKey}
import com.wavesplatform.block.validation.Validators
import com.wavesplatform.block.{Block, BlockHeader}
import com.wavesplatform.common.state.ByteStr
import com.wavesplatform.common.utils.EitherExt2
import com.wavesplatform.crypto.*
import com.wavesplatform.database.protobuf as pb
import com.wavesplatform.database.protobuf.DataEntry.Value
import com.wavesplatform.database.protobuf.TransactionData.Transaction as TD
import com.wavesplatform.lang.script.ScriptReader
import com.wavesplatform.protobuf.ByteStringExt
import com.wavesplatform.protobuf.block.PBBlocks
import com.wavesplatform.protobuf.snapshot.TransactionStateSnapshot
import com.wavesplatform.protobuf.transaction.{PBRecipients, PBTransactions}
import com.wavesplatform.state.*
import com.wavesplatform.state.StateHash.SectionId
import com.wavesplatform.state.reader.LeaseDetails
import com.wavesplatform.transaction.Asset.IssuedAsset
import com.wavesplatform.transaction.lease.LeaseTransaction
import com.wavesplatform.transaction.{
  EthereumTransaction,
  GenesisTransaction,
  PBSince,
  PaymentTransaction,
  Transaction,
  TransactionParsers,
  TxValidationError
}
import com.wavesplatform.utils.*
import monix.eval.Task
import monix.reactive.Observable
import org.rocksdb.*
import sun.nio.ch.Util
import supertagged.TaggedType

import scala.annotation.tailrec
import scala.collection.mutable.ArrayBuffer
import scala.collection.{View, mutable}
import scala.jdk.CollectionConverters.*
import scala.util.Using

//noinspection UnstableApiUsage
package object database {
  final type DBEntry = JMap.Entry[Array[Byte], Array[Byte]]

  implicit class ByteArrayDataOutputExt(val output: ByteArrayDataOutput) extends AnyVal {
    def writeByteStr(s: ByteStr): Unit = {
      output.write(s.arr)
    }
  }

  implicit class ByteArrayDataInputExt(val input: ByteArrayDataInput) extends AnyVal {
    def readBytes(len: Int): Array[Byte] = {
      val arr = new Array[Byte](len)
      input.readFully(arr)
      arr
    }

    def readByteStr(len: Int): ByteStr = {
      ByteStr(readBytes(len))
    }
  }

  def writeIntSeq(values: Seq[Int]): Array[Byte] = {
    values.foldLeft(ByteBuffer.allocate(4 * values.length))(_ putInt _).array()
  }

  def readIntSeq(data: Array[Byte]): Seq[Int] = Option(data).fold(Seq.empty[Int]) { d =>
    val in = ByteBuffer.wrap(data)
    Seq.fill(d.length / 4)(in.getInt)
  }

  def readAddressIds(data: Array[Byte]): Seq[AddressId] = Option(data).fold(Seq.empty[AddressId]) { d =>
    require(d.length % java.lang.Long.BYTES == 0, s"Invalid data length: ${d.length}")
    val buffer = ByteBuffer.wrap(data)
    Seq.fill(d.length / java.lang.Long.BYTES)(AddressId(buffer.getLong))
  }

  def writeAddressIds(values: Seq[AddressId]): Array[Byte] =
    values.foldLeft(ByteBuffer.allocate(values.length * java.lang.Long.BYTES)) { case (buf, aid) => buf.putLong(aid.toLong) }.array()

  def readAssetIds(data: Array[Byte]): Seq[ByteStr] = Option(data).fold(Seq.empty[ByteStr]) { d =>
    require(d.length % transaction.AssetIdLength == 0, s"Invalid data length: ${d.length}")
    val buffer = ByteBuffer.wrap(d)
    Seq.fill(d.length / transaction.AssetIdLength) {
      val idBytes = new Array[Byte](transaction.AssetIdLength)
      buffer.get(idBytes)
      ByteStr(idBytes)
    }
  }

  def writeAssetIds(values: Seq[ByteStr]): Array[Byte] =
    values.foldLeft(ByteBuffer.allocate(values.length * transaction.AssetIdLength)) { case (buf, ai) => buf.put(ai.arr) }.array()

  def readStrings(data: Array[Byte]): Seq[String] = Option(data).fold(Seq.empty[String]) { _ =>
    var i = 0
    val s = Seq.newBuilder[String]

    while (i < data.length) {
      val len = ((data(i) << 8) | (data(i + 1) & 0xff)).toShort // Optimization
      s += new String(data, i + 2, len, UTF_8)
      i += (2 + len)
    }
    s.result()
  }

  def writeStrings(strings: Seq[String]): Array[Byte] = {
    val utfBytes = strings.toVector.map(_.utf8Bytes)
    utfBytes
      .foldLeft(ByteBuffer.allocate(utfBytes.map(_.length + 2).sum)) { case (buf, bytes) =>
        buf.putShort(bytes.length.toShort).put(bytes)
      }
      .array()
  }

  def readLeaseBalanceNode(data: Array[Byte]): LeaseBalanceNode = if (data != null && data.length == 20)
    LeaseBalanceNode(Longs.fromByteArray(data.take(8)), Longs.fromByteArray(data.slice(8, 16)), Height(Ints.fromByteArray(data.takeRight(4))))
  else LeaseBalanceNode.Empty

  def writeLeaseBalanceNode(leaseBalanceNode: LeaseBalanceNode): Array[Byte] =
    Longs.toByteArray(leaseBalanceNode.in) ++ Longs.toByteArray(leaseBalanceNode.out) ++ Ints.toByteArray(leaseBalanceNode.prevHeight)

  def readLeaseBalance(data: Array[Byte]): CurrentLeaseBalance = if (data != null && data.length == 24)
    CurrentLeaseBalance(
      Longs.fromByteArray(data.take(8)),
      Longs.fromByteArray(data.slice(8, 16)),
      Height(Ints.fromByteArray(data.slice(16, 20))),
      Height(Ints.fromByteArray(data.takeRight(4)))
    )
  else CurrentLeaseBalance.Unavailable

  def writeLeaseBalance(lb: CurrentLeaseBalance): Array[Byte] =
    Longs.toByteArray(lb.in) ++ Longs.toByteArray(lb.out) ++ Ints.toByteArray(lb.height) ++ Ints.toByteArray(lb.prevHeight)

  def writeLeaseDetails(lde: Either[Boolean, LeaseDetails]): Array[Byte] =
    lde.fold(
      _ => throw new IllegalArgumentException("Can not write boolean flag instead of LeaseDetails"),
      ld =>
        pb.LeaseDetails(
          ByteString.copyFrom(ld.sender.arr),
          Some(PBRecipients.create(ld.recipient)),
          ld.amount,
          ByteString.copyFrom(ld.sourceId.arr),
          ld.height,
          ld.status match {
            case LeaseDetails.Status.Active => pb.LeaseDetails.Status.Active(com.google.protobuf.empty.Empty())
            case LeaseDetails.Status.Cancelled(height, cancelTxId) =>
              pb.LeaseDetails.Status
                .Cancelled(pb.LeaseDetails.Cancelled(height, cancelTxId.fold(ByteString.EMPTY)(id => ByteString.copyFrom(id.arr))))
            case LeaseDetails.Status.Expired(height) => pb.LeaseDetails.Status.Expired(pb.LeaseDetails.Expired(height))
          }
        ).toByteArray
    )

  def readLeaseDetails(data: Array[Byte]): Either[Boolean, LeaseDetails] =
    if (data.length == 1) Left(data(0) == 1)
    else {
      val d = pb.LeaseDetails.parseFrom(data)
      Right(
        LeaseDetails(
          d.senderPublicKey.toPublicKey,
          PBRecipients.toAddressOrAlias(d.recipient.get, AddressScheme.current.chainId).explicitGet(),
          d.amount,
          d.status match {
            case pb.LeaseDetails.Status.Active(_)                                   => LeaseDetails.Status.Active
            case pb.LeaseDetails.Status.Expired(pb.LeaseDetails.Expired(height, _)) => LeaseDetails.Status.Expired(height)
            case pb.LeaseDetails.Status.Cancelled(pb.LeaseDetails.Cancelled(height, transactionId, _)) =>
              LeaseDetails.Status.Cancelled(height, Some(transactionId.toByteStr).filter(!_.isEmpty))
            case pb.LeaseDetails.Status.Empty => ???
          },
          d.sourceId.toByteStr,
          d.height
        )
      )
    }

  def readVolumeAndFeeNode(data: Array[Byte]): VolumeAndFeeNode = if (data != null && data.length == 20)
    VolumeAndFeeNode(Longs.fromByteArray(data.take(8)), Longs.fromByteArray(data.slice(8, 16)), Height(Ints.fromByteArray(data.takeRight(4))))
  else VolumeAndFeeNode.Empty

  def writeVolumeAndFeeNode(volumeAndFeeNode: VolumeAndFeeNode): Array[Byte] =
    Longs.toByteArray(volumeAndFeeNode.volume) ++ Longs.toByteArray(volumeAndFeeNode.fee) ++ Ints.toByteArray(volumeAndFeeNode.prevHeight)

  def readVolumeAndFee(data: Array[Byte]): CurrentVolumeAndFee = if (data != null && data.length == 24)
    CurrentVolumeAndFee(
      Longs.fromByteArray(data.take(8)),
      Longs.fromByteArray(data.slice(8, 16)),
      Height(Ints.fromByteArray(data.slice(16, 20))),
      Height(Ints.fromByteArray(data.takeRight(4)))
    )
  else CurrentVolumeAndFee.Unavailable

  def writeVolumeAndFee(vf: CurrentVolumeAndFee): Array[Byte] =
    Longs.toByteArray(vf.volume) ++ Longs.toByteArray(vf.fee) ++ Ints.toByteArray(vf.height) ++ Ints.toByteArray(vf.prevHeight)

  def readFeatureMap(data: Array[Byte]): Map[Short, Int] = Option(data).fold(Map.empty[Short, Int]) { _ =>
    val b        = ByteBuffer.wrap(data)
    val features = Map.newBuilder[Short, Int]
    while (b.hasRemaining) {
      features += b.getShort -> b.getInt
    }

    features.result()
  }

  def writeFeatureMap(features: Map[Short, Int]): Array[Byte] = {
    val b = ByteBuffer.allocate(features.size * 6)
    for ((featureId, height) <- features)
      b.putShort(featureId).putInt(height)

    b.array()
  }

  def readSponsorship(data: Array[Byte]): SponsorshipValue = {
    val ndi = newDataInput(data)
    SponsorshipValue(ndi.readLong())
  }

  def writeSponsorship(ai: SponsorshipValue): Array[Byte] = {
    val ndo = newDataOutput()
    ndo.writeLong(ai.minFee)
    ndo.toByteArray
  }

  def readAssetDetails(data: Array[Byte]): (AssetInfo, AssetVolumeInfo) = {

    val pbad = pb.AssetDetails.parseFrom(data)

    (
      AssetInfo(pbad.name, pbad.description, Height(pbad.lastRenamedAt)),
      AssetVolumeInfo(pbad.reissuable, BigInt(pbad.totalVolume.toByteArray))
    )
  }

  def writeAssetDetails(ai: (AssetInfo, AssetVolumeInfo)): Array[Byte] = {
    val (info, volumeInfo) = ai

    pb.AssetDetails(
      info.name,
      info.description,
      info.lastUpdatedAt,
      volumeInfo.isReissuable,
      ByteString.copyFrom(volumeInfo.volume.toByteArray)
    ).toByteArray
  }

  def readAssetStaticInfo(bb: Array[Byte]): AssetStaticInfo = {
    val sai = pb.StaticAssetInfo.parseFrom(bb)
    AssetStaticInfo(
      sai.id.toByteStr,
      TransactionId(sai.sourceId.toByteStr),
      PublicKey(sai.issuerPublicKey.toByteArray),
      sai.decimals,
      sai.isNft
    )
  }

  def writeBlockMeta(data: pb.BlockMeta): Array[Byte] = data.toByteArray

  def readBlockMeta(bs: Array[Byte]): pb.BlockMeta = pb.BlockMeta.parseFrom(bs)

  def readTransactionHNSeqAndType(bs: Array[Byte]): (Height, Seq[(Byte, TxNum, Int)]) = {
    val ndi          = newDataInput(bs)
    val height       = Height(ndi.readInt())
    val numSeqLength = ndi.readInt()

    (
      height,
      List.fill(numSeqLength) {
        val tp   = ndi.readByte()
        val num  = TxNum(ndi.readShort())
        val size = ndi.readInt()
        (tp, num, size)
      }
    )
  }

  def writeTransactionHNSeqAndType(v: (Height, Seq[(Byte, TxNum, Int)])): Array[Byte] = {
    val (height, numSeq) = v
    val numSeqLength     = numSeq.length

    val outputLength = 4 + 4 + numSeqLength * (1 + 2 + 4)
    val ndo          = newDataOutput(outputLength)

    ndo.writeInt(height)
    ndo.writeInt(numSeqLength)
    numSeq.foreach { case (tp, num, size) =>
      ndo.writeByte(tp)
      ndo.writeShort(num)
      ndo.writeInt(size)
    }

    ndo.toByteArray
  }

  def readStateHash(bs: Array[Byte]): StateHash = {
    val ndi           = newDataInput(bs)
    val sectionsCount = ndi.readByte()
    val sections = (0 until sectionsCount).map { _ =>
      val sectionId = ndi.readByte()
      val value     = ndi.readByteStr(DigestLength)
      SectionId(sectionId) -> value
    }
    val totalHash = ndi.readByteStr(DigestLength)
    StateHash(totalHash, sections.toMap)
  }

  def writeStateHash(sh: StateHash): Array[Byte] = {
    val sorted = sh.sectionHashes.toSeq.sortBy(_._1)
    val ndo    = newDataOutput(crypto.DigestLength + 1 + sorted.length * (1 + crypto.DigestLength))
    ndo.writeByte(sorted.length)
    sorted.foreach { case (sectionId, value) =>
      ndo.writeByte(sectionId.id.toByte)
      ndo.writeByteStr(value.ensuring(_.arr.length == DigestLength))
    }
    ndo.writeByteStr(sh.totalHash.ensuring(_.arr.length == DigestLength))
    ndo.toByteArray
  }

  private def readDataEntry(key: String)(bs: Array[Byte]): DataEntry[?] =
    pb.DataEntry.parseFrom(bs).value match {
      case Value.Empty              => EmptyDataEntry(key)
      case Value.IntValue(value)    => IntegerDataEntry(key, value)
      case Value.BoolValue(value)   => BooleanDataEntry(key, value)
      case Value.BinaryValue(value) => BinaryDataEntry(key, value.toByteStr)
      case Value.StringValue(value) => StringDataEntry(key, value)
    }

  private def writeDataEntry(e: DataEntry[?]): Array[Byte] =
    pb.DataEntry(e match {
      case IntegerDataEntry(_, value) => pb.DataEntry.Value.IntValue(value)
      case BooleanDataEntry(_, value) => pb.DataEntry.Value.BoolValue(value)
      case BinaryDataEntry(_, value)  => pb.DataEntry.Value.BinaryValue(ByteString.copyFrom(value.arr))
      case StringDataEntry(_, value)  => pb.DataEntry.Value.StringValue(value)
      case _: EmptyDataEntry          => pb.DataEntry.Value.Empty
    }).toByteArray

  def readCurrentData(key: String)(bs: Array[Byte]): CurrentData = if (bs == null) CurrentData.empty(key)
  else
    CurrentData(
      readDataEntry(key)(bs.drop(8)),
      Height(Ints.fromByteArray(bs.take(4))),
      Height(Ints.fromByteArray(bs.slice(4, 8)))
    )

  def writeCurrentData(cdn: CurrentData): Array[Byte] =
    Ints.toByteArray(cdn.height) ++ Ints.toByteArray(cdn.prevHeight) ++ writeDataEntry(cdn.entry)

  def readDataNode(key: String)(bs: Array[Byte]): DataNode = if (bs == null) DataNode.empty(key)
  else
    DataNode(readDataEntry(key)(bs.drop(4)), Height(Ints.fromByteArray(bs.take(4))))

  def writeDataNode(dn: DataNode): Array[Byte] =
    Ints.toByteArray(dn.prevHeight) ++ writeDataEntry(dn.entry)

  def readCurrentBalance(bs: Array[Byte]): CurrentBalance = if (bs != null && bs.length == 16)
    CurrentBalance(Longs.fromByteArray(bs.take(8)), Height(Ints.fromByteArray(bs.slice(8, 12))), Height(Ints.fromByteArray(bs.takeRight(4))))
  else CurrentBalance.Unavailable

  def writeCurrentBalance(balance: CurrentBalance): Array[Byte] =
    Longs.toByteArray(balance.balance) ++ Ints.toByteArray(balance.height) ++ Ints.toByteArray(balance.prevHeight)

  def readBalanceNode(bs: Array[Byte]): BalanceNode = if (bs != null && bs.length == 12)
    BalanceNode(Longs.fromByteArray(bs.take(8)), Height(Ints.fromByteArray(bs.takeRight(4))))
  else BalanceNode.Empty

  def writeBalanceNode(balance: BalanceNode): Array[Byte] =
    Longs.toByteArray(balance.balance) ++ Ints.toByteArray(balance.prevHeight)

  implicit class DBExt(val db: RocksDB) extends AnyVal {

    def readOnly[A](f: ReadOnlyDB => A): A = {
      Using.resource(db.getSnapshot) { s =>
        Using.resource(new ReadOptions().setSnapshot(s).setVerifyChecksums(false)) { ro =>
          f(new ReadOnlyDB(db, ro))
        }
      }(db.releaseSnapshot(_))
    }

    /** @note
      *   Runs operations in batch, so keep in mind, that previous changes don't appear lately in f
      */
    def readWrite[A](f: RW => A): A = {
      val snapshot     = db.getSnapshot
      val readOptions  = new ReadOptions().setSnapshot(snapshot).setVerifyChecksums(false)
      val batch        = new WriteBatch()
      val rw           = new RW(db, readOptions, batch)
      val writeOptions = new WriteOptions()
      try {
        val r = f(rw)
        db.write(writeOptions, batch)
        r
      } finally {
        readOptions.close()
        writeOptions.close()
        batch.close()
        db.releaseSnapshot(snapshot)
      }
    }

    def multiGetOpt[A](readOptions: ReadOptions, keys: Seq[Key[Option[A]]], valBufSize: Int): Seq[Option[A]] =
      multiGetOpt(readOptions, keys, getKeyBuffersFromKeys(keys), getValueBuffers(keys.size, valBufSize))

    def multiGetOpt[A](readOptions: ReadOptions, keys: Seq[Key[Option[A]]], valBufSizes: Seq[Int]): Seq[Option[A]] =
      multiGetOpt(readOptions, keys, getKeyBuffersFromKeys(keys), getValueBuffers(valBufSizes))

    def multiGet[A](readOptions: ReadOptions, keys: ArrayBuffer[Key[A]], valBufSizes: ArrayBuffer[Int]): View[A] =
      multiGet(readOptions, keys, getKeyBuffersFromKeys(keys), getValueBuffers(valBufSizes))

    def multiGet[A](readOptions: ReadOptions, keys: ArrayBuffer[Key[A]], valBufSize: Int): View[A] =
      multiGet(readOptions, keys, getKeyBuffersFromKeys(keys), getValueBuffers(keys.size, valBufSize))

    def multiGet[A](readOptions: ReadOptions, keys: Seq[Key[A]], valBufSize: Int): Seq[Option[A]] = {
      val keyBufs = getKeyBuffersFromKeys(keys)
      val valBufs = getValueBuffers(keys.size, valBufSize)

      val cfhs = keys.map(_.columnFamilyHandle.getOrElse(db.getDefaultColumnFamily)).asJava
      val result = keys.view
        .zip(db.multiGetByteBuffers(readOptions, cfhs, keyBufs, valBufs).asScala)
        .map { case (parser, value) =>
          if (value.status.getCode == Status.Code.Ok) {
            val arr = new Array[Byte](value.requiredSize)
            value.value.get(arr)
            Util.releaseTemporaryDirectBuffer(value.value)
            Some(parser.parse(arr))
          } else None
        }
        .toSeq

      keyBufs.forEach(Util.releaseTemporaryDirectBuffer(_))
      result
    }

    def multiGetInts(readOptions: ReadOptions, keys: Seq[Key[Int]]): Seq[Option[Int]] = {
      val keyBytes = keys.map(_.keyBytes)
      val keyBufs  = getKeyBuffers(keyBytes)
      val valBufs  = getValueBuffers(keyBytes.size, 4)

      val cfhs = keys.map(_.columnFamilyHandle.getOrElse(db.getDefaultColumnFamily)).asJava
      val result = db
        .multiGetByteBuffers(readOptions, cfhs, keyBufs, valBufs)
        .asScala
        .map { value =>
          if (value.status.getCode == Status.Code.Ok) {
            val h = Some(value.value.getInt)
            Util.releaseTemporaryDirectBuffer(value.value)
            h
          } else None
        }
        .toSeq

      keyBufs.forEach(Util.releaseTemporaryDirectBuffer(_))
      result
    }

    def multiGetFlat[A](readOptions: ReadOptions, keys: ArrayBuffer[Key[Option[A]]], valBufSizes: ArrayBuffer[Int]): Seq[A] = {
      val keyBufs = getKeyBuffersFromKeys(keys)
      val valBufs = getValueBuffers(valBufSizes)

      val cfhs = keys.map(_.columnFamilyHandle.getOrElse(db.getDefaultColumnFamily)).asJava
      val result = keys.view
        .zip(db.multiGetByteBuffers(readOptions, cfhs, keyBufs, valBufs).asScala)
        .flatMap { case (parser, value) =>
          if (value.status.getCode == Status.Code.Ok) {
            val arr = new Array[Byte](value.requiredSize)
            value.value.get(arr)
            Util.releaseTemporaryDirectBuffer(value.value)
            parser.parse(arr)
          } else None
        }
        .toSeq

      keyBufs.forEach(Util.releaseTemporaryDirectBuffer(_))
      result
    }

    def get[A](key: Key[A]): A = key.parse(db.get(key.columnFamilyHandle.getOrElse(db.getDefaultColumnFamily), key.keyBytes))
    def get[A](key: Key[A], readOptions: ReadOptions): A =
      key.parse(db.get(key.columnFamilyHandle.getOrElse(db.getDefaultColumnFamily), readOptions, key.keyBytes))
    def has(key: Key[?]): Boolean = db.get(key.columnFamilyHandle.getOrElse(db.getDefaultColumnFamily), key.keyBytes) != null

    def iterateOver(tag: KeyTags.KeyTag, cfh: Option[ColumnFamilyHandle] = None)(f: DBEntry => Unit): Unit =
      iterateOver(tag.prefixBytes, cfh)(f)

    def iterateOver(prefix: Array[Byte], cfh: Option[ColumnFamilyHandle])(f: DBEntry => Unit): Unit = {
      @tailrec
      def loop(iter: RocksIterator): Unit = {
        if (iter.isValid && iter.key().startsWith(prefix)) {
          f(Maps.immutableEntry(iter.key(), iter.value()))
          iter.next()
          loop(iter)
        } else ()
      }

      val iterator = db.newIterator(cfh.getOrElse(db.getDefaultColumnFamily), new ReadOptions().setTotalOrderSeek(true))
      try {
        iterator.seek(prefix)
        loop(iterator)
      } finally iterator.close()
    }

    def resourceObservable: Observable[DBResource] = Observable.resource(Task(DBResource(db)))(r => Task(r.close()))

    def withResource[A](f: DBResource => A): A = {
      val resource = DBResource(db)
      try f(resource)
      finally resource.close()
    }

    private def getKeyBuffersFromKeys(keys: collection.Seq[Key[?]]): util.List[ByteBuffer] =
      keys.map { k =>
        val arr = k.keyBytes
        val b   = Util.getTemporaryDirectBuffer(arr.length)
        b.put(k.keyBytes).flip()
        b
      }.asJava

    private def getKeyBuffers(keys: collection.Seq[Array[Byte]]): util.List[ByteBuffer] =
      keys.map { k =>
        val b = Util.getTemporaryDirectBuffer(k.length)
        b.put(k).flip()
        b
      }.asJava

    private def getValueBuffers(amount: Int, bufferSize: Int): util.List[ByteBuffer] =
      List
        .fill(amount) {
          val buf = Util.getTemporaryDirectBuffer(bufferSize)
          buf.limit(buf.capacity())
          buf
        }
        .asJava

    private def getValueBuffers(bufferSizes: collection.Seq[Int]): util.List[ByteBuffer] =
      bufferSizes.map { size =>
        val buf = Util.getTemporaryDirectBuffer(size)
        buf.limit(buf.capacity())
        buf
      }.asJava

    private def multiGetOpt[A](
        readOptions: ReadOptions,
        keys: Seq[Key[Option[A]]],
        keyBufs: util.List[ByteBuffer],
        valBufs: util.List[ByteBuffer]
    ): Seq[Option[A]] = {
      val cfhs = keys.map(_.columnFamilyHandle.getOrElse(db.getDefaultColumnFamily)).asJava
      val result = keys.view
        .zip(db.multiGetByteBuffers(readOptions, cfhs, keyBufs, valBufs).asScala)
        .map { case (parser, value) =>
          if (value.status.getCode == Status.Code.Ok) {
            val arr = new Array[Byte](value.requiredSize)
            value.value.get(arr)
            Util.releaseTemporaryDirectBuffer(value.value)
            parser.parse(arr)
          } else None
        }
        .toSeq

      keyBufs.forEach(Util.releaseTemporaryDirectBuffer(_))
      result
    }

    private def multiGet[A](
        readOptions: ReadOptions,
        keys: ArrayBuffer[Key[A]],
        keyBufs: util.List[ByteBuffer],
        valBufs: util.List[ByteBuffer]
    ): View[A] = {
      val cfhs = keys.map(_.columnFamilyHandle.getOrElse(db.getDefaultColumnFamily)).asJava
      val result = keys.view
        .zip(db.multiGetByteBuffers(readOptions, cfhs, keyBufs, valBufs).asScala)
        .flatMap { case (parser, value) =>
          if (value.status.getCode == Status.Code.Ok) {
            val arr = new Array[Byte](value.requiredSize)
            value.value.get(arr)
            Util.releaseTemporaryDirectBuffer(value.value)
            Some(parser.parse(arr))
          } else None
        }

      keyBufs.forEach(Util.releaseTemporaryDirectBuffer(_))
      result
    }
  }

  def createBlock(header: BlockHeader, signature: ByteStr, txs: Seq[Transaction]): Either[TxValidationError.GenericError, Block] =
    Validators.validateBlock(Block(header, signature, txs))

  def writeAssetScript(script: AssetScriptInfo): Array[Byte] =
    Longs.toByteArray(script.complexity) ++ script.script.bytes().arr

  def readAssetScript(b: Array[Byte]): AssetScriptInfo =
    AssetScriptInfo(ScriptReader.fromBytes(b.drop(8)).explicitGet(), Longs.fromByteArray(b))

  def writeAccountScriptInfo(scriptInfo: AccountScriptInfo): Array[Byte] =
    pb.AccountScriptInfo.toByteArray(
      pb.AccountScriptInfo(
        ByteString.copyFrom(scriptInfo.publicKey.arr),
        ByteString.copyFrom(scriptInfo.script.bytes().arr),
        scriptInfo.verifierComplexity,
        scriptInfo.complexitiesByEstimator.map { case (version, complexities) =>
          pb.AccountScriptInfo.ComplexityByVersion(version, complexities)
        }.toSeq
      )
    )

  private val scriptInterner = Interners.newWeakInterner[AccountScriptInfo]()

  def readAccountScriptInfo(b: Array[Byte]): AccountScriptInfo = {
    val asi = pb.AccountScriptInfo.parseFrom(b)
    scriptInterner.intern(
      AccountScriptInfo(
        PublicKey(asi.publicKey.toByteArray),
        ScriptReader.fromBytes(asi.scriptBytes.toByteArray).explicitGet(),
        asi.maxComplexity,
        asi.callableComplexity.map { c =>
          c.version -> c.callableComplexity
        }.toMap
      )
    )
  }

  def readTransaction(height: Height)(b: Array[Byte]): (TxMeta, Transaction) = {
    val data = pb.TransactionData.parseFrom(b)
<<<<<<< HEAD
    TxMeta(height, TxMeta.Status.fromProtobuf(data.status), data.spentComplexity) -> (data.transaction match {
      case tx: TD.LegacyBytes         => TransactionParsers.parseBytes(tx.value.toByteArray).get
      case tx: TD.WavesTransaction    => PBTransactions.vanilla(tx.value, unsafe = false).explicitGet()
      case tx: TD.EthereumTransaction => EthereumTransaction(tx.value.toByteArray).explicitGet()
      case _                          => throw new IllegalArgumentException("Illegal transaction data")
    })
=======
    TxMeta(height, !data.failed, data.spentComplexity) -> toVanillaTransaction(data.transaction)
  }

  def toVanillaTransaction(tx: pb.TransactionData.Transaction): Transaction = tx match {
    case tx: TD.LegacyBytes         => TransactionParsers.parseBytes(tx.value.toByteArray).get
    case tx: TD.WavesTransaction    => PBTransactions.vanilla(tx.value, unsafe = false).explicitGet()
    case tx: TD.EthereumTransaction => EthereumTransaction(tx.value.toByteArray).explicitGet()
    case _                          => throw new IllegalArgumentException("Illegal transaction data")
>>>>>>> 40f15b2e
  }

  def writeTransaction(v: (TxMeta, Transaction)): Array[Byte] = {
    val (m, tx) = v
<<<<<<< HEAD
    val ptx = tx match {
      case lps: PBSince if !lps.isProtobufVersion => TD.LegacyBytes(ByteString.copyFrom(tx.bytes()))
      case _: GenesisTransaction                  => TD.LegacyBytes(ByteString.copyFrom(tx.bytes()))
      case _: PaymentTransaction                  => TD.LegacyBytes(ByteString.copyFrom(tx.bytes()))
      case et: EthereumTransaction                => TD.EthereumTransaction(ByteString.copyFrom(et.bytes()))
      case _                                      => TD.WavesTransaction(PBTransactions.protobuf(tx))
    }
    pb.TransactionData(ptx, m.status.protobuf, m.spentComplexity).toByteArray
=======
    pb.TransactionData(toPbTransaction(tx), !m.succeeded, m.spentComplexity).toByteArray
  }

  def toPbTransaction(tx: Transaction): TD = tx match {
    case lps: PBSince if !lps.isProtobufVersion => TD.LegacyBytes(ByteString.copyFrom(tx.bytes()))
    case _: GenesisTransaction                  => TD.LegacyBytes(ByteString.copyFrom(tx.bytes()))
    case _: PaymentTransaction                  => TD.LegacyBytes(ByteString.copyFrom(tx.bytes()))
    case et: EthereumTransaction                => TD.EthereumTransaction(ByteString.copyFrom(et.bytes()))
    case _                                      => TD.WavesTransaction(PBTransactions.protobuf(tx))
>>>>>>> 40f15b2e
  }

  def loadTransactions(height: Height, rdb: RDB): Seq[(TxMeta, Transaction)] = {
    val transactions = Seq.newBuilder[(TxMeta, Transaction)]
    rdb.db.iterateOver(KeyTags.NthTransactionInfoAtHeight.prefixBytes ++ Ints.toByteArray(height), Some(rdb.txHandle.handle)) { e =>
      transactions += readTransaction(height)(e.getValue)
    }
    transactions.result()
  }

  def loadTxStateSnapshots(height: Height, rdb: RDB): Seq[TransactionStateSnapshot] = {
    val txSnapshots = Seq.newBuilder[TransactionStateSnapshot]
    rdb.db.iterateOver(KeyTags.NthTransactionStateSnapshotAtHeight.prefixBytes ++ Ints.toByteArray(height), Some(rdb.txSnapshotHandle.handle)) { e =>
      txSnapshots += TransactionStateSnapshot.parseFrom(e.getValue)
    }
    txSnapshots.result()
  }

  def loadTxStateSnapshotsWithStatus(height: Height, rdb: RDB): Seq[(StateSnapshot, TxMeta.Status)] =
    loadTxStateSnapshots(height, rdb).map(StateSnapshot.fromProtobuf)

  def loadBlock(height: Height, rdb: RDB): Option[Block] =
    for {
      meta  <- rdb.db.get(Keys.blockMetaAt(height))
      block <- createBlock(PBBlocks.vanilla(meta.getHeader), meta.signature.toByteStr, loadTransactions(height, rdb).map(_._2)).toOption
    } yield block

  def fromHistory[A](resource: DBResource, historyKey: Key[Seq[Int]], valueKey: Int => Key[A]): Option[A] =
    for {
      h <- resource.get(historyKey).headOption
    } yield resource.get(valueKey(h))

  def loadAssetDescription(resource: DBResource, asset: IssuedAsset): Option[AssetDescription] =
    for {
      pbStaticInfo       <- resource.get(Keys.assetStaticInfo(asset))
      (info, volumeInfo) <- fromHistory(resource, Keys.assetDetailsHistory(asset), Keys.assetDetails(asset))
      sponsorship = fromHistory(resource, Keys.sponsorshipHistory(asset), Keys.sponsorship(asset)).fold(0L)(_.minFee)
      script      = fromHistory(resource, Keys.assetScriptHistory(asset), Keys.assetScript(asset)).flatten
    } yield AssetDescription(
      pbStaticInfo.sourceId.toByteStr,
      PublicKey(pbStaticInfo.issuerPublicKey.toByteStr),
      info.name,
      info.description,
      pbStaticInfo.decimals,
      volumeInfo.isReissuable,
      volumeInfo.volume,
      info.lastUpdatedAt,
      script,
      sponsorship,
      pbStaticInfo.isNft,
      pbStaticInfo.sequenceInBlock,
      Height(pbStaticInfo.height)
    )

  def loadActiveLeases(rdb: RDB, fromHeight: Int, toHeight: Int): Seq[LeaseTransaction] = rdb.db.withResource { r =>
    (for {
      id      <- loadLeaseIds(r, fromHeight, toHeight, includeCancelled = false)
      details <- fromHistory(r, Keys.leaseDetailsHistory(id), Keys.leaseDetails(id))
      if details.exists(_.fold(identity, _.isActive))
      tm <- r.get(Keys.transactionMetaById(TransactionId(id), rdb.txMetaHandle))
      tx <- r.get(Keys.transactionAt(Height(tm.height), TxNum(tm.num.toShort), rdb.txHandle))
    } yield tx).collect {
      case (ltm, lt: LeaseTransaction) if ltm.status == TxMeta.Status.Succeeded => lt
    }.toSeq
  }

  def loadLeaseIds(resource: DBResource, fromHeight: Int, toHeight: Int, includeCancelled: Boolean): Set[ByteStr] = {
    val leaseIds = mutable.Set.empty[ByteStr]

    val iterator = resource.fullIterator

    @inline
    def keyInRange(): Boolean = {
      val actualKey = iterator.key()
      actualKey.startsWith(KeyTags.LeaseDetails.prefixBytes) && Ints.fromByteArray(actualKey.slice(2, 6)) <= toHeight
    }

    iterator.seek(KeyTags.LeaseDetails.prefixBytes ++ Ints.toByteArray(fromHeight))
    while (iterator.isValid && keyInRange()) {
      val leaseId = ByteStr(iterator.key().drop(6))
      if (includeCancelled || readLeaseDetails(iterator.value()).fold(identity, _.isActive))
        leaseIds += leaseId
      else
        leaseIds -= leaseId

      iterator.next()
    }

    leaseIds.toSet
  }

  object AddressId extends TaggedType[Long] {
    def fromByteArray(bs: Array[Byte]): Type = AddressId(Longs.fromByteArray(bs))
  }

  type AddressId = AddressId.Type

  implicit final class Ops(private val value: AddressId) extends AnyVal {
    def toByteArray: Array[Byte] = Longs.toByteArray(AddressId.raw(value))
  }

  implicit class LongExt(val l: Long) extends AnyVal {
    def toByteArray: Array[Byte] = Longs.toByteArray(l)
  }
}<|MERGE_RESOLUTION|>--- conflicted
+++ resolved
@@ -634,15 +634,7 @@
 
   def readTransaction(height: Height)(b: Array[Byte]): (TxMeta, Transaction) = {
     val data = pb.TransactionData.parseFrom(b)
-<<<<<<< HEAD
-    TxMeta(height, TxMeta.Status.fromProtobuf(data.status), data.spentComplexity) -> (data.transaction match {
-      case tx: TD.LegacyBytes         => TransactionParsers.parseBytes(tx.value.toByteArray).get
-      case tx: TD.WavesTransaction    => PBTransactions.vanilla(tx.value, unsafe = false).explicitGet()
-      case tx: TD.EthereumTransaction => EthereumTransaction(tx.value.toByteArray).explicitGet()
-      case _                          => throw new IllegalArgumentException("Illegal transaction data")
-    })
-=======
-    TxMeta(height, !data.failed, data.spentComplexity) -> toVanillaTransaction(data.transaction)
+    TxMeta(height, TxMeta.Status.fromProtobuf(data.status), data.spentComplexity) -> toVanillaTransaction(data.transaction)
   }
 
   def toVanillaTransaction(tx: pb.TransactionData.Transaction): Transaction = tx match {
@@ -650,12 +642,10 @@
     case tx: TD.WavesTransaction    => PBTransactions.vanilla(tx.value, unsafe = false).explicitGet()
     case tx: TD.EthereumTransaction => EthereumTransaction(tx.value.toByteArray).explicitGet()
     case _                          => throw new IllegalArgumentException("Illegal transaction data")
->>>>>>> 40f15b2e
   }
 
   def writeTransaction(v: (TxMeta, Transaction)): Array[Byte] = {
     val (m, tx) = v
-<<<<<<< HEAD
     val ptx = tx match {
       case lps: PBSince if !lps.isProtobufVersion => TD.LegacyBytes(ByteString.copyFrom(tx.bytes()))
       case _: GenesisTransaction                  => TD.LegacyBytes(ByteString.copyFrom(tx.bytes()))
@@ -664,17 +654,6 @@
       case _                                      => TD.WavesTransaction(PBTransactions.protobuf(tx))
     }
     pb.TransactionData(ptx, m.status.protobuf, m.spentComplexity).toByteArray
-=======
-    pb.TransactionData(toPbTransaction(tx), !m.succeeded, m.spentComplexity).toByteArray
-  }
-
-  def toPbTransaction(tx: Transaction): TD = tx match {
-    case lps: PBSince if !lps.isProtobufVersion => TD.LegacyBytes(ByteString.copyFrom(tx.bytes()))
-    case _: GenesisTransaction                  => TD.LegacyBytes(ByteString.copyFrom(tx.bytes()))
-    case _: PaymentTransaction                  => TD.LegacyBytes(ByteString.copyFrom(tx.bytes()))
-    case et: EthereumTransaction                => TD.EthereumTransaction(ByteString.copyFrom(et.bytes()))
-    case _                                      => TD.WavesTransaction(PBTransactions.protobuf(tx))
->>>>>>> 40f15b2e
   }
 
   def loadTransactions(height: Height, rdb: RDB): Seq[(TxMeta, Transaction)] = {
