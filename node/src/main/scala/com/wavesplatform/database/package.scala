--- conflicted
+++ resolved
@@ -451,8 +451,7 @@
   def createBlock(header: BlockHeader, signature: ByteStr, txs: Seq[Transaction]): Either[TxValidationError.GenericError, Block] =
     Validators.validateBlock(Block(header, signature, txs))
 
-<<<<<<< HEAD
-  def writeScript(script: (PublicKey, Script, Long)): Array[Byte] = {
+  def writeAssetScript(script: (PublicKey, Script, Long)): Array[Byte] = {
     script match {
       case (pk, script, c) => 
         val pkb = pk.arr
@@ -461,27 +460,23 @@
     }
   }
 
-  def readScript(b: Array[Byte]): (PublicKey, Script, Long) = {
+  def readAssetScript(b: Array[Byte]): (PublicKey, Script, Long) = {
     val pkb = b.take(KeyLength)
     val script = b.slice(KeyLength, b.length - 8) 
-=======
-  def writeAssetScript(script: (Script, Long)): Array[Byte] =
-    script._1.bytes().arr ++ Longs.toByteArray(script._2)
-
-  def readAssetScript(b: Array[Byte]): (Script, Long) =
->>>>>>> 81cabfb3
     (
       PublicKey(pkb),
       ScriptReader.fromBytes(script).explicitGet(),
       ByteBuffer.wrap(b, b.length - 8, 8).getLong
     )
-<<<<<<< HEAD
-=======
-
-
-  def writeScript(script: (Script, Long, Map[String, Long])): Array[Byte] = {
-    val (expr, complexity, callableComplexities) = script
+  }
+
+  def writeScript(script: (PublicKey, Script, Long, Map[String, Long])): Array[Byte] = {
+    val (pk, expr, complexity, callableComplexities) = script
+    val pkb = pk.arr
+    assert(pkb.size == KeyLength)
     val output = newDataOutput()
+
+    output.writeByteStr(pkb)
 
     output.writeInt(expr.bytes().size)
     output.writeByteStr(expr.bytes())
@@ -497,8 +492,9 @@
     output.toByteArray
   }
 
-  def readScript(b: Array[Byte]): (Script, Long, Map[String, Long]) = {
+  def readScript(b: Array[Byte]): (PublicKey, Script, Long, Map[String, Long]) = {
     val input = newDataInput(b)
+    val pk = PublicKey(input.readByteStr(KeyLength))
     val scriptSize = input.readInt()
     val script = ScriptReader.fromBytes(input.readByteStr(scriptSize)).explicitGet()
     val complexity = input.readLong()
@@ -508,7 +504,6 @@
         .map(_ => (input.readUTF(), input.readLong()))
         .toMap
 
-    (script, complexity, callableComplexities)
->>>>>>> 81cabfb3
+    (pk, script, complexity, callableComplexities)
   }
 }