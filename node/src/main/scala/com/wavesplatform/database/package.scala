--- conflicted
+++ resolved
@@ -419,17 +419,10 @@
       }
     }
 
-<<<<<<< HEAD
-    def multiGetOpt[A](readOptions: ReadOptions, keys: collection.Seq[Key[Option[A]]], valBufSize: Int): Seq[Option[A]] =
-      multiGetOpt(readOptions, keys, getKeyBuffersFromKeys(keys), getValueBuffers(keys.size, valBufSize))
-
-    def multiGetOpt[A](readOptions: ReadOptions, keys: collection.Seq[Key[Option[A]]], valBufSizes: Seq[Int]): Seq[Option[A]] =
-=======
     def multiGetOpt[A](readOptions: ReadOptions, keys: IndexedSeq[Key[Option[A]]], valBufSize: Int): Seq[Option[A]] =
       multiGetOpt(readOptions, keys, getKeyBuffersFromKeys(keys), getValueBuffers(keys.size, valBufSize))
 
     def multiGetOpt[A](readOptions: ReadOptions, keys: IndexedSeq[Key[Option[A]]], valBufSizes: IndexedSeq[Int]): Seq[Option[A]] =
->>>>>>> 30422253
       multiGetOpt(readOptions, keys, getKeyBuffersFromKeys(keys), getValueBuffers(valBufSizes))
 
     def multiGet[A](readOptions: ReadOptions, keys: ArrayBuffer[Key[A]], valBufSizes: ArrayBuffer[Int]): View[A] =
@@ -438,11 +431,7 @@
     def multiGet[A](readOptions: ReadOptions, keys: ArrayBuffer[Key[A]], valBufSize: Int): View[A] =
       multiGet(readOptions, keys, getKeyBuffersFromKeys(keys), getValueBuffers(keys.size, valBufSize))
 
-<<<<<<< HEAD
-    def multiGet[A](readOptions: ReadOptions, keys: collection.Seq[Key[A]], valBufSize: Int): Seq[Option[A]] = {
-=======
     def multiGet[A](readOptions: ReadOptions, keys: IndexedSeq[Key[A]], valBufSize: Int): Seq[Option[A]] = {
->>>>>>> 30422253
       val keyBufs = getKeyBuffersFromKeys(keys)
       val valBufs = getValueBuffers(keys.size, valBufSize)
 
@@ -463,11 +452,7 @@
       result
     }
 
-<<<<<<< HEAD
-    def multiGetInts(readOptions: ReadOptions, keys: collection.Seq[Key[Int]]): Seq[Option[Int]] = {
-=======
     def multiGetInts(readOptions: ReadOptions, keys: IndexedSeq[Key[Int]]): Seq[Option[Int]] = {
->>>>>>> 30422253
       val keyBytes = keys.map(_.keyBytes)
       val keyBufs  = getKeyBuffers(keyBytes)
       val valBufs  = getValueBuffers(keyBytes.size, 4)
@@ -545,15 +530,9 @@
 
     private def multiGetOpt[A](
         readOptions: ReadOptions,
-<<<<<<< HEAD
-        keys: collection.Seq[Key[Option[A]]],
-        keyBufs: util.List[ByteBuffer],
-        valBufs: util.List[ByteBuffer]
-=======
         keys: collection.IndexedSeq[Key[Option[A]]],
         keyBufs: collection.IndexedSeq[ByteBuffer],
         valBufs: collection.IndexedSeq[ByteBuffer]
->>>>>>> 30422253
     ): Seq[Option[A]] = {
       val cfhs = keys.map(_.columnFamilyHandle.getOrElse(db.getDefaultColumnFamily)).asJava
       val result = keys.view
