--- conflicted
+++ resolved
@@ -16,25 +16,17 @@
 import com.wavesplatform.common.state.ByteStr
 import com.wavesplatform.common.utils.EitherExt2
 import com.wavesplatform.crypto._
-<<<<<<< HEAD
-import com.wavesplatform.database.proto.{AccountScriptInfo => PBAccountScriptInfo, BlockMeta => PBBlockMeta}
-=======
 import com.wavesplatform.database.protobuf.AssetDetails.BytesOrString.Value
-import com.wavesplatform.database.protobuf.{AssetDetails => PBAssetDetails}
->>>>>>> 420bd0d0
+import com.wavesplatform.database.protobuf.{AccountScriptInfo => PBAccountScriptInfo, AssetDetails => PBAssetDetails, BlockMeta => PBBlockMeta}
 import com.wavesplatform.lang.script.{Script, ScriptReader}
 import com.wavesplatform.protobuf.block.PBBlocks
 import com.wavesplatform.state._
+import com.wavesplatform.transaction.Asset.IssuedAsset
 import com.wavesplatform.transaction.{Transaction, TransactionParsers, TxValidationError}
-<<<<<<< HEAD
-import com.wavesplatform.utils.ScorexLogging
+import com.wavesplatform.utils.{ScorexLogging, _}
 import monix.eval.Task
 import monix.reactive.Observable
 import org.iq80.leveldb._
-=======
-import com.wavesplatform.utils.{ScorexLogging, _}
-import org.iq80.leveldb.{DB, Options, ReadOptions}
->>>>>>> 420bd0d0
 
 package object database extends ScorexLogging {
   def openDB(path: String, recreate: Boolean = false): DB = {
@@ -274,7 +266,7 @@
     def extract(value: PBAssetDetails.BytesOrString.Value): Either[ByteStr, String] = value match {
       case Value.Bytes(value)  => Left(ByteStr(value.toByteArray))
       case Value.String(value) => Right(value)
-      case _ => throw new IllegalArgumentException("value is missing")
+      case _                   => throw new IllegalArgumentException("value is missing")
     }
 
     (
@@ -301,18 +293,9 @@
     ).toByteArray
   }
 
-  def writeAssetStaticInfo(ai: AssetStaticInfo): Array[Byte] = {
-    val ndo = newDataOutput()
-
-    ndo.writeByteStr(ai.source)
-    ndo.writeByteStr(ai.issuer)
-    ndo.writeInt(ai.decimals)
-    ndo.writeBoolean(ai.nft)
-
-    ndo.toByteArray
-  }
-
-<<<<<<< HEAD
+  def writeAssetStaticInfo(sai: AssetStaticInfo): Array[Byte] = ???
+  def readAssetStaticInfo(bb: Array[Byte]): AssetStaticInfo   = ???
+
   def writeBlockMeta(data: BlockMeta): Array[Byte] =
     PBBlockMeta(
       Some(PBBlocks.protobuf(data.header)),
@@ -334,100 +317,6 @@
       pbbm.transactionCount,
       pbbm.totalFeeInWaves,
       Option(pbbm.reward).filter(_ >= 0)
-=======
-  def readAssetStaticInfo(arr: Array[Byte]): AssetStaticInfo = {
-    import com.wavesplatform.crypto._
-
-    val ndi = newDataInput(arr)
-
-    val source   = TransactionId @@ ndi.readByteStr(DigestLength)
-    val issuer   = ndi.readPublicKey
-    val decimals = ndi.readInt()
-    val nft = ndi.readBoolean()
-
-    AssetStaticInfo(source, issuer, decimals, nft)
-  }
-
-  def writeBlockInfo(data: BlockInfo): Array[Byte] = {
-    val BlockInfo(bh, size, transactionCount, signature) = data
-
-    val ndo = newDataOutput()
-
-    ndo.writeInt(size)
-
-    ndo.writeByte(bh.version)
-    ndo.writeLong(bh.timestamp)
-    ndo.write(bh.reference)
-    ndo.writeLong(bh.baseTarget)
-    ndo.write(bh.generationSignature)
-
-    if (bh.version == Block.GenesisBlockVersion | bh.version == Block.PlainBlockVersion)
-      ndo.writeByte(transactionCount)
-    else
-      ndo.writeInt(transactionCount)
-
-    ndo.writeInt(bh.featureVotes.size)
-    bh.featureVotes.foreach(s => ndo.writeShort(s))
-
-    if (bh.version > Block.NgBlockVersion)
-      ndo.writeLong(bh.rewardVote)
-
-    ndo.write(bh.generator)
-
-    if (bh.version > Block.RewardBlockVersion) {
-      ndo.writeInt(bh.transactionsRoot.arr.length)
-      ndo.writeByteStr(bh.transactionsRoot)
-    }
-
-    ndo.write(signature)
-
-    ndo.toByteArray
-  }
-
-  def readBlockInfo(bs: Array[Byte]): BlockInfo = {
-    val ndi = newDataInput(bs)
-
-    val size      = ndi.readInt()
-    val version   = ndi.readByte()
-    val timestamp = ndi.readLong()
-
-    val referenceArr = new Array[Byte](SignatureLength)
-    ndi.readFully(referenceArr)
-
-    val baseTarget = ndi.readLong()
-
-    val genSigLength = if (version < Block.ProtoBlockVersion) Block.GenerationSignatureLength else Block.GenerationVRFSignatureLength
-    val genSig       = new Array[Byte](genSigLength)
-    ndi.readFully(genSig)
-
-    val transactionCount = {
-      if (version == Block.GenesisBlockVersion || version == Block.PlainBlockVersion) ndi.readByte()
-      else ndi.readInt()
-    }
-
-    val featureVotesCount = ndi.readInt()
-    val featureVotes      = List.fill(featureVotesCount)(ndi.readShort())
-    val rewardVote        = if (version > Block.NgBlockVersion) ndi.readLong() else -1L
-
-    val generator = new Array[Byte](KeyLength)
-    ndi.readFully(generator)
-
-    val transactionsRoot = if (version < Block.ProtoBlockVersion) ByteStr.empty else ndi.readByteStr(ndi.readInt())
-
-    val signature = new Array[Byte](SignatureLength)
-    ndi.readFully(signature)
-
-    val header = BlockHeader(
-      version,
-      timestamp,
-      ByteStr(referenceArr),
-      baseTarget,
-      ByteStr(genSig),
-      PublicKey(ByteStr(generator)),
-      featureVotes,
-      rewardVote,
-      transactionsRoot
->>>>>>> 420bd0d0
     )
   }
 
@@ -541,29 +430,16 @@
   def createBlock(header: BlockHeader, signature: ByteStr, txs: Seq[Transaction]): Either[TxValidationError.GenericError, Block] =
     Validators.validateBlock(Block(header, signature, txs))
 
-  def writeAssetScript(script: (PublicKey, Script, Long)): Array[Byte] = {
-    script match {
-      case (pk, script, c) =>
-        val pkb = pk.arr
-        assert(pkb.size == KeyLength)
-        pkb ++ script.bytes().arr ++ Longs.toByteArray(c)
-    }
-  }
-
-  def readAssetScript(b: Array[Byte]): (PublicKey, Script, Long) = {
-    val pkb = b.take(KeyLength)
-    val script = b.slice(KeyLength, b.length - 8)
-    (
-      PublicKey(pkb),
-      ScriptReader.fromBytes(script).explicitGet(),
-      ByteBuffer.wrap(b, b.length - 8, 8).getLong
-    )
-  }
-
-<<<<<<< HEAD
+  def writeAssetScript(script: (Script, Long)): Array[Byte] =
+    Longs.toByteArray(script._2) ++ script._1.bytes().arr
+
+  def readAssetScript(b: Array[Byte]): (Script, Long) =
+    ScriptReader.fromBytes(b.drop(8)).explicitGet() -> Longs.fromByteArray(b)
+
   def writeScript(scriptInfo: AccountScriptInfo): Array[Byte] = {
     PBAccountScriptInfo.toByteArray(
       PBAccountScriptInfo(
+        ByteString.copyFrom(scriptInfo.publicKey.arr),
         ByteString.copyFrom(scriptInfo.script.bytes()),
         scriptInfo.verifierComplexity,
         scriptInfo.callableComplexity
@@ -573,44 +449,12 @@
 
   def readScript(b: Array[Byte]): AccountScriptInfo = {
     val asi = PBAccountScriptInfo.parseFrom(b)
-    AccountScriptInfo(ScriptReader.fromBytes(asi.scriptBytes.toByteArray).explicitGet(), asi.verifierComplexity, asi.callableComplexity)
-=======
-  def writeScript(script: (PublicKey, Script, Long, Map[String, Long])): Array[Byte] = {
-    val (pk, expr, complexity, callableComplexities) = script
-    val pkb = pk.arr
-    assert(pkb.size == KeyLength)
-    val output                                   = newDataOutput()
-
-    output.writeByteStr(pkb)
-
-    output.writeInt(expr.bytes().size)
-    output.writeByteStr(expr.bytes())
-
-    output.writeLong(complexity)
-
-    output.writeInt(callableComplexities.size)
-    callableComplexities.foreach {
-      case (name, cost) =>
-        output.writeUTF(name)
-        output.writeLong(cost)
-    }
-    output.toByteArray
-  }
-
-  def readScript(b: Array[Byte]): (PublicKey, Script, Long, Map[String, Long]) = {
-    val input                     = newDataInput(b)
-    val pk = PublicKey(input.readByteStr(KeyLength))
-    val scriptSize                = input.readInt()
-    val script                    = ScriptReader.fromBytes(input.readByteStr(scriptSize)).explicitGet()
-    val complexity                = input.readLong()
-    val callableComplexitiesCount = input.readInt()
-    val callableComplexities =
-      (1 to callableComplexitiesCount)
-        .map(_ => (input.readUTF(), input.readLong()))
-        .toMap
-
-    (pk, script, complexity, callableComplexities)
->>>>>>> 420bd0d0
+    AccountScriptInfo(
+      PublicKey(asi.publicKey.toByteArray),
+      ScriptReader.fromBytes(asi.scriptBytes.toByteArray).explicitGet(),
+      asi.verifierComplexity,
+      asi.callableComplexity
+    )
   }
 
   def loadBlock(height: Height, db: ReadOnlyDB): Option[Block] =
@@ -622,4 +466,28 @@
       block <- createBlock(meta.header, meta.signature, txs).toOption
     } yield block
 
+  def fromHistory[A](resource: DBResource, historyKey: Key[Seq[Int]], valueKey: Int => Key[A]): Option[A] =
+    for {
+      h <- resource.get(historyKey).headOption
+    } yield resource.get(valueKey(h))
+
+  def loadAssetDescription(resource: DBResource, asset: IssuedAsset): Option[AssetDescription] =
+    for {
+      staticInfo         <- resource.get(Keys.assetStaticInfo(asset))
+      (info, volumeInfo) <- fromHistory(resource, Keys.assetDetailsHistory(asset), Keys.assetDetails(asset))
+      sponsorship = fromHistory(resource, Keys.sponsorshipHistory(asset), Keys.sponsorship(asset)).fold(0L)(_.minFee)
+      script      = fromHistory(resource, Keys.assetScriptHistory(asset), Keys.assetScript(asset)).flatten
+    } yield AssetDescription(
+      staticInfo.source,
+      staticInfo.issuer,
+      info.name,
+      info.description,
+      staticInfo.decimals,
+      volumeInfo.isReissuable,
+      volumeInfo.volume,
+      info.lastUpdatedAt,
+      script,
+      sponsorship,
+      staticInfo.nft
+    )
 }