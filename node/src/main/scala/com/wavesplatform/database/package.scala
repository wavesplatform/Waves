--- conflicted
+++ resolved
@@ -10,41 +10,24 @@
 import com.google.common.primitives.{Bytes, Ints, Longs, Shorts}
 import com.google.protobuf.ByteString
 import com.wavesplatform.account.PublicKey
-<<<<<<< HEAD
 import com.wavesplatform.api.BlockMeta
-=======
-import com.wavesplatform.block.Block.BlockInfo
-import com.wavesplatform.block.serialization.BlockSerializer._
->>>>>>> a01b3349
 import com.wavesplatform.block.validation.Validators
 import com.wavesplatform.block.{Block, BlockHeader}
 import com.wavesplatform.common.state.ByteStr
 import com.wavesplatform.common.utils.EitherExt2
 import com.wavesplatform.crypto._
-<<<<<<< HEAD
 import com.wavesplatform.database.protobuf.DataEntry.Value
 import com.wavesplatform.database.{protobuf => pb}
 import com.wavesplatform.lang.script.{Script, ScriptReader}
 import com.wavesplatform.protobuf.block.PBBlocks
-=======
-import com.wavesplatform.database.protobuf.BlockInfo.{Custom, Proto}
-import com.wavesplatform.database.protobuf.{AssetDetails => PBAssetDetails, BlockInfo => PBBlockInfo}
-import com.wavesplatform.lang.script.{Script, ScriptReader}
-import com.wavesplatform.protobuf.block.PBBlockHeaders
 import com.wavesplatform.protobuf.transaction.{PBSignedTransaction, PBTransactions}
-import com.wavesplatform.protobuf.utils.PBUtils
->>>>>>> a01b3349
 import com.wavesplatform.state._
 import com.wavesplatform.transaction.Asset.IssuedAsset
-import com.wavesplatform.transaction.{Transaction, TransactionParsers, TxValidationError}
+import com.wavesplatform.transaction.{LegacyPBSwitch, Transaction, TransactionParsers, TxValidationError}
 import com.wavesplatform.utils.{ScorexLogging, _}
-<<<<<<< HEAD
 import monix.eval.Task
 import monix.reactive.Observable
 import org.iq80.leveldb._
-=======
-import org.iq80.leveldb.{DB, Options, ReadOptions}
->>>>>>> a01b3349
 
 package object database extends ScorexLogging {
   def openDB(path: String, recreate: Boolean = false): DB = {
@@ -290,7 +273,6 @@
   def writeAssetDetails(ai: (AssetInfo, AssetVolumeInfo)): Array[Byte] = {
     val (info, volumeInfo) = ai
 
-<<<<<<< HEAD
     pb.AssetDetails(
         info.name,
         info.description,
@@ -346,93 +328,6 @@
       Option(pbbm.vrf).collect { case bs if !bs.isEmpty => ByteStr(bs.toByteArray) }
     )
   }
-=======
-    PBAssetDetails(
-      info.name,
-      info.description,
-      info.lastUpdatedAt,
-      volumeInfo.isReissuable,
-      ByteString.copyFrom(volumeInfo.volume.toByteArray)
-    ).toByteArray
-  }
-
-  def writeAssetStaticInfo(ai: AssetStaticInfo): Array[Byte] = {
-    val ndo = newDataOutput()
-
-    ndo.writeByteStr(ai.source)
-    ndo.writeByteStr(ai.issuer)
-    ndo.writeInt(ai.decimals)
-    ndo.writeBoolean(ai.nft)
-
-    ndo.toByteArray
-  }
-
-  def readAssetStaticInfo(arr: Array[Byte]): AssetStaticInfo = {
-    import com.wavesplatform.crypto._
-
-    val ndi = newDataInput(arr)
-
-    val source   = TransactionId @@ ndi.readByteStr(DigestLength)
-    val issuer   = ndi.readPublicKey
-    val decimals = ndi.readInt()
-    val nft      = ndi.readBoolean()
-
-    AssetStaticInfo(source, issuer, decimals, nft)
-  }
-
-  def writeBlockInfo(data: BlockInfo): Array[Byte] = {
-    val BlockInfo(bh, size, transactionCount, signature) = data
-
-    val info =
-      if (bh.version < Block.ProtoBlockVersion)
-        PBBlockInfo.Info.Custom(
-          Custom(
-            ByteString.copyFrom(mkPrefixBytes(bh)),
-            ByteString.copyFrom(mkSuffixBytes(bh, signature))
-          )
-        )
-      else
-        PBBlockInfo.Info.Proto(
-          Proto(
-            Some(PBBlockHeaders.protobuf(bh)),
-            ByteString.copyFrom(signature)
-          )
-        )
-
-    PBUtils.encodeDeterministic(PBBlockInfo(size, transactionCount, info))
-  }
-
-  def readBlockInfo(bs: Array[Byte]): BlockInfo = {
-    val blockInfo = PBBlockInfo.parseFrom(bs)
-
-    if (blockInfo.info.isCustom) {
-      val info  = blockInfo.info.custom.get
-      val bytes = Bytes.concat(info.prefix.toByteArray, info.suffix.toByteArray)
-      val buf   = ByteBuffer.wrap(bytes).asReadOnlyBuffer()
-
-      val Prefix(version, timestamp, reference, baseTarget, generationSignature)   = parsePrefix(buf)
-      val Suffix(generator, featureVotes, rewardVote, transactionsRoot, signature) = parseSuffix(buf, version)
-
-      val header = BlockHeader(version, timestamp, reference, baseTarget, generationSignature, generator, featureVotes, rewardVote, transactionsRoot)
-
-      BlockInfo(header, blockInfo.size, blockInfo.transactionCount, signature)
-    } else {
-      val info = blockInfo.info.proto.get
-      BlockInfo(
-        PBBlockHeaders.vanilla(info.header.get),
-        blockInfo.size,
-        blockInfo.transactionCount,
-        ByteStr(info.signature.toByteArray)
-      )
-    }
-  }
-
-  def writeTransactionAt(isProto: Boolean)(tx: Transaction): Array[Byte] =
-    if (isProto) PBUtils.encodeDeterministic(PBTransactions.protobuf(tx)) else tx.bytes()
-
-  def readTransactionAt(isProto: Boolean)(bs: Array[Byte]): Transaction =
-    if (isProto) PBTransactions.vanillaUnsafe(PBSignedTransaction.parseFrom(bs)) else TransactionParsers.parseBytes(bs).get
->>>>>>> a01b3349
 
   def readTransactionHNSeqAndType(bs: Array[Byte]): (Height, Seq[(Byte, TxNum)]) = {
     val ndi          = newDataInput(bs)
@@ -560,38 +455,8 @@
     }
   }
 
-<<<<<<< HEAD
   def createBlock(header: BlockHeader, signature: ByteStr, txs: Seq[Transaction]): Either[TxValidationError.GenericError, Block] =
     Validators.validateBlock(Block(header, signature, txs))
-=======
-  def readAssetScript(b: Array[Byte]): (PublicKey, Script, Long) = {
-    val pkb    = b.take(KeyLength)
-    val script = b.slice(KeyLength, b.length - 8)
-    (
-      PublicKey(pkb),
-      ScriptReader.fromBytes(script).explicitGet(),
-      ByteBuffer.wrap(b, b.length - 8, 8).getLong
-    )
-  }
-
-  def writeScript(script: AccountScriptInfo): Array[Byte] = {
-    val AccountScriptInfo(pk, expr, complexity, complexitiesByEstimator) = script
-    val pkb                                                              = pk.arr
-    assert(pkb.size == KeyLength)
-    val output = newDataOutput()
-
-    output.writeByteStr(pkb)
-
-    output.writeInt(expr.bytes().size)
-    output.writeByteStr(expr.bytes())
-
-    output.writeLong(complexity)
-
-    output.writeInt(complexitiesByEstimator.size)
-    complexitiesByEstimator.foreach {
-      case (version, complexitiesByCallable) =>
-        output.writeInt(version)
->>>>>>> a01b3349
 
   def writeAssetScript(script: (Script, Long)): Array[Byte] =
     Longs.toByteArray(script._2) ++ script._1.bytes().arr
@@ -599,7 +464,7 @@
   def readAssetScript(b: Array[Byte]): (Script, Long) =
     ScriptReader.fromBytes(b.drop(8)).explicitGet() -> Longs.fromByteArray(b)
 
-  def writeScript(scriptInfo: AccountScriptInfo): Array[Byte] =
+  def writeAccountScriptInfo(scriptInfo: AccountScriptInfo): Array[Byte] =
     pb.AccountScriptInfo.toByteArray(
       pb.AccountScriptInfo(
         ByteString.copyFrom(scriptInfo.publicKey.arr),
@@ -612,8 +477,7 @@
       )
     )
 
-  def readScript(b: Array[Byte]): AccountScriptInfo = {
-<<<<<<< HEAD
+  def readAccountScriptInfo(b: Array[Byte]): AccountScriptInfo = {
     val asi = pb.AccountScriptInfo.parseFrom(b)
     AccountScriptInfo(
       PublicKey(asi.publicKey.toByteArray),
@@ -623,29 +487,20 @@
         c.version -> c.callableComplexity
       }.toMap
     )
-=======
-    val input      = newDataInput(b)
-    val pk         = PublicKey(input.readByteStr(KeyLength))
-    val scriptSize = input.readInt()
-    val script     = ScriptReader.fromBytes(input.readByteStr(scriptSize)).explicitGet()
-    val complexity = input.readLong()
-
-    val callableComplexities =
-      (1 to input.readInt())
-        .map(
-          _ =>
-            (
-              input.readInt(),
-              (1 to input.readInt())
-                .map(_ => (input.readUTF(), input.readLong()))
-                .toMap
-            )
-        )
-        .toMap
-
-    AccountScriptInfo(pk, script, complexity, callableComplexities)
->>>>>>> a01b3349
-  }
+  }
+
+  def readTransaction(b: Array[Byte]): Transaction = b.head match {
+    case 0 => TransactionParsers.parseBytes(b.tail).get
+    case 1 => PBTransactions.vanilla(PBSignedTransaction.parseFrom(b.tail)).explicitGet()
+  }
+
+  def writeTransaction(t: Transaction): Array[Byte] = Bytes.concat(
+    t match {
+      case lps: LegacyPBSwitch if lps.isProtobufVersion => Array(1.toByte)
+      case _                                            => Array(0.toByte)
+    },
+    t.bytes()
+  )
 
   def loadBlock(height: Height, db: ReadOnlyDB): Option[Block] =
     for {
