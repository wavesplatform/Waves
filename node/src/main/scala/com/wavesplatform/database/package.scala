package com.wavesplatform

import java.io.File
import java.nio.ByteBuffer
import java.util.{Map => JMap}

import com.google.common.base.Charsets.UTF_8
import com.google.common.io.ByteStreams.{newDataInput, newDataOutput}
import com.google.common.io.{ByteArrayDataInput, ByteArrayDataOutput}
import com.google.common.primitives.{Ints, Longs, Shorts}
import com.google.protobuf.ByteString
import com.wavesplatform.account.PublicKey
import com.wavesplatform.api.BlockMeta
import com.wavesplatform.block.validation.Validators
import com.wavesplatform.block.{Block, BlockHeader}
import com.wavesplatform.common.state.ByteStr
import com.wavesplatform.common.utils.EitherExt2
import com.wavesplatform.crypto._
import com.wavesplatform.database.protobuf.DataEntry.Value
import com.wavesplatform.database.{protobuf => pb}
import com.wavesplatform.lang.script.{Script, ScriptReader}
import com.wavesplatform.protobuf.block.PBBlocks
import com.wavesplatform.state._
import com.wavesplatform.transaction.Asset.IssuedAsset
import com.wavesplatform.transaction.{Transaction, TransactionParsers, TxValidationError}
import com.wavesplatform.utils.{ScorexLogging, _}
import monix.eval.Task
import monix.reactive.Observable
import org.iq80.leveldb._

package object database extends ScorexLogging {
  def openDB(path: String, recreate: Boolean = false): DB = {
    log.debug(s"Open DB at $path")
    val file = new File(path)
    val options = new Options()
      .createIfMissing(true)
      .paranoidChecks(true)

    if (recreate) {
      LevelDBFactory.factory.destroy(file, options)
    }

    file.getAbsoluteFile.getParentFile.mkdirs()
    LevelDBFactory.factory.open(file, options)
  }

  final type DBEntry = JMap.Entry[Array[Byte], Array[Byte]]

  implicit class ByteArrayDataOutputExt(val output: ByteArrayDataOutput) extends AnyVal {
    def writeByteStr(s: ByteStr): Unit = {
      output.write(s.arr)
    }

    def writeBigInt(v: BigInt): Unit = {
      val b = v.toByteArray
      require(b.length <= Byte.MaxValue)
      output.writeByte(b.length)
      output.write(b)
    }

    def writeScriptOption(v: Option[Script]): Unit = {
      output.writeBoolean(v.isDefined)
      v.foreach { s =>
        val b = s.bytes().arr
        output.writeShort(b.length)
        output.write(b)
      }
    }
  }

  implicit class ByteArrayDataInputExt(val input: ByteArrayDataInput) extends AnyVal {
    def readBigInt(): BigInt = {
      val len = input.readByte()
      val b   = new Array[Byte](len)
      input.readFully(b)
      BigInt(b)
    }

    def readScriptOption(): Option[Script] = {
      if (input.readBoolean()) {
        val len = input.readShort()
        val b   = new Array[Byte](len)
        input.readFully(b)
        Some(ScriptReader.fromBytes(b).explicitGet())
      } else None
    }

    def readBytes(len: Int): Array[Byte] = {
      val arr = new Array[Byte](len)
      input.readFully(arr)
      arr
    }

    def readByteStr(len: Int): ByteStr = {
      ByteStr(readBytes(len))
    }

    def readSignature: ByteStr   = readByteStr(SignatureLength)
    def readPublicKey: PublicKey = PublicKey(readBytes(KeyLength))
  }

  def writeIntSeq(values: Seq[Int]): Array[Byte] = {
    values.foldLeft(ByteBuffer.allocate(4 * values.length))(_ putInt _).array()
  }

  def readIntSeq(data: Array[Byte]): Seq[Int] = Option(data).fold(Seq.empty[Int]) { d =>
    val in = ByteBuffer.wrap(data)
    Seq.fill(d.length / 4)(in.getInt)
  }

  def readTxIds(data: Array[Byte]): List[ByteStr] = Option(data).fold(List.empty[ByteStr]) { d =>
    val b   = ByteBuffer.wrap(d)
    val ids = List.newBuilder[ByteStr]

    while (b.remaining() > 0) {
      val buffer = b.get() match {
        case crypto.DigestLength    => new Array[Byte](crypto.DigestLength)
        case crypto.SignatureLength => new Array[Byte](crypto.SignatureLength)
      }
      b.get(buffer)
      ids += ByteStr(buffer)
    }

    ids.result()
  }

  def writeTxIds(ids: Seq[ByteStr]): Array[Byte] =
    ids
      .foldLeft(ByteBuffer.allocate(ids.map(_.arr.length + 1).sum)) {
        case (b, id) =>
          b.put(id.arr.length match {
              case crypto.DigestLength    => crypto.DigestLength.toByte
              case crypto.SignatureLength => crypto.SignatureLength.toByte
            })
            .put(id.arr)
      }
      .array()

  def readStrings(data: Array[Byte]): Seq[String] = Option(data).fold(Seq.empty[String]) { _ =>
    var i = 0
    val s = Seq.newBuilder[String]

    while (i < data.length) {
      val len = Shorts.fromByteArray(data.drop(i))
      s += new String(data, i + 2, len, UTF_8)
      i += (2 + len)
    }
    s.result()
  }

  def writeStrings(strings: Seq[String]): Array[Byte] =
    strings
      .foldLeft(ByteBuffer.allocate(strings.map(_.utf8Bytes.length + 2).sum)) {
        case (b, s) =>
          val bytes = s.utf8Bytes
          b.putShort(bytes.length.toShort).put(bytes)
      }
      .array()

  def writeBigIntSeq(values: Seq[BigInt]): Array[Byte] = {
    require(values.length <= Short.MaxValue, s"BigInt sequence is too long")
    val ndo = newDataOutput()
    ndo.writeShort(values.size)
    for (v <- values) {
      ndo.writeBigInt(v)
    }
    ndo.toByteArray
  }

  def readBigIntSeq(data: Array[Byte]): Seq[BigInt] = Option(data).fold(Seq.empty[BigInt]) { d =>
    val ndi    = newDataInput(d)
    val length = ndi.readShort()
    for (_ <- 0 until length) yield ndi.readBigInt()
  }

  def writeLeaseBalance(lb: LeaseBalance): Array[Byte] = {
    val ndo = newDataOutput()
    ndo.writeLong(lb.in)
    ndo.writeLong(lb.out)
    ndo.toByteArray
  }

  def readLeaseBalance(data: Array[Byte]): LeaseBalance = Option(data).fold(LeaseBalance.empty) { d =>
    val ndi = newDataInput(d)
    LeaseBalance(ndi.readLong(), ndi.readLong())
  }

  def readVolumeAndFee(data: Array[Byte]): VolumeAndFee = Option(data).fold(VolumeAndFee.empty) { d =>
    val ndi = newDataInput(d)
    VolumeAndFee(ndi.readLong(), ndi.readLong())
  }

  def writeVolumeAndFee(vf: VolumeAndFee): Array[Byte] = {
    val ndo = newDataOutput()
    ndo.writeLong(vf.volume)
    ndo.writeLong(vf.fee)
    ndo.toByteArray
  }

  def readTransactionInfo(data: Array[Byte]): (Int, Transaction) =
    (Ints.fromByteArray(data), TransactionParsers.parseBytes(data.drop(4)).get)

  def readTransactionHeight(data: Array[Byte]): Int = Ints.fromByteArray(data)

  def writeTransactionInfo(txInfo: (Int, Transaction)): Array[Byte] = {
    val (h, tx) = txInfo
    val txBytes = tx.bytes()
    ByteBuffer.allocate(4 + txBytes.length).putInt(h).put(txBytes).array()
  }

  def readTransactionIds(data: Array[Byte]): Seq[(Int, ByteStr)] = Option(data).fold(Seq.empty[(Int, ByteStr)]) { d =>
    val b   = ByteBuffer.wrap(d)
    val ids = Seq.newBuilder[(Int, ByteStr)]
    while (b.hasRemaining) {
      ids += b.get.toInt -> {
        val buf = new Array[Byte](b.get)
        b.get(buf)
        ByteStr(buf)
      }
    }
    ids.result()
  }

  def writeTransactionIds(ids: Seq[(Int, ByteStr)]): Array[Byte] = {
    val size   = ids.foldLeft(0) { case (prev, (_, id)) => prev + 2 + id.arr.length }
    val buffer = ByteBuffer.allocate(size)
    for ((typeId, id) <- ids) {
      buffer.put(typeId.toByte).put(id.arr.length.toByte).put(id.arr)
    }
    buffer.array()
  }

  def readFeatureMap(data: Array[Byte]): Map[Short, Int] = Option(data).fold(Map.empty[Short, Int]) { _ =>
    val b        = ByteBuffer.wrap(data)
    val features = Map.newBuilder[Short, Int]
    while (b.hasRemaining) {
      features += b.getShort -> b.getInt
    }

    features.result()
  }

  def writeFeatureMap(features: Map[Short, Int]): Array[Byte] = {
    val b = ByteBuffer.allocate(features.size * 6)
    for ((featureId, height) <- features)
      b.putShort(featureId).putInt(height)

    b.array()
  }

  def readSponsorship(data: Array[Byte]): SponsorshipValue = {
    val ndi = newDataInput(data)
    SponsorshipValue(ndi.readLong())
  }

  def writeSponsorship(ai: SponsorshipValue): Array[Byte] = {
    val ndo = newDataOutput()
    ndo.writeLong(ai.minFee)
    ndo.toByteArray
  }

  def readAssetDetails(data: Array[Byte]): (AssetInfo, AssetVolumeInfo) = {

    val pbad = pb.AssetDetails.parseFrom(data)

    (
      AssetInfo(pbad.name, pbad.description, Height(pbad.lastRenamedAt)),
      AssetVolumeInfo(pbad.reissuable, BigInt(pbad.totalVolume.toByteArray))
    )
  }

  def writeAssetDetails(ai: (AssetInfo, AssetVolumeInfo)): Array[Byte] = {
    val (info, volumeInfo) = ai

    pb.AssetDetails(
        info.name,
        info.description,
        info.lastUpdatedAt,
        volumeInfo.isReissuable,
        ByteString.copyFrom(volumeInfo.volume.toByteArray)
      )
      .toByteArray
  }

  def writeAssetStaticInfo(sai: AssetStaticInfo): Array[Byte] =
    pb.StaticAssetInfo(
        ByteString.copyFrom(sai.source.arr),
        ByteString.copyFrom(sai.issuer.arr),
        sai.decimals,
        sai.nft
      )
      .toByteArray

  def readAssetStaticInfo(bb: Array[Byte]): AssetStaticInfo = {
    val sai = pb.StaticAssetInfo.parseFrom(bb)
    AssetStaticInfo(
      TransactionId(ByteStr(sai.sourceId.toByteArray)),
      PublicKey(sai.issuerPublicKey.toByteArray),
      sai.decimals,
      sai.isNft
    )
  }

  def writeBlockMeta(data: BlockMeta): Array[Byte] =
    pb.BlockMeta(
        Some(PBBlocks.protobuf(data.header)),
        ByteString.copyFrom(data.signature),
        data.height,
        data.size,
        data.transactionCount,
        data.totalFeeInWaves,
        data.reward.getOrElse(-1L),
        data.vrf.fold(ByteString.EMPTY)(vrf => ByteString.copyFrom(vrf))
      )
      .toByteArray

  def readBlockMeta(height: Int)(bs: Array[Byte]): BlockMeta = {
    val pbbm = pb.BlockMeta.parseFrom(bs)
    BlockMeta(
      PBBlocks.vanilla(pbbm.header.get),
      ByteStr(pbbm.signature.toByteArray),
      pbbm.height,
      pbbm.size,
      pbbm.transactionCount,
      pbbm.totalFeeInWaves,
      Option(pbbm.reward).filter(_ >= 0),
      Option(pbbm.vrf).collect { case bs if !bs.isEmpty => ByteStr(bs.toByteArray) }
    )
  }

  def readTransactionHNSeqAndType(bs: Array[Byte]): (Height, Seq[(Byte, TxNum)]) = {
    val ndi          = newDataInput(bs)
    val height       = Height(ndi.readInt())
    val numSeqLength = ndi.readInt()

    (height, List.fill(numSeqLength) {
      val tp  = ndi.readByte()
      val num = TxNum(ndi.readShort())
      (tp, num)
    })
  }

  def writeTransactionHNSeqAndType(v: (Height, Seq[(Byte, TxNum)])): Array[Byte] = {
    val (height, numSeq) = v
    val numSeqLength     = numSeq.length

    val outputLength = 4 + 4 + numSeqLength * (4 + 1)
    val ndo          = newDataOutput(outputLength)

    ndo.writeInt(height)
    ndo.writeInt(numSeqLength)
    numSeq.foreach {
      case (tp, num) =>
        ndo.writeByte(tp)
        ndo.writeShort(num)
    }

    ndo.toByteArray
  }

  def readTransactionHN(bs: Array[Byte]): (Height, TxNum) = {
    val ndi = newDataInput(bs)
    val h   = Height(ndi.readInt())
    val num = TxNum(ndi.readShort())

    (h, num)
  }

  def writeTransactionHN(v: (Height, TxNum)): Array[Byte] = {
    val ndo = newDataOutput(8)

    val (h, num) = v

    ndo.writeInt(h)
    ndo.writeShort(num)

    ndo.toByteArray
  }

  def readDataEntry(key: String)(bs: Array[Byte]): DataEntry[_] =
    pb.DataEntry.parseFrom(bs).value match {
      case Value.Empty              => EmptyDataEntry(key)
      case Value.IntValue(value)    => IntegerDataEntry(key, value)
      case Value.BoolValue(value)   => BooleanDataEntry(key, value)
      case Value.BinaryValue(value) => BinaryDataEntry(key, ByteStr(value.toByteArray))
      case Value.StringValue(value) => StringDataEntry(key, value)
    }

  def writeDataEntry(e: DataEntry[_]): Array[Byte] = pb.DataEntry(e match {
    case IntegerDataEntry(_, value) => pb.DataEntry.Value.IntValue(value)
    case BooleanDataEntry(_, value) =>pb.DataEntry.Value.BoolValue(value)
    case BinaryDataEntry(_, value)  =>pb.DataEntry.Value.BinaryValue(ByteString.copyFrom(value.arr))
    case StringDataEntry(_, value)  =>pb.DataEntry.Value.StringValue(value)
    case _: EmptyDataEntry          =>pb.DataEntry.Value.Empty
  }).toByteArray

  implicit class EntryExt(val e: JMap.Entry[Array[Byte], Array[Byte]]) extends AnyVal {
    import com.wavesplatform.crypto.DigestLength
    def extractId(offset: Int = 2, length: Int = DigestLength): ByteStr = {
      val id = ByteStr(new Array[Byte](length))
      Array.copy(e.getKey, offset, id.arr, 0, length)
      id
    }
  }

  implicit class DBExt(val db: DB) extends AnyVal {
    def readOnly[A](f: ReadOnlyDB => A): A = {
      val snapshot = db.getSnapshot
      try f(new ReadOnlyDB(db, new ReadOptions().snapshot(snapshot)))
      finally snapshot.close()
    }

    /**
      * @note Runs operations in batch, so keep in mind, that previous changes don't appear lately in f
      */
    def readWrite[A](f: RW => A): A = {
      val snapshot    = db.getSnapshot
      val readOptions = new ReadOptions().snapshot(snapshot)
      val batch       = db.createWriteBatch()
      val rw          = new RW(db, readOptions, batch)
      try {
        val r = f(rw)
        db.write(batch)
        r
      } finally {
        batch.close()
        snapshot.close()
      }
    }

    def get[A](key: Key[A]): A                           = key.parse(db.get(key.keyBytes))
    def get[A](key: Key[A], readOptions: ReadOptions): A = key.parse(db.get(key.keyBytes, readOptions))
    def has(key: Key[_]): Boolean                        = db.get(key.keyBytes) != null

    def iterateOver(prefix: Short)(f: DBEntry => Unit): Unit =
      iterateOver(Shorts.toByteArray(prefix))(f)

    def iterateOver(prefix: Array[Byte])(f: DBEntry => Unit): Unit = {
      val iterator = db.iterator()
      try {
        iterator.seek(prefix)
        while (iterator.hasNext && iterator.peekNext().getKey.startsWith(prefix)) f(iterator.next())
      } finally iterator.close()
    }

    def resourceObservable: Observable[DBResource] = Observable.resource(Task(DBResource(db)))(r => Task(r.close()))

    def withResource[A](f: DBResource => A): A = {
      val resource = DBResource(db)
      try f(resource)
      finally resource.close()
    }
  }

<<<<<<< HEAD
  def createBlock(header: BlockHeader, signature: ByteStr, txs: Seq[Transaction]): Either[TxValidationError.GenericError, Block] =
    Validators.validateBlock(Block(header, signature, txs))
=======
  def readAssetScript(b: Array[Byte]): (PublicKey, Script, Long) = {
    val pkb = b.take(KeyLength)
    val script = b.slice(KeyLength, b.length - 8)
    (
      PublicKey(pkb),
      ScriptReader.fromBytes(script).explicitGet(),
      ByteBuffer.wrap(b, b.length - 8, 8).getLong
    )
  }

  def writeScript(script: AccountScriptInfo): Array[Byte] = {
    val AccountScriptInfo(pk, expr, complexity, complexitiesByEstimator) = script
    val pkb = pk.arr
    assert(pkb.size == KeyLength)
    val output = newDataOutput()

    output.writeByteStr(pkb)
>>>>>>> abba84c1

  def writeAssetScript(script: (Script, Long)): Array[Byte] =
    Longs.toByteArray(script._2) ++ script._1.bytes().arr

  def readAssetScript(b: Array[Byte]): (Script, Long) =
    ScriptReader.fromBytes(b.drop(8)).explicitGet() -> Longs.fromByteArray(b)

<<<<<<< HEAD
  def writeScript(scriptInfo: AccountScriptInfo): Array[Byte] = {
    pb.AccountScriptInfo.toByteArray(
      pb.AccountScriptInfo(
        ByteString.copyFrom(scriptInfo.publicKey.arr),
        ByteString.copyFrom(scriptInfo.script.bytes()),
        scriptInfo.verifierComplexity,
        scriptInfo.callableComplexity
      )
    )
  }

  def readScript(b: Array[Byte]): AccountScriptInfo = {
    val asi = pb.AccountScriptInfo.parseFrom(b)
    AccountScriptInfo(
      PublicKey(asi.publicKey.toByteArray),
      ScriptReader.fromBytes(asi.scriptBytes.toByteArray).explicitGet(),
      asi.verifierComplexity,
      asi.callableComplexity
    )
=======
    output.writeInt(complexitiesByEstimator.size)
    complexitiesByEstimator.foreach {
      case (version, complexitiesByCallable) =>
        output.writeInt(version)

        output.writeInt(complexitiesByCallable.size)
        complexitiesByCallable.foreach {
          case (name, cost) =>
            output.writeUTF(name)
            output.writeLong(cost)
        }
    }
    output.toByteArray
  }

  def readScript(b: Array[Byte]): AccountScriptInfo = {
    val input = newDataInput(b)
    val pk = PublicKey(input.readByteStr(KeyLength))
    val scriptSize = input.readInt()
    val script = ScriptReader.fromBytes(input.readByteStr(scriptSize)).explicitGet()
    val complexity = input.readLong()

    val callableComplexities =
      (1 to input.readInt())
        .map(_ => (
          input.readInt(),
          (1 to input.readInt())
            .map(_ => (input.readUTF(), input.readLong()))
            .toMap
        ))
        .toMap

    AccountScriptInfo(pk, script, complexity, callableComplexities)
>>>>>>> abba84c1
  }

  def loadBlock(height: Height, db: ReadOnlyDB): Option[Block] =
    for {
      meta <- db.get(Keys.blockMetaAt(height))
      txs = (0 until meta.transactionCount).toList.flatMap { n =>
        db.get(Keys.transactionAt(height, TxNum(n.toShort)))
      }
      block <- createBlock(meta.header, meta.signature, txs).toOption
    } yield block

  def fromHistory[A](resource: DBResource, historyKey: Key[Seq[Int]], valueKey: Int => Key[A]): Option[A] =
    for {
      h <- resource.get(historyKey).headOption
    } yield resource.get(valueKey(h))

  def loadAssetDescription(resource: DBResource, asset: IssuedAsset): Option[AssetDescription] =
    for {
      staticInfo         <- resource.get(Keys.assetStaticInfo(asset))
      (info, volumeInfo) <- fromHistory(resource, Keys.assetDetailsHistory(asset), Keys.assetDetails(asset))
      sponsorship = fromHistory(resource, Keys.sponsorshipHistory(asset), Keys.sponsorship(asset)).fold(0L)(_.minFee)
      script      = fromHistory(resource, Keys.assetScriptHistory(asset), Keys.assetScript(asset)).flatten
    } yield AssetDescription(
      staticInfo.source,
      staticInfo.issuer,
      info.name,
      info.description,
      staticInfo.decimals,
      volumeInfo.isReissuable,
      volumeInfo.volume,
      info.lastUpdatedAt,
      script,
      sponsorship,
      staticInfo.nft
    )
}<|MERGE_RESOLUTION|>--- conflicted
+++ resolved
@@ -386,13 +386,15 @@
       case Value.StringValue(value) => StringDataEntry(key, value)
     }
 
-  def writeDataEntry(e: DataEntry[_]): Array[Byte] = pb.DataEntry(e match {
-    case IntegerDataEntry(_, value) => pb.DataEntry.Value.IntValue(value)
-    case BooleanDataEntry(_, value) =>pb.DataEntry.Value.BoolValue(value)
-    case BinaryDataEntry(_, value)  =>pb.DataEntry.Value.BinaryValue(ByteString.copyFrom(value.arr))
-    case StringDataEntry(_, value)  =>pb.DataEntry.Value.StringValue(value)
-    case _: EmptyDataEntry          =>pb.DataEntry.Value.Empty
-  }).toByteArray
+  def writeDataEntry(e: DataEntry[_]): Array[Byte] =
+    pb.DataEntry(e match {
+        case IntegerDataEntry(_, value) => pb.DataEntry.Value.IntValue(value)
+        case BooleanDataEntry(_, value) => pb.DataEntry.Value.BoolValue(value)
+        case BinaryDataEntry(_, value)  => pb.DataEntry.Value.BinaryValue(ByteString.copyFrom(value.arr))
+        case StringDataEntry(_, value)  => pb.DataEntry.Value.StringValue(value)
+        case _: EmptyDataEntry          => pb.DataEntry.Value.Empty
+      })
+      .toByteArray
 
   implicit class EntryExt(val e: JMap.Entry[Array[Byte], Array[Byte]]) extends AnyVal {
     import com.wavesplatform.crypto.DigestLength
@@ -452,28 +454,8 @@
     }
   }
 
-<<<<<<< HEAD
   def createBlock(header: BlockHeader, signature: ByteStr, txs: Seq[Transaction]): Either[TxValidationError.GenericError, Block] =
     Validators.validateBlock(Block(header, signature, txs))
-=======
-  def readAssetScript(b: Array[Byte]): (PublicKey, Script, Long) = {
-    val pkb = b.take(KeyLength)
-    val script = b.slice(KeyLength, b.length - 8)
-    (
-      PublicKey(pkb),
-      ScriptReader.fromBytes(script).explicitGet(),
-      ByteBuffer.wrap(b, b.length - 8, 8).getLong
-    )
-  }
-
-  def writeScript(script: AccountScriptInfo): Array[Byte] = {
-    val AccountScriptInfo(pk, expr, complexity, complexitiesByEstimator) = script
-    val pkb = pk.arr
-    assert(pkb.size == KeyLength)
-    val output = newDataOutput()
-
-    output.writeByteStr(pkb)
->>>>>>> abba84c1
 
   def writeAssetScript(script: (Script, Long)): Array[Byte] =
     Longs.toByteArray(script._2) ++ script._1.bytes().arr
@@ -481,61 +463,29 @@
   def readAssetScript(b: Array[Byte]): (Script, Long) =
     ScriptReader.fromBytes(b.drop(8)).explicitGet() -> Longs.fromByteArray(b)
 
-<<<<<<< HEAD
-  def writeScript(scriptInfo: AccountScriptInfo): Array[Byte] = {
+  def writeScript(scriptInfo: AccountScriptInfo): Array[Byte] =
     pb.AccountScriptInfo.toByteArray(
       pb.AccountScriptInfo(
         ByteString.copyFrom(scriptInfo.publicKey.arr),
         ByteString.copyFrom(scriptInfo.script.bytes()),
-        scriptInfo.verifierComplexity,
-        scriptInfo.callableComplexity
+        scriptInfo.maxComplexity,
+        scriptInfo.complexitiesByEstimator.map {
+          case (version, complexities) =>
+            pb.AccountScriptInfo.ComplexityByVersion(version, complexities)
+        }.toSeq
       )
     )
-  }
 
   def readScript(b: Array[Byte]): AccountScriptInfo = {
     val asi = pb.AccountScriptInfo.parseFrom(b)
     AccountScriptInfo(
       PublicKey(asi.publicKey.toByteArray),
       ScriptReader.fromBytes(asi.scriptBytes.toByteArray).explicitGet(),
-      asi.verifierComplexity,
-      asi.callableComplexity
+      asi.maxComplexity,
+      asi.callableComplexity.map { c =>
+        c.version -> c.callableComplexity
+      }.toMap
     )
-=======
-    output.writeInt(complexitiesByEstimator.size)
-    complexitiesByEstimator.foreach {
-      case (version, complexitiesByCallable) =>
-        output.writeInt(version)
-
-        output.writeInt(complexitiesByCallable.size)
-        complexitiesByCallable.foreach {
-          case (name, cost) =>
-            output.writeUTF(name)
-            output.writeLong(cost)
-        }
-    }
-    output.toByteArray
-  }
-
-  def readScript(b: Array[Byte]): AccountScriptInfo = {
-    val input = newDataInput(b)
-    val pk = PublicKey(input.readByteStr(KeyLength))
-    val scriptSize = input.readInt()
-    val script = ScriptReader.fromBytes(input.readByteStr(scriptSize)).explicitGet()
-    val complexity = input.readLong()
-
-    val callableComplexities =
-      (1 to input.readInt())
-        .map(_ => (
-          input.readInt(),
-          (1 to input.readInt())
-            .map(_ => (input.readUTF(), input.readLong()))
-            .toMap
-        ))
-        .toMap
-
-    AccountScriptInfo(pk, script, complexity, callableComplexities)
->>>>>>> abba84c1
   }
 
   def loadBlock(height: Height, db: ReadOnlyDB): Option[Block] =
