--- conflicted
+++ resolved
@@ -16,12 +16,7 @@
 import com.wavesplatform.common.state.ByteStr
 import com.wavesplatform.common.utils.EitherExt2
 import com.wavesplatform.crypto._
-<<<<<<< HEAD
-import com.wavesplatform.database.protobuf.AssetDetails.BytesOrString.Value
 import com.wavesplatform.database.protobuf.{AccountScriptInfo => PBAccountScriptInfo, AssetDetails => PBAssetDetails, BlockMeta => PBBlockMeta}
-=======
-import com.wavesplatform.database.protobuf.{AssetDetails => PBAssetDetails}
->>>>>>> 06c38826
 import com.wavesplatform.lang.script.{Script, ScriptReader}
 import com.wavesplatform.protobuf.block.PBBlocks
 import com.wavesplatform.state._
@@ -268,15 +263,6 @@
 
     val pbad = PBAssetDetails.parseFrom(data)
 
-<<<<<<< HEAD
-    def extract(value: PBAssetDetails.BytesOrString.Value): Either[ByteStr, String] = value match {
-      case Value.Bytes(value)  => Left(ByteStr(value.toByteArray))
-      case Value.String(value) => Right(value)
-      case _                   => throw new IllegalArgumentException("value is missing")
-    }
-
-=======
->>>>>>> 06c38826
     (
       AssetInfo(pbad.name, pbad.description, Height(pbad.lastRenamedAt)),
       AssetVolumeInfo(pbad.reissuable, BigInt(pbad.totalVolume.toByteArray))
