--- conflicted
+++ resolved
@@ -588,10 +588,6 @@
       staticInfo.nft
     )
 
-<<<<<<< HEAD
-  object AddressId extends TaggedType[Long] {
-    def fromByteArray(bs: Array[Byte]): Type = AddressId(Longs.fromByteArray(bs))
-=======
   def loadActiveLeases(db: DB, fromHeight: Int, toHeight: Int): Seq[LeaseTransaction] = db.withResource { r =>
     val leaseIds = mutable.Set.empty[ByteStr]
     val iterator = r.iterator
@@ -620,11 +616,12 @@
     }.toSeq
   }
 
-  @newtype case class AddressId(toLong: Long) {
-    def toByteArray: Array[Byte] = toLong.toByteArray
->>>>>>> 6d5d069c
-  }
+  object AddressId extends TaggedType[Long] {
+    def fromByteArray(bs: Array[Byte]): Type = AddressId(Longs.fromByteArray(bs))
+  }
+
   type AddressId = AddressId.Type
+
   implicit final class Ops(private val value: AddressId) extends AnyVal {
     def toByteArray: Array[Byte] = Longs.toByteArray(AddressId.raw(value))
   }
