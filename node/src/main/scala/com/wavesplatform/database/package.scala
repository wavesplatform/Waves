--- conflicted
+++ resolved
@@ -480,11 +480,7 @@
 
   def writeScript(script: AccountScriptInfo): Array[Byte] = {
     val AccountScriptInfo(pk, expr, complexity, complexitiesByEstimator) = script
-<<<<<<< HEAD
-    val pkb = pk.arr
-=======
     val pkb                                                              = pk.arr
->>>>>>> 918bc92b
     assert(pkb.size == KeyLength)
     val output = newDataOutput()
 
@@ -511,29 +507,14 @@
   }
 
   def readScript(b: Array[Byte]): AccountScriptInfo = {
-<<<<<<< HEAD
-    val input = newDataInput(b)
-    val pk = PublicKey(input.readByteStr(KeyLength))
-    val scriptSize = input.readInt()
-    val script = ScriptReader.fromBytes(input.readByteStr(scriptSize)).explicitGet()
-=======
     val input      = newDataInput(b)
     val pk         = PublicKey(input.readByteStr(KeyLength))
     val scriptSize = input.readInt()
     val script     = ScriptReader.fromBytes(input.readByteStr(scriptSize)).explicitGet()
->>>>>>> 918bc92b
     val complexity = input.readLong()
 
     val callableComplexities =
       (1 to input.readInt())
-<<<<<<< HEAD
-        .map(_ => (
-          input.readInt(),
-          (1 to input.readInt())
-            .map(_ => (input.readUTF(), input.readLong()))
-            .toMap
-        ))
-=======
         .map(
           _ =>
             (
@@ -543,7 +524,6 @@
                 .toMap
             )
         )
->>>>>>> 918bc92b
         .toMap
 
     AccountScriptInfo(pk, script, complexity, callableComplexities)
