package com.wavesplatform

import java.io.File
import java.nio.ByteBuffer
import java.util.{Map => JMap}

import com.google.common.base.Charsets.UTF_8
import com.google.common.io.ByteStreams.{newDataInput, newDataOutput}
import com.google.common.io.{ByteArrayDataInput, ByteArrayDataOutput}
import com.google.common.primitives.{Ints, Longs, Shorts}
import com.google.protobuf.ByteString
import com.wavesplatform.account.PublicKey
import com.wavesplatform.block.Block.BlockInfo
import com.wavesplatform.block.validation.Validators
import com.wavesplatform.block.{Block, BlockHeader}
import com.wavesplatform.common.state.ByteStr
import com.wavesplatform.common.utils.EitherExt2
import com.wavesplatform.crypto._
import com.wavesplatform.database.protobuf.{AssetDetails => PBAssetDetails, BlockInfo => PBBlockInfo}
import com.wavesplatform.lang.script.{Script, ScriptReader}
import com.wavesplatform.protobuf.block.PBBlockHeaders
import com.wavesplatform.protobuf.transaction.{PBSignedTransaction, PBTransactions}
import com.wavesplatform.protobuf.utils.PBUtils
import com.wavesplatform.state._
import com.wavesplatform.transaction.{Transaction, TransactionParsers, TxValidationError}
import com.wavesplatform.utils.{ScorexLogging, _}
import org.iq80.leveldb.{DB, Options, ReadOptions}

package object database extends ScorexLogging {
  def openDB(path: String, recreate: Boolean = false): DB = {
    log.debug(s"Open DB at $path")
    val file = new File(path)
    val options = new Options()
      .createIfMissing(true)
      .paranoidChecks(true)

    if (recreate) {
      LevelDBFactory.factory.destroy(file, options)
    }

    file.getAbsoluteFile.getParentFile.mkdirs()
    LevelDBFactory.factory.open(file, options)
  }

  final type DBEntry = JMap.Entry[Array[Byte], Array[Byte]]

  implicit class ByteArrayDataOutputExt(val output: ByteArrayDataOutput) extends AnyVal {
    def writeByteStr(s: ByteStr): Unit = {
      output.write(s.arr)
    }

    def writeBigInt(v: BigInt): Unit = {
      val b = v.toByteArray
      require(b.length <= Byte.MaxValue)
      output.writeByte(b.length)
      output.write(b)
    }

    def writeScriptOption(v: Option[Script]): Unit = {
      output.writeBoolean(v.isDefined)
      v.foreach { s =>
        val b = s.bytes().arr
        output.writeShort(b.length)
        output.write(b)
      }
    }
  }

  implicit class ByteArrayDataInputExt(val input: ByteArrayDataInput) extends AnyVal {
    def readBigInt(): BigInt = {
      val len = input.readByte()
      val b   = new Array[Byte](len)
      input.readFully(b)
      BigInt(b)
    }

    def readScriptOption(): Option[Script] = {
      if (input.readBoolean()) {
        val len = input.readShort()
        val b   = new Array[Byte](len)
        input.readFully(b)
        Some(ScriptReader.fromBytes(b).explicitGet())
      } else None
    }

    def readBytes(len: Int): Array[Byte] = {
      val arr = new Array[Byte](len)
      input.readFully(arr)
      arr
    }

    def readByteStr(len: Int): ByteStr = {
      ByteStr(readBytes(len))
    }

    def readSignature: ByteStr   = readByteStr(SignatureLength)
    def readPublicKey: PublicKey = PublicKey(readBytes(KeyLength))
  }

  def writeIntSeq(values: Seq[Int]): Array[Byte] = {
    values.foldLeft(ByteBuffer.allocate(4 * values.length))(_ putInt _).array()
  }

  def readIntSeq(data: Array[Byte]): Seq[Int] = Option(data).fold(Seq.empty[Int]) { d =>
    val in = ByteBuffer.wrap(data)
    Seq.fill(d.length / 4)(in.getInt)
  }

  def readTxIds(data: Array[Byte]): List[ByteStr] = Option(data).fold(List.empty[ByteStr]) { d =>
    val b   = ByteBuffer.wrap(d)
    val ids = List.newBuilder[ByteStr]

    while (b.remaining() > 0) {
      val buffer = b.get() match {
        case crypto.DigestLength    => new Array[Byte](crypto.DigestLength)
        case crypto.SignatureLength => new Array[Byte](crypto.SignatureLength)
      }
      b.get(buffer)
      ids += ByteStr(buffer)
    }

    ids.result()
  }

  def writeTxIds(ids: Seq[ByteStr]): Array[Byte] =
    ids
      .foldLeft(ByteBuffer.allocate(ids.map(_.arr.length + 1).sum)) {
        case (b, id) =>
          b.put(id.arr.length match {
              case crypto.DigestLength    => crypto.DigestLength.toByte
              case crypto.SignatureLength => crypto.SignatureLength.toByte
            })
            .put(id.arr)
      }
      .array()

  def readStrings(data: Array[Byte]): Seq[String] = Option(data).fold(Seq.empty[String]) { _ =>
    var i = 0
    val s = Seq.newBuilder[String]

    while (i < data.length) {
      val len = Shorts.fromByteArray(data.drop(i))
      s += new String(data, i + 2, len, UTF_8)
      i += (2 + len)
    }
    s.result()
  }

  def writeStrings(strings: Seq[String]): Array[Byte] =
    strings
      .foldLeft(ByteBuffer.allocate(strings.map(_.utf8Bytes.length + 2).sum)) {
        case (b, s) =>
          val bytes = s.utf8Bytes
          b.putShort(bytes.length.toShort).put(bytes)
      }
      .array()

  def writeBigIntSeq(values: Seq[BigInt]): Array[Byte] = {
    require(values.length <= Short.MaxValue, s"BigInt sequence is too long")
    val ndo = newDataOutput()
    ndo.writeShort(values.size)
    for (v <- values) {
      ndo.writeBigInt(v)
    }
    ndo.toByteArray
  }

  def readBigIntSeq(data: Array[Byte]): Seq[BigInt] = Option(data).fold(Seq.empty[BigInt]) { d =>
    val ndi    = newDataInput(d)
    val length = ndi.readShort()
    for (_ <- 0 until length) yield ndi.readBigInt()
  }

  def writeLeaseBalance(lb: LeaseBalance): Array[Byte] = {
    val ndo = newDataOutput()
    ndo.writeLong(lb.in)
    ndo.writeLong(lb.out)
    ndo.toByteArray
  }

  def readLeaseBalance(data: Array[Byte]): LeaseBalance = Option(data).fold(LeaseBalance.empty) { d =>
    val ndi = newDataInput(d)
    LeaseBalance(ndi.readLong(), ndi.readLong())
  }

  def readVolumeAndFee(data: Array[Byte]): VolumeAndFee = Option(data).fold(VolumeAndFee.empty) { d =>
    val ndi = newDataInput(d)
    VolumeAndFee(ndi.readLong(), ndi.readLong())
  }

  def writeVolumeAndFee(vf: VolumeAndFee): Array[Byte] = {
    val ndo = newDataOutput()
    ndo.writeLong(vf.volume)
    ndo.writeLong(vf.fee)
    ndo.toByteArray
  }

  def readTransactionInfo(data: Array[Byte]): (Int, Transaction) =
    (Ints.fromByteArray(data), TransactionParsers.parseBytes(data.drop(4)).get)

  def readTransactionHeight(data: Array[Byte]): Int = Ints.fromByteArray(data)

  def writeTransactionInfo(txInfo: (Int, Transaction)): Array[Byte] = {
    val (h, tx) = txInfo
    val txBytes = tx.bytes()
    ByteBuffer.allocate(4 + txBytes.length).putInt(h).put(txBytes).array()
  }

  def readTransactionIds(data: Array[Byte]): Seq[(Int, ByteStr)] = Option(data).fold(Seq.empty[(Int, ByteStr)]) { d =>
    val b   = ByteBuffer.wrap(d)
    val ids = Seq.newBuilder[(Int, ByteStr)]
    while (b.hasRemaining) {
      ids += b.get.toInt -> {
        val buf = new Array[Byte](b.get)
        b.get(buf)
        ByteStr(buf)
      }
    }
    ids.result()
  }

  def writeTransactionIds(ids: Seq[(Int, ByteStr)]): Array[Byte] = {
    val size   = ids.foldLeft(0) { case (prev, (_, id)) => prev + 2 + id.arr.length }
    val buffer = ByteBuffer.allocate(size)
    for ((typeId, id) <- ids) {
      buffer.put(typeId.toByte).put(id.arr.length.toByte).put(id.arr)
    }
    buffer.array()
  }

  def readFeatureMap(data: Array[Byte]): Map[Short, Int] = Option(data).fold(Map.empty[Short, Int]) { _ =>
    val b        = ByteBuffer.wrap(data)
    val features = Map.newBuilder[Short, Int]
    while (b.hasRemaining) {
      features += b.getShort -> b.getInt
    }

    features.result()
  }

  def writeFeatureMap(features: Map[Short, Int]): Array[Byte] = {
    val b = ByteBuffer.allocate(features.size * 6)
    for ((featureId, height) <- features)
      b.putShort(featureId).putInt(height)

    b.array()
  }

  def readSponsorship(data: Array[Byte]): SponsorshipValue = {
    val ndi = newDataInput(data)
    SponsorshipValue(ndi.readLong())
  }

  def writeSponsorship(ai: SponsorshipValue): Array[Byte] = {
    val ndo = newDataOutput()
    ndo.writeLong(ai.minFee)
    ndo.toByteArray
  }

  def readAssetDetails(data: Array[Byte]): (AssetInfo, AssetVolumeInfo) = {

    val pbad = PBAssetDetails.parseFrom(data)

    (
      AssetInfo(pbad.name, pbad.description, Height(pbad.lastRenamedAt)),
      AssetVolumeInfo(pbad.reissuable, BigInt(pbad.totalVolume.toByteArray))
    )
  }

  def writeAssetDetails(ai: (AssetInfo, AssetVolumeInfo)): Array[Byte] = {
    val (info, volumeInfo) = ai

    PBAssetDetails(
      info.name,
      info.description,
      info.lastUpdatedAt,
      volumeInfo.isReissuable,
      ByteString.copyFrom(volumeInfo.volume.toByteArray)
    ).toByteArray
  }

  def writeAssetStaticInfo(ai: AssetStaticInfo): Array[Byte] = {
    val ndo = newDataOutput()

    ndo.writeByteStr(ai.source)
    ndo.writeByteStr(ai.issuer)
    ndo.writeInt(ai.decimals)
    ndo.writeBoolean(ai.nft)

    ndo.toByteArray
  }

  def readAssetStaticInfo(arr: Array[Byte]): AssetStaticInfo = {
    import com.wavesplatform.crypto._

    val ndi = newDataInput(arr)

    val source   = TransactionId @@ ndi.readByteStr(DigestLength)
    val issuer   = ndi.readPublicKey
    val decimals = ndi.readInt()
    val nft      = ndi.readBoolean()

    AssetStaticInfo(source, issuer, decimals, nft)
  }

  def writeBlockInfo(isProto: Boolean)(data: BlockInfo): Array[Byte] = {
    val BlockInfo(bh, size, transactionCount, signature) = data

    if (isProto) {
      PBUtils.encodeDeterministic(
        PBBlockInfo(
          Some(PBBlockHeaders.protobuf(bh)),
          ByteString.copyFrom(signature.arr),
          transactionCount,
          size
        )
      )
    } else {
      val ndo = newDataOutput()

      ndo.writeInt(size)

      ndo.writeByte(bh.version)
      ndo.writeLong(bh.timestamp)
      ndo.write(bh.reference)
      ndo.writeLong(bh.baseTarget)
      ndo.write(bh.generationSignature)

      if (bh.version == Block.GenesisBlockVersion | bh.version == Block.PlainBlockVersion)
        ndo.writeByte(transactionCount)
      else
        ndo.writeInt(transactionCount)

      ndo.writeInt(bh.featureVotes.size)
      bh.featureVotes.foreach(s => ndo.writeShort(s))

      if (bh.version > Block.NgBlockVersion)
        ndo.writeLong(bh.rewardVote)

      ndo.write(bh.generator)

      ndo.write(signature)

      ndo.toByteArray
    }
  }

  def readBlockInfo(isProto: Boolean)(bs: Array[Byte]): BlockInfo = {
    if (isProto) {
      val blockInfo = PBBlockInfo.parseFrom(bs)
      BlockInfo(
        PBBlockHeaders.vanilla(blockInfo.header.get),
        blockInfo.size,
        blockInfo.transactionCount,
        ByteStr(blockInfo.signature.toByteArray)
      )
    } else {
      val ndi = newDataInput(bs)

      val size      = ndi.readInt()
      val version   = ndi.readByte()
      val timestamp = ndi.readLong()

      val referenceArr = new Array[Byte](SignatureLength)
      ndi.readFully(referenceArr)

      val baseTarget = ndi.readLong()

      val genSig = new Array[Byte](Block.GenerationSignatureLength)
      ndi.readFully(genSig)

      val transactionCount = {
        if (version == Block.GenesisBlockVersion || version == Block.PlainBlockVersion) ndi.readByte()
        else ndi.readInt()
      }

      val featureVotesCount = ndi.readInt()
      val featureVotes      = List.fill(featureVotesCount)(ndi.readShort())
      val rewardVote        = if (version > Block.NgBlockVersion) ndi.readLong() else -1L

      val generator = new Array[Byte](KeyLength)
      ndi.readFully(generator)

      val signature = new Array[Byte](SignatureLength)
      ndi.readFully(signature)

      val header = BlockHeader(
        version,
        timestamp,
        ByteStr(referenceArr),
        baseTarget,
        ByteStr(genSig),
        PublicKey(ByteStr(generator)),
        featureVotes,
        rewardVote,
        ByteStr.empty
      )

      BlockInfo(header, size, transactionCount, ByteStr(signature))
    }
  }

  def writeTransactionAt(isProto: Boolean)(tx: Transaction): Array[Byte] =
    if (isProto) PBUtils.encodeDeterministic(PBTransactions.protobuf(tx)) else tx.bytes()

  def readTransactionAt(isProto: Boolean)(bs: Array[Byte]): Transaction =
    if (isProto) PBTransactions.vanillaUnsafe(PBSignedTransaction.parseFrom(bs)) else TransactionParsers.parseBytes(bs).get

  def readTransactionHNSeqAndType(bs: Array[Byte]): (Height, Seq[(Byte, TxNum)]) = {
    val ndi          = newDataInput(bs)
    val height       = Height(ndi.readInt())
    val numSeqLength = ndi.readInt()

    (height, List.fill(numSeqLength) {
      val tp  = ndi.readByte()
      val num = TxNum(ndi.readShort())
      (tp, num)
    })
  }

  def writeTransactionHNSeqAndType(v: (Height, Seq[(Byte, TxNum)])): Array[Byte] = {
    val (height, numSeq) = v
    val numSeqLength     = numSeq.length

    val outputLength = 4 + 4 + numSeqLength * (4 + 1)
    val ndo          = newDataOutput(outputLength)

    ndo.writeInt(height)
    ndo.writeInt(numSeqLength)
    numSeq.foreach {
      case (tp, num) =>
        ndo.writeByte(tp)
        ndo.writeShort(num)
    }

    ndo.toByteArray
  }

  def readTransactionHN(bs: Array[Byte]): (Height, TxNum) = {
    val ndi = newDataInput(bs)
    val h   = Height(ndi.readInt())
    val num = TxNum(ndi.readShort())

    (h, num)
  }

  def writeTransactionHN(v: (Height, TxNum)): Array[Byte] = {
    val ndo = newDataOutput(8)

    val (h, num) = v

    ndo.writeInt(h)
    ndo.writeShort(num)

    ndo.toByteArray
  }

  implicit class EntryExt(val e: JMap.Entry[Array[Byte], Array[Byte]]) extends AnyVal {
    import com.wavesplatform.crypto.DigestLength
    def extractId(offset: Int = 2, length: Int = DigestLength): ByteStr = {
      val id = ByteStr(new Array[Byte](length))
      Array.copy(e.getKey, offset, id.arr, 0, length)
      id
    }
  }

  implicit class DBExt(val db: DB) extends AnyVal {
    def readOnly[A](f: ReadOnlyDB => A): A = {
      val snapshot = db.getSnapshot
      try f(new ReadOnlyDB(db, new ReadOptions().snapshot(snapshot)))
      finally snapshot.close()
    }

    /**
      * @note Runs operations in batch, so keep in mind, that previous changes don't appear lately in f
      */
    def readWrite[A](f: RW => A): A = {
      val snapshot    = db.getSnapshot
      val readOptions = new ReadOptions().snapshot(snapshot)
      val batch       = db.createWriteBatch()
      val rw          = new RW(db, readOptions, batch)
      try {
        val r = f(rw)
        db.write(batch)
        r
      } finally {
        batch.close()
        snapshot.close()
      }
    }

    def get[A](key: Key[A]): A    = key.parse(db.get(key.keyBytes))
    def has(key: Key[_]): Boolean = db.get(key.keyBytes) != null

    def iterateOver(prefix: Short)(f: DBEntry => Unit): Unit =
      iterateOver(Shorts.toByteArray(prefix))(f)

    def iterateOver(prefix: Array[Byte])(f: DBEntry => Unit): Unit = {
      val iterator = db.iterator()
      try {
        iterator.seek(prefix)
        while (iterator.hasNext && iterator.peekNext().getKey.startsWith(prefix)) f(iterator.next())
      } finally iterator.close()
    }
  }

  def createBlock(header: BlockHeader, signature: ByteStr, txs: Seq[Transaction]): Either[TxValidationError.GenericError, Block] =
    Validators.validateBlock(Block(header, signature, txs))

  def writeAssetScript(script: (PublicKey, Script, Long)): Array[Byte] = {
    script match {
      case (pk, script, c) =>
        val pkb = pk.arr
        assert(pkb.size == KeyLength)
        pkb ++ script.bytes().arr ++ Longs.toByteArray(c)
    }
  }

  def readAssetScript(b: Array[Byte]): (PublicKey, Script, Long) = {
    val pkb    = b.take(KeyLength)
    val script = b.slice(KeyLength, b.length - 8)
    (
      PublicKey(pkb),
      ScriptReader.fromBytes(script).explicitGet(),
      ByteBuffer.wrap(b, b.length - 8, 8).getLong
    )
  }

<<<<<<< HEAD
  def writeScript(script: (PublicKey, Script, Long, Map[String, Long])): Array[Byte] = {
    val (pk, expr, complexity, callableComplexities) = script
    val pkb                                          = pk.arr
=======
  def writeScript(script: AccountScriptInfo): Array[Byte] = {
    val AccountScriptInfo(pk, expr, complexity, complexitiesByEstimator) = script
    val pkb = pk.arr
>>>>>>> abba84c1
    assert(pkb.size == KeyLength)
    val output = newDataOutput()

    output.writeByteStr(pkb)

    output.writeInt(expr.bytes().size)
    output.writeByteStr(expr.bytes())

    output.writeLong(complexity)

    output.writeInt(complexitiesByEstimator.size)
    complexitiesByEstimator.foreach {
      case (version, complexitiesByCallable) =>
        output.writeInt(version)

        output.writeInt(complexitiesByCallable.size)
        complexitiesByCallable.foreach {
          case (name, cost) =>
            output.writeUTF(name)
            output.writeLong(cost)
        }
    }
    output.toByteArray
  }

<<<<<<< HEAD
  def readScript(b: Array[Byte]): (PublicKey, Script, Long, Map[String, Long]) = {
    val input                     = newDataInput(b)
    val pk                        = PublicKey(input.readByteStr(KeyLength))
    val scriptSize                = input.readInt()
    val script                    = ScriptReader.fromBytes(input.readByteStr(scriptSize)).explicitGet()
    val complexity                = input.readLong()
    val callableComplexitiesCount = input.readInt()
=======
  def readScript(b: Array[Byte]): AccountScriptInfo = {
    val input = newDataInput(b)
    val pk = PublicKey(input.readByteStr(KeyLength))
    val scriptSize = input.readInt()
    val script = ScriptReader.fromBytes(input.readByteStr(scriptSize)).explicitGet()
    val complexity = input.readLong()

>>>>>>> abba84c1
    val callableComplexities =
      (1 to input.readInt())
        .map(_ => (
          input.readInt(),
          (1 to input.readInt())
            .map(_ => (input.readUTF(), input.readLong()))
            .toMap
        ))
        .toMap

    AccountScriptInfo(pk, script, complexity, callableComplexities)
  }
}<|MERGE_RESOLUTION|>--- conflicted
+++ resolved
@@ -526,15 +526,9 @@
     )
   }
 
-<<<<<<< HEAD
-  def writeScript(script: (PublicKey, Script, Long, Map[String, Long])): Array[Byte] = {
-    val (pk, expr, complexity, callableComplexities) = script
-    val pkb                                          = pk.arr
-=======
   def writeScript(script: AccountScriptInfo): Array[Byte] = {
     val AccountScriptInfo(pk, expr, complexity, complexitiesByEstimator) = script
-    val pkb = pk.arr
->>>>>>> abba84c1
+    val pkb                                          = pk.arr
     assert(pkb.size == KeyLength)
     val output = newDataOutput()
 
@@ -560,23 +554,12 @@
     output.toByteArray
   }
 
-<<<<<<< HEAD
-  def readScript(b: Array[Byte]): (PublicKey, Script, Long, Map[String, Long]) = {
-    val input                     = newDataInput(b)
-    val pk                        = PublicKey(input.readByteStr(KeyLength))
-    val scriptSize                = input.readInt()
-    val script                    = ScriptReader.fromBytes(input.readByteStr(scriptSize)).explicitGet()
-    val complexity                = input.readLong()
-    val callableComplexitiesCount = input.readInt()
-=======
   def readScript(b: Array[Byte]): AccountScriptInfo = {
     val input = newDataInput(b)
-    val pk = PublicKey(input.readByteStr(KeyLength))
+    val pk                        = PublicKey(input.readByteStr(KeyLength))
     val scriptSize = input.readInt()
     val script = ScriptReader.fromBytes(input.readByteStr(scriptSize)).explicitGet()
     val complexity = input.readLong()
-
->>>>>>> abba84c1
     val callableComplexities =
       (1 to input.readInt())
         .map(_ => (
