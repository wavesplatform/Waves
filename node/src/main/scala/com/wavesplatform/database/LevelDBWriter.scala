package com.wavesplatform.database

import java.nio.ByteBuffer

import cats.Monoid
import com.google.common.cache.CacheBuilder
import com.google.common.primitives.{Ints, Longs, Shorts}
import com.wavesplatform.account.{Address, Alias}
import com.wavesplatform.block.Block.{BlockId, BlockInfo}
import com.wavesplatform.block.{Block, BlockHeader}
import com.wavesplatform.common.state.ByteStr
import com.wavesplatform.common.utils._
import com.wavesplatform.database.patch.DisableHijackedAliases
import com.wavesplatform.features.BlockchainFeatures
import com.wavesplatform.lang.ValidationError
import com.wavesplatform.lang.script.Script
import com.wavesplatform.protobuf.transaction.PBTransactions
import com.wavesplatform.settings.{BlockchainSettings, Constants, DBSettings}
import com.wavesplatform.state.extensions.{AddressTransactions, Distributions}
import com.wavesplatform.state.reader.LeaseDetails
import com.wavesplatform.state.{TxNum, _}
import com.wavesplatform.transaction.Asset.{IssuedAsset, Waves}
import com.wavesplatform.transaction.TxValidationError.{AliasDoesNotExist, AliasIsDisabled, GenericError}
import com.wavesplatform.transaction._
import com.wavesplatform.transaction.assets._
import com.wavesplatform.transaction.assets.exchange.ExchangeTransaction
import com.wavesplatform.transaction.lease.{LeaseCancelTransaction, LeaseTransaction}
import com.wavesplatform.transaction.smart.{InvokeScriptTransaction, SetScriptTransaction}
import com.wavesplatform.transaction.transfer._
import com.wavesplatform.utils.ScorexLogging
import monix.reactive.Observer
import org.iq80.leveldb.{DB, ReadOptions, Snapshot}

import scala.annotation.tailrec
import scala.collection.mutable.{ArrayBuffer, ListBuffer}
import scala.collection.{immutable, mutable}
import scala.util.Try
import scala.util.control.NonFatal

object LevelDBWriter extends AddressTransactions.Prov[LevelDBWriter] with Distributions.Prov[LevelDBWriter] {

  private def loadLeaseStatus(db: ReadOnlyDB, leaseId: ByteStr): Boolean =
    db.get(Keys.leaseStatusHistory(leaseId)).headOption.fold(false)(h => db.get(Keys.leaseStatus(leaseId)(h)))

  /** {{{
    * ([10, 7, 4], 5, 11) => [10, 7, 4]
    * ([10, 7], 5, 11) => [10, 7, 1]
    * }}}
    */
  private[database] def slice(v: Seq[Int], from: Int, to: Int): Seq[Int] = {
    val (c1, c2) = v.dropWhile(_ > to).partition(_ > from)
    c1 :+ c2.headOption.getOrElse(1)
  }

  implicit class ReadOnlyDBExt(val db: ReadOnlyDB) extends AnyVal {
    def fromHistory[A](historyKey: Key[Seq[Int]], valueKey: Int => Key[A]): Option[A] =
      for {
        lastChange <- db.get(historyKey).headOption
      } yield db.get(valueKey(lastChange))

    def hasInHistory(historyKey: Key[Seq[Int]], v: Int => Key[_]): Boolean =
      db.get(historyKey)
        .headOption
        .exists(h => db.has(v(h)))
  }

  implicit class RWExt(val db: RW) extends AnyVal {
    def fromHistory[A](historyKey: Key[Seq[Int]], valueKey: Int => Key[A]): Option[A] =
      for {
        lastChange <- db.get(historyKey).headOption
      } yield db.get(valueKey(lastChange))
  }

  def addressTransactions(ldb: LevelDBWriter): AddressTransactions =
    new LevelDBWriterAddressTransactions(ldb)

  def distributions(ldb: LevelDBWriter): Distributions =
    new LevelDBDistributions(ldb)
}

class LevelDBWriter(
    private[database] val writableDB: DB,
    spendableBalanceChanged: Observer[(Address, Asset)],
    val settings: BlockchainSettings,
    val dbSettings: DBSettings
) extends Caches(spendableBalanceChanged)
    with ScorexLogging {

  private[this] val balanceSnapshotMaxRollbackDepth: Int = dbSettings.maxRollbackDepth + 1000
  import LevelDBWriter._

  private[database] def readOnly[A](f: ReadOnlyDB => A): A = writableDB.readOnly(f)

  private[database] def readOnlyNoClose[A](f: (Snapshot, ReadOnlyDB) => A): A = {
    val snapshot = writableDB.getSnapshot
    f(snapshot, new ReadOnlyDB(writableDB, new ReadOptions().snapshot(snapshot)))
  }

  private[this] def readWrite[A](f: RW => A): A = writableDB.readWrite(f)

  override protected def loadMaxAddressId(): BigInt = readOnly(db => db.get(Keys.lastAddressId).getOrElse(BigInt(0)))

  override protected def loadAddressId(address: Address): Option[BigInt] = readOnly(db => db.get(Keys.addressId(address)))

  override protected def loadHeight(): Int = readOnly(_.get(Keys.height))

  override protected def safeRollbackHeight: Int = readOnly(_.get(Keys.safeRollbackHeight))

  override protected def loadScore(): BigInt = readOnly(db => db.get(Keys.score(db.get(Keys.height))))

  override protected def loadLastBlock(): Option[Block] = readOnly { db =>
    val height = Height(db.get(Keys.height))
    loadBlock(height, db)
  }

  override protected def loadScript(address: Address): Option[(Script, Long)] = readOnly { db =>
    addressId(address).fold(Option.empty[(Script, Long)]) { addressId =>
      db.fromHistory(Keys.addressScriptHistory(addressId), Keys.addressScript(addressId)).flatten
    }
  }

  override protected def hasScriptBytes(address: Address): Boolean = readOnly { db =>
    addressId(address).fold(false) { addressId =>
      db.hasInHistory(Keys.addressScriptHistory(addressId), Keys.addressScript(addressId))
    }
  }

  override protected def loadAssetScript(asset: IssuedAsset): Option[(Script, Long)] = readOnly { db =>
    db.fromHistory(Keys.assetScriptHistory(asset), Keys.assetScript(asset)).flatten
  }

  override protected def hasAssetScriptBytes(asset: IssuedAsset): Boolean = readOnly { db =>
    db.fromHistory(Keys.assetScriptHistory(asset), Keys.assetScriptPresent(asset)).flatten.nonEmpty
  }

  override def carryFee: Long = readOnly(_.get(Keys.carryFee(height)))

  override def accountData(address: Address): AccountDataInfo = readOnly { db =>
    AccountDataInfo((for {
      key   <- accountDataKeys(address)
      value <- accountData(address, key)
    } yield key -> value).toMap)
  }

  override def accountDataKeys(address: Address): Set[String] = readOnly { db =>
    (for {
      addressId <- addressId(address).toVector
      keyChunkCount = db.get(Keys.dataKeyChunkCount(addressId))
      chunkNo <- Range(0, keyChunkCount)
      key     <- db.get(Keys.dataKeyChunk(addressId, chunkNo))
    } yield key).toSet
  }

  override protected def loadAccountData(addressWithKey: (Address, String)): Option[DataEntry[_]] = {
    val (address, key) = addressWithKey

    readOnly { db =>
      addressId(address).fold(Option.empty[DataEntry[_]]) { addressId =>
        db.fromHistory(Keys.dataHistory(addressId, key), Keys.data(addressId, key)).flatten
      }
    }
  }

  protected override def loadBalance(req: (Address, Asset)): Long = readOnly { db =>
    addressId(req._1).fold(0L) { addressId =>
      req._2 match {
        case asset @ IssuedAsset(_) => db.fromHistory(Keys.assetBalanceHistory(addressId, asset), Keys.assetBalance(addressId, asset)).getOrElse(0L)
        case Waves                  => db.fromHistory(Keys.wavesBalanceHistory(addressId), Keys.wavesBalance(addressId)).getOrElse(0L)
      }
    }
  }

  private def loadLeaseBalance(db: ReadOnlyDB, addressId: BigInt): LeaseBalance = {
    val lease = db.fromHistory(Keys.leaseBalanceHistory(addressId), Keys.leaseBalance(addressId)).getOrElse(LeaseBalance.empty)
    lease
  }

  override protected def loadLeaseBalance(address: Address): LeaseBalance = readOnly { db =>
    addressId(address).fold(LeaseBalance.empty)(loadLeaseBalance(db, _))
  }

  private[database] def loadLposPortfolio(db: ReadOnlyDB, addressId: BigInt) = Portfolio(
    db.fromHistory(Keys.wavesBalanceHistory(addressId), Keys.wavesBalance(addressId)).getOrElse(0L),
    loadLeaseBalance(db, addressId),
    Map.empty
  )

  private def assetIssueInfo(asset: IssuedAsset, db : ReadOnlyDB) : Option[(Int, IssueTransaction)] = {
    db.get(Keys.generatedAssetInfo(asset)) orElse
    (transactionInfo(asset.id, db).flatMap {
      case (h, i: IssueTransaction) => Some(h -> i)
      case _ => None
    })
  }

  override protected def loadAssetDescription(asset: IssuedAsset): Option[AssetDescription] = readOnly { db =>
    assetIssueInfo(asset, db) map {
      case (_, i) =>
        val ai          = db.fromHistory(Keys.assetInfoHistory(asset), Keys.assetInfo(asset)).getOrElse(AssetInfo(i.reissuable, i.quantity))
        val sponsorship = db.fromHistory(Keys.sponsorshipHistory(asset), Keys.sponsorship(asset)).fold(0L)(_.minFee)
        val script      = db.fromHistory(Keys.assetScriptHistory(asset), Keys.assetScript(asset)).flatten
<<<<<<< HEAD
        AssetDescription(i.sender, i.name, i.description, i.decimals, ai.isReissuable, ai.volume, script, sponsorship)
=======
        Some(AssetDescription(i.sender, i.name, i.description, i.decimals, ai.isReissuable, ai.volume, script.map(_._1), sponsorship))
      case _ => None
>>>>>>> 5920eeaf
    }
  }

  override protected def loadVolumeAndFee(orderId: ByteStr): VolumeAndFee = readOnly { db =>
    db.fromHistory(Keys.filledVolumeAndFeeHistory(orderId), Keys.filledVolumeAndFee(orderId)).getOrElse(VolumeAndFee.empty)
  }

  override protected def loadApprovedFeatures(): Map[Short, Int] = {
    readOnly(_.get(Keys.approvedFeatures))
  }

  override protected def loadActivatedFeatures(): Map[Short, Int] = {
    val stateFeatures = readOnly(_.get(Keys.activatedFeatures))
    stateFeatures ++ settings.functionalitySettings.preActivatedFeatures
  }

  override protected def loadLastBlockReward(): Option[Long] = blockReward(height)

  override def wavesAmount(height: Int): BigInt = readOnly { db =>
    if (db.has(Keys.wavesAmount(height))) db.get(Keys.wavesAmount(height))
    else BigInt(Constants.UnitsInWave * Constants.TotalWaves)
  }

  override def blockReward(height: Int): Option[Long] =
    readOnly(_.db.get(Keys.blockReward(height)))

  private def updateHistory(rw: RW, key: Key[Seq[Int]], threshold: Int, kf: Int => Key[_]): Seq[Array[Byte]] =
    updateHistory(rw, rw.get(key), key, threshold, kf)

  private def updateHistory(rw: RW, history: Seq[Int], key: Key[Seq[Int]], threshold: Int, kf: Int => Key[_]): Seq[Array[Byte]] = {
    val (c1, c2) = history.partition(_ > threshold)
    rw.put(key, (height +: c1) ++ c2.headOption)
    c2.drop(1).map(kf(_).keyBytes)
  }

  //noinspection ScalaStyle
  override protected def doAppend(
      block: Block,
      carry: Long,
      newAddresses: Map[Address, BigInt],
      balances: Map[BigInt, Map[Asset, Long]],
      leaseBalances: Map[BigInt, LeaseBalance],
      addressTransactions: Map[AddressId, List[TransactionId]],
      leaseStates: Map[ByteStr, Boolean],
      reissuedAssets: Map[IssuedAsset, AssetInfo],
      filledQuantity: Map[ByteStr, VolumeAndFee],
      scripts: Map[BigInt, Option[(Script, Long)]],
      assetScripts: Map[IssuedAsset, Option[(Script, Long)]],
      data: Map[BigInt, AccountDataInfo],
      aliases: Map[Alias, BigInt],
      sponsorship: Map[IssuedAsset, Sponsorship],
      totalFee: Long,
      reward: Option[Long],
      hitSource: ByteStr,
      scriptResults: Map[ByteStr, InvokeScriptResult]
  ): Unit = readWrite { rw =>

    val generatedIssues: List[IssueTransaction] = scriptResults.toList.flatMap { case (id, r) => r.issues }

    for (i <- generatedIssues) {
      rw.put(Keys.generatedAssetInfo(IssuedAsset(i.id())), Some(height -> i))
    }

    val expiredKeys = new ArrayBuffer[Array[Byte]]

    rw.put(Keys.height, height)

    val previousSafeRollbackHeight = rw.get(Keys.safeRollbackHeight)

    if (previousSafeRollbackHeight < (height - dbSettings.maxRollbackDepth)) {
      rw.put(Keys.safeRollbackHeight, height - dbSettings.maxRollbackDepth)
    }

    val transactions: Map[TransactionId, (Transaction, TxNum)] =
      block.transactionData.zipWithIndex.map { in =>
        val (tx, idx) = in
        val k         = TransactionId(tx.id())
        val v         = (tx, TxNum(idx.toShort))
        k -> v
      }.toMap

    rw.put(Keys.blockInfoAt(Height(height)), Some(BlockInfo(block.header, block.bytes().length, block.transactionData.size, block.signature)))
    rw.put(Keys.heightOf(block.uniqueId), Some(height))

    val lastAddressId = loadMaxAddressId() + newAddresses.size

    rw.put(Keys.lastAddressId, Some(lastAddressId))
    rw.put(Keys.score(height), rw.get(Keys.score(height - 1)) + block.blockScore())

    for ((address, id) <- newAddresses) {
      rw.put(Keys.addressId(address), Some(id))
      log.trace(s"WRITE ${address.stringRepr} -> $id")
      rw.put(Keys.idToAddress(id), address)
    }
    log.trace(s"WRITE lastAddressId = $lastAddressId")

    val threshold        = height - dbSettings.maxRollbackDepth
    val balanceThreshold = height - balanceSnapshotMaxRollbackDepth

    // balances
    val updatedBalanceAddresses = ArrayBuffer.empty[BigInt]
    val newAddressesForAssets   = mutable.AnyRefMap.empty[Asset, Set[BigInt]]
    def addNewAddressForAsset(asset: Asset, addressId: BigInt): Unit =
      newAddressesForAssets += asset -> (newAddressesForAssets.getOrElse(asset, Set.empty) + addressId)

    for ((addressId, updatedBalances) <- balances) {
      lazy val prevAssets    = rw.get(Keys.assetList(addressId))
      lazy val prevAssetsSet = prevAssets.toSet
      val newAssets          = ArrayBuffer.empty[IssuedAsset]

      for ((asset, balance) <- updatedBalances) {
        asset match {
          case Waves =>
            val kwbh = Keys.wavesBalanceHistory(addressId)
            val wbh  = rw.get(kwbh)
            if (wbh.isEmpty) {
              addNewAddressForAsset(Waves, addressId)
            }
            updatedBalanceAddresses += addressId
            rw.put(Keys.wavesBalance(addressId)(height), balance)
            expiredKeys ++= updateHistory(rw, wbh, kwbh, balanceThreshold, Keys.wavesBalance(addressId))
          case a: IssuedAsset =>
            if (!prevAssetsSet.contains(a)) {
              newAssets += a
              addNewAddressForAsset(a, addressId)
            }
            rw.put(Keys.assetBalance(addressId, a)(height), balance)
            expiredKeys ++= updateHistory(rw, Keys.assetBalanceHistory(addressId, a), threshold, Keys.assetBalance(addressId, a))
        }
      }

      if (newAssets.nonEmpty) {
        rw.put(Keys.assetList(addressId), newAssets.toList ++ prevAssets)
      }
    }

    for ((asset, newAddressIds) <- newAddressesForAssets) {
      asset match {
        case Waves =>
          val newSeqNr = rw.get(Keys.addressesForWavesSeqNr) + 1
          rw.put(Keys.addressesForWavesSeqNr, newSeqNr)
          rw.put(Keys.addressesForWaves(newSeqNr), newAddressIds.toSeq)
        case a: IssuedAsset =>
          val seqNrKey  = Keys.addressesForAssetSeqNr(a)
          val nextSeqNr = rw.get(seqNrKey) + 1
          val key       = Keys.addressesForAsset(a, nextSeqNr)
          rw.put(seqNrKey, nextSeqNr)
          rw.put(key, newAddressIds.toSeq)
      }
    }

    val changedAddresses = addressTransactions.keys ++ updatedBalanceAddresses
    rw.put(Keys.changedAddresses(height), changedAddresses.toSeq)

    // leases
    for ((addressId, leaseBalance) <- leaseBalances) {
      rw.put(Keys.leaseBalance(addressId)(height), leaseBalance)
      expiredKeys ++= updateHistory(rw, Keys.leaseBalanceHistory(addressId), balanceThreshold, Keys.leaseBalance(addressId))
    }

    for ((orderId, volumeAndFee) <- filledQuantity) {
      rw.put(Keys.filledVolumeAndFee(orderId)(height), volumeAndFee)
      expiredKeys ++= updateHistory(rw, Keys.filledVolumeAndFeeHistory(orderId), threshold, Keys.filledVolumeAndFee(orderId))
    }

    for ((asset, assetInfo) <- reissuedAssets) {
      val combinedAssetInfo = rw.fromHistory(Keys.assetInfoHistory(asset), Keys.assetInfo(asset)).fold(assetInfo) { p =>
        Monoid.combine(p, assetInfo)
      }
      rw.put(Keys.assetInfo(asset)(height), combinedAssetInfo)
      expiredKeys ++= updateHistory(rw, Keys.assetInfoHistory(asset), threshold, Keys.assetInfo(asset))
    }

    for ((leaseId, state) <- leaseStates) {
      rw.put(Keys.leaseStatus(leaseId)(height), state)
      expiredKeys ++= updateHistory(rw, Keys.leaseStatusHistory(leaseId), threshold, Keys.leaseStatus(leaseId))
    }

    for ((addressId, script) <- scripts) {
      expiredKeys ++= updateHistory(rw, Keys.addressScriptHistory(addressId), threshold, Keys.addressScript(addressId))
      if (script.isDefined) rw.put(Keys.addressScript(addressId)(height), script)
    }

    for ((asset, script) <- assetScripts) {
      expiredKeys ++= updateHistory(rw, Keys.assetScriptHistory(asset), threshold, Keys.assetScript(asset))
      if (script.isDefined) rw.put(Keys.assetScript(asset)(height), script)
    }

    for ((addressId, addressData) <- data) {
      rw.put(Keys.changedDataKeys(height, addressId), addressData.data.keys.toSeq)
      val newKeys = (
        for {
          (key, value) <- addressData.data
          kdh   = Keys.dataHistory(addressId, key)
          isNew = rw.get(kdh).isEmpty
          _     = rw.put(Keys.data(addressId, key)(height), Some(value))
          _     = expiredKeys ++= updateHistory(rw, kdh, threshold, Keys.data(addressId, key))
          if isNew
        } yield key
      ).toSeq

      if (newKeys.nonEmpty) {
        val chunkCountKey = Keys.dataKeyChunkCount(addressId)
        val chunkCount    = rw.get(chunkCountKey)
        rw.put(Keys.dataKeyChunk(addressId, chunkCount), newKeys)
        rw.put(chunkCountKey, chunkCount + 1)
      }
    }

    if (dbSettings.storeTransactionsByAddress) for ((addressId, txIds) <- addressTransactions) {
      val kk        = Keys.addressTransactionSeqNr(addressId)
      val nextSeqNr = rw.get(kk) + 1
      val txTypeNumSeq = txIds.map { txId =>
        val (tx, num) = transactions(txId)

        (tx.typeId, num)
      }
      rw.put(Keys.addressTransactionHN(addressId, nextSeqNr), Some((Height(height), txTypeNumSeq.sortBy(-_._2))))
      rw.put(kk, nextSeqNr)
    }

    for ((alias, addressId) <- aliases) {
      rw.put(Keys.addressIdOfAlias(alias), Some(addressId))
    }

    for ((id, (tx, num)) <- transactions) {
      rw.put(Keys.transactionAt(Height(height), num), Some(tx))
      rw.put(Keys.transactionHNById(id), Some((Height(height), num)))
    }

    val activationWindowSize = settings.functionalitySettings.activationWindowSize(height)
    if (height % activationWindowSize == 0) {
      val minVotes = settings.functionalitySettings.blocksForFeatureActivation(height)
      val newlyApprovedFeatures = featureVotes(height)
        .filterNot { case (featureId, _) => settings.functionalitySettings.preActivatedFeatures.contains(featureId) }
        .collect {
          case (featureId, voteCount) if voteCount + (if (block.header.featureVotes.contains(featureId)) 1 else 0) >= minVotes => featureId -> height
        }

      if (newlyApprovedFeatures.nonEmpty) {
        approvedFeaturesCache = newlyApprovedFeatures ++ rw.get(Keys.approvedFeatures)
        rw.put(Keys.approvedFeatures, approvedFeaturesCache)

        val featuresToSave = newlyApprovedFeatures.mapValues(_ + activationWindowSize) ++ rw.get(Keys.activatedFeatures)

        activatedFeaturesCache = featuresToSave ++ settings.functionalitySettings.preActivatedFeatures
        rw.put(Keys.activatedFeatures, featuresToSave)
      }
    }

    lastBlockRewardCache = reward
    reward.foreach { lastReward =>
      rw.put(Keys.blockReward(height), Some(lastReward))
      rw.put(Keys.wavesAmount(height), wavesAmount(height - 1) + lastReward)
    }

    for ((asset, sp: SponsorshipValue) <- sponsorship) {
      rw.put(Keys.sponsorship(asset)(height), sp)
      expiredKeys ++= updateHistory(rw, Keys.sponsorshipHistory(asset), threshold, Keys.sponsorship(asset))
    }

    rw.put(Keys.carryFee(height), carry)
    expiredKeys += Keys.carryFee(threshold - 1).keyBytes

    rw.put(Keys.blockTransactionsFee(height), totalFee)

    if (dbSettings.storeInvokeScriptResults) scriptResults.foreach {
      case (txId, result) =>
        val (txHeight, txNum) = transactions
          .get(TransactionId(txId))
          .map { case (_, txNum) => (height, txNum) }
          .orElse(rw.get(Keys.transactionHNById(TransactionId(txId))))
          .getOrElse(throw new IllegalArgumentException(s"Couldn't find transaction height and num: $txId"))

        try rw.put(Keys.invokeScriptResult(txHeight, txNum), result)
        catch {
          case NonFatal(e) =>
            throw new RuntimeException(s"Error storing invoke script result for $txId: $result", e)
        }
    }

    expiredKeys.foreach(rw.delete(_, "expired-keys"))

    if (activatedFeatures.get(BlockchainFeatures.DataTransaction.id).contains(height)) {
      DisableHijackedAliases(rw)
    }

    rw.put(Keys.hitSource(height), hitSource.arr)
  }

  override protected def doRollback(targetBlockId: ByteStr): Seq[(Block, ByteStr)] = {
    readOnly(_.get(Keys.heightOf(targetBlockId))).fold(Seq.empty[(Block, ByteStr)]) { targetHeight =>
      log.debug(s"Rolling back to block $targetBlockId at $targetHeight")

      val discardedBlocks: Seq[(Block, ByteStr)] = for (currentHeight <- height until targetHeight by -1) yield {
        val balancesToInvalidate    = Seq.newBuilder[(Address, Asset)]
        val portfoliosToInvalidate  = Seq.newBuilder[Address]
        val assetInfoToInvalidate   = Seq.newBuilder[IssuedAsset]
        val ordersToInvalidate      = Seq.newBuilder[ByteStr]
        val scriptsToDiscard        = Seq.newBuilder[Address]
        val assetScriptsToDiscard   = Seq.newBuilder[IssuedAsset]
        val accountDataToInvalidate = Seq.newBuilder[(Address, String)]

        val h = Height(currentHeight)

        val discardedBlock = readWrite { rw =>
          log.trace(s"Rolling back to ${currentHeight - 1}")
          rw.put(Keys.height, currentHeight - 1)

          val BlockInfo(discardedHeader, _, _, discardedSignature) = rw
            .get(Keys.blockInfoAt(h))
            .getOrElse(throw new IllegalArgumentException(s"No block at height $currentHeight"))

          for (aId <- rw.get(Keys.changedAddresses(currentHeight))) {
            val addressId = AddressId(aId)
            val address   = rw.get(Keys.idToAddress(addressId))
            balancesToInvalidate += (address -> Waves)

            for (assetId <- rw.get(Keys.assetList(addressId))) {
              balancesToInvalidate += (address -> assetId)
              rw.delete(Keys.assetBalance(addressId, assetId)(currentHeight))
              rw.filterHistory(Keys.assetBalanceHistory(addressId, assetId), currentHeight)
            }

            for (k <- rw.get(Keys.changedDataKeys(currentHeight, addressId))) {
              log.trace(s"Discarding $k for $address at $currentHeight")
              accountDataToInvalidate += (address -> k)
              rw.delete(Keys.data(addressId, k)(currentHeight))
              rw.filterHistory(Keys.dataHistory(addressId, k), currentHeight)
            }

            rw.delete(Keys.wavesBalance(addressId)(currentHeight))
            rw.filterHistory(Keys.wavesBalanceHistory(addressId), currentHeight)

            rw.delete(Keys.leaseBalance(addressId)(currentHeight))
            rw.filterHistory(Keys.leaseBalanceHistory(addressId), currentHeight)

            log.trace(s"Discarding portfolio for $address")

            portfoliosToInvalidate += address
            balanceAtHeightCache.invalidate((currentHeight, addressId))
            leaseBalanceAtHeightCache.invalidate((currentHeight, addressId))
            discardLeaseBalance(address)

            if (dbSettings.storeTransactionsByAddress) {
              val kTxSeqNr = Keys.addressTransactionSeqNr(addressId)
              val txSeqNr  = rw.get(kTxSeqNr)
              val kTxHNSeq = Keys.addressTransactionHN(addressId, txSeqNr)

              rw.get(kTxHNSeq)
                .filter(_._1 == Height(currentHeight))
                .foreach { _ =>
                  rw.delete(kTxHNSeq)
                  rw.put(kTxSeqNr, (txSeqNr - 1).max(0))
                }
            }
          }

          val transactions = transactionsAtHeight(h)

          transactions.foreach {
            case (num, tx) =>
              forgetTransaction(tx.id())
              tx match {
                case _: GenesisTransaction                                                       => // genesis transaction can not be rolled back
                case _: PaymentTransaction | _: TransferTransaction | _: MassTransferTransaction =>
                // balances already restored

                case tx: IssueTransaction =>
                  assetInfoToInvalidate += rollbackAssetInfo(rw, IssuedAsset(tx.id()), currentHeight)
                case tx: ReissueTransaction =>
                  assetInfoToInvalidate += rollbackAssetInfo(rw, tx.asset, currentHeight)
                case tx: BurnTransaction =>
                  assetInfoToInvalidate += rollbackAssetInfo(rw, tx.asset, currentHeight)
                case tx: SponsorFeeTransaction =>
                  assetInfoToInvalidate += rollbackSponsorship(rw, tx.asset, currentHeight)
                case tx: LeaseTransaction =>
                  rollbackLeaseStatus(rw, tx.id(), currentHeight)
                case tx: LeaseCancelTransaction =>
                  rollbackLeaseStatus(rw, tx.leaseId, currentHeight)

                case tx: SetScriptTransaction =>
                  val address = tx.sender.toAddress
                  scriptsToDiscard += address
                  for (addressId <- addressId(address)) {
                    rw.delete(Keys.addressScript(addressId)(currentHeight))
                    rw.filterHistory(Keys.addressScriptHistory(addressId), currentHeight)
                  }

                case tx: SetAssetScriptTransaction =>
                  val asset = tx.asset
                  assetScriptsToDiscard += asset
                  rw.delete(Keys.assetScript(asset)(currentHeight))
                  rw.filterHistory(Keys.assetScriptHistory(asset), currentHeight)

                case _: DataTransaction => // see changed data keys removal

                case _: InvokeScriptTransaction =>
                  val k = Keys.invokeScriptResult(h, num)
                  val r = rw.get(k)
                  for (i <- r.issues) {
                    rw.delete(Keys.generatedAssetInfo(IssuedAsset(i.id())))
                  }
                  rw.delete(k)

                case tx: CreateAliasTransaction => rw.delete(Keys.addressIdOfAlias(tx.alias))
                case tx: ExchangeTransaction =>
                  ordersToInvalidate += rollbackOrderFill(rw, tx.buyOrder.id(), currentHeight)
                  ordersToInvalidate += rollbackOrderFill(rw, tx.sellOrder.id(), currentHeight)
              }

              if (tx.typeId != GenesisTransaction.typeId) {
                rw.delete(Keys.transactionAt(h, num))
                rw.delete(Keys.transactionHNById(TransactionId(tx.id())))
              }
          }

          rw.delete(Keys.blockInfoAt(h))
          rw.delete(Keys.heightOf(discardedSignature))
          rw.delete(Keys.carryFee(currentHeight))
          rw.delete(Keys.blockTransactionsFee(currentHeight))
          rw.delete(Keys.blockReward(currentHeight))
          rw.delete(Keys.wavesAmount(currentHeight))

          if (activatedFeatures.get(BlockchainFeatures.DataTransaction.id).contains(currentHeight)) {
            DisableHijackedAliases.revert(rw)
          }

          val hitSource = ByteStr(rw.get(Keys.hitSource(currentHeight)))
          val block     = createBlock(discardedHeader, discardedSignature, transactions.map(_._2)).explicitGet()

          (block, hitSource)
        }

        balancesToInvalidate.result().foreach(discardBalance)
        portfoliosToInvalidate.result().foreach(discardPortfolio)
        assetInfoToInvalidate.result().foreach(discardAssetDescription)
        ordersToInvalidate.result().foreach(discardVolumeAndFee)
        scriptsToDiscard.result().foreach(discardScript)
        assetScriptsToDiscard.result().foreach(discardAssetScript)
        accountDataToInvalidate.result().foreach {
          case ak @ (addr, _) =>
            discardAccountData(ak)
        }
        discardedBlock
      }

      log.debug(s"Rollback to block $targetBlockId at $targetHeight completed")

      discardedBlocks.reverse
    }
  }

  private def rollbackAssetInfo(rw: RW, asset: IssuedAsset, currentHeight: Int): IssuedAsset = {
    rw.delete(Keys.assetInfo(asset)(currentHeight))
    rw.filterHistory(Keys.assetInfoHistory(asset), currentHeight)
    asset
  }

  private def rollbackOrderFill(rw: RW, orderId: ByteStr, currentHeight: Int): ByteStr = {
    rw.delete(Keys.filledVolumeAndFee(orderId)(currentHeight))
    rw.filterHistory(Keys.filledVolumeAndFeeHistory(orderId), currentHeight)
    orderId
  }

  private def rollbackLeaseStatus(rw: RW, leaseId: ByteStr, currentHeight: Int): Unit = {
    rw.delete(Keys.leaseStatus(leaseId)(currentHeight))
    rw.filterHistory(Keys.leaseStatusHistory(leaseId), currentHeight)
  }

  private def rollbackSponsorship(rw: RW, asset: IssuedAsset, currentHeight: Int): IssuedAsset = {
    rw.delete(Keys.sponsorship(asset)(currentHeight))
    rw.filterHistory(Keys.sponsorshipHistory(asset), currentHeight)
    asset
  }

  override def transferById(id: ByteStr): Option[(Int, TransferTransaction)] = readOnly { db =>
    for {
      (height, num) <- db.get(Keys.transactionHNById(TransactionId @@ id))
      transaction   <- db.get(Keys.transactionAt(height, num)) if transaction.isInstanceOf[TransferTransaction]
    } yield height -> transaction.asInstanceOf[TransferTransaction]
  }

  override def transactionInfo(id: ByteStr): Option[(Int, Transaction)] = readOnly(transactionInfo(id, _))

  protected def transactionInfo(id: ByteStr, db: ReadOnlyDB): Option[(Int, Transaction)] = {
    val txId = TransactionId(id)
    for {
      (height, num) <- db.get(Keys.transactionHNById(txId))
      tx            <- db.get(Keys.transactionAt(height, num))
    } yield (height, tx)
  }

  override def transactionHeight(id: ByteStr): Option[Int] = readOnly { db =>
    val txId = TransactionId(id)
    db.get(Keys.transactionHNById(txId)).map(_._1)
  }

  override def resolveAlias(alias: Alias): Either[ValidationError, Address] = readOnly { db =>
    if (db.get(Keys.aliasIsDisabled(alias))) Left(AliasIsDisabled(alias))
    else
      db.get(Keys.addressIdOfAlias(alias))
        .map(addressId => db.get(Keys.idToAddress(addressId)))
        .toRight(AliasDoesNotExist(alias))
  }

  override def leaseDetails(leaseId: ByteStr): Option[LeaseDetails] = readOnly { db =>
    transactionInfo(leaseId, db) match {
      case Some((h, lt: LeaseTransaction)) =>
        Some(LeaseDetails(lt.sender, lt.recipient, h, lt.amount, loadLeaseStatus(db, leaseId)))
      case _ => None
    }
  }

  // These two caches are used exclusively for balance snapshots. They are not used for portfolios, because there aren't
  // as many miners, so snapshots will rarely be evicted due to overflows.

  private val balanceAtHeightCache = CacheBuilder
    .newBuilder()
    .maximumSize(100000)
    .recordStats()
    .build[(Int, BigInt), java.lang.Long]()

  private val leaseBalanceAtHeightCache = CacheBuilder
    .newBuilder()
    .maximumSize(100000)
    .recordStats()
    .build[(Int, BigInt), LeaseBalance]()

  override def balanceSnapshots(address: Address, from: Int, to: BlockId): Seq[BalanceSnapshot] = readOnly { db =>
    db.get(Keys.addressId(address)).fold(Seq(BalanceSnapshot(1, 0, 0, 0))) { addressId =>
      val toHeigth = this.heightOf(to).getOrElse(this.height)
      val wbh      = slice(db.get(Keys.wavesBalanceHistory(addressId)), from, toHeigth)
      val lbh      = slice(db.get(Keys.leaseBalanceHistory(addressId)), from, toHeigth)
      for {
        (wh, lh) <- merge(wbh, lbh)
        wb = balanceAtHeightCache.get((wh, addressId), () => db.get(Keys.wavesBalance(addressId)(wh)))
        lb = leaseBalanceAtHeightCache.get((lh, addressId), () => db.get(Keys.leaseBalance(addressId)(lh)))
      } yield BalanceSnapshot(wh.max(lh), wb, lb.in, lb.out)
    }
  }

  /**
    * @todo move this method to `object LevelDBWriter` once SmartAccountTrading is activated
    */
  private[database] def merge(wbh: Seq[Int], lbh: Seq[Int]): Seq[(Int, Int)] = {

    /**
      * Fixed implementation where
      *  {{{([15, 12, 3], [12, 5]) => [(15, 12), (12, 12), (3, 5)]}}}
      */
    @tailrec
    def recMergeFixed(wh: Int, wt: Seq[Int], lh: Int, lt: Seq[Int], buf: ArrayBuffer[(Int, Int)]): ArrayBuffer[(Int, Int)] = {
      buf += wh -> lh
      if (wt.isEmpty && lt.isEmpty) {
        buf
      } else if (wt.isEmpty) {
        recMergeFixed(wh, wt, lt.head, lt.tail, buf)
      } else if (lt.isEmpty) {
        recMergeFixed(wt.head, wt.tail, lh, lt, buf)
      } else {
        if (wh == lh) {
          recMergeFixed(wt.head, wt.tail, lt.head, lt.tail, buf)
        } else if (wh > lh) {
          recMergeFixed(wt.head, wt.tail, lh, lt, buf)
        } else {
          recMergeFixed(wh, wt, lt.head, lt.tail, buf)
        }
      }
    }

    recMergeFixed(wbh.head, wbh.tail, lbh.head, lbh.tail, ArrayBuffer.empty)
  }

  @inline
  private def heightMatches(key: Array[Byte], maxHeight: Int): Boolean =
    key.startsWith(Shorts.toByteArray(Keys.LeaseStatusPrefix)) && Ints.fromByteArray(key.slice(2, 6)) <= maxHeight

  override def collectActiveLeases(from: Int, to: Int)(filter: LeaseTransaction => Boolean): Seq[LeaseTransaction] = readOnly { db =>
    val iterator = db.iterator
    iterator.seek(Shorts.toByteArray(Keys.LeaseStatusPrefix) ++ Ints.toByteArray(from))
    val probablyActiveLeases = mutable.Set.empty[ByteStr]

    try while (iterator.hasNext && heightMatches(iterator.peekNext().getKey, to)) {
      val entry   = iterator.next()
      val leaseId = ByteStr(entry.getKey.drop(6))
      if (entry.getValue.headOption.contains(1.toByte)) {
        probablyActiveLeases += leaseId
      } else {
        probablyActiveLeases -= leaseId
      }
    } finally iterator.close()

    val activeLeaseTransactions = for {
      leaseId <- probablyActiveLeases
      if to >= height || loadLeaseStatus(db, leaseId) // only check lease status if we haven't checked all entries
      (h, n) <- db.get(Keys.transactionHNById(TransactionId(leaseId)))
      tx     <- db.get(Keys.transactionAt(h, n))
    } yield tx

    activeLeaseTransactions.collect {
      case lt: LeaseTransaction if filter(lt) => lt
    }.toSeq
  }

  override def collectLposPortfolios[A](pf: PartialFunction[(Address, Portfolio), A]): Map[Address, A] = readOnly { db =>
    val b = Map.newBuilder[Address, A]
    for (id <- BigInt(1) to db.get(Keys.lastAddressId).getOrElse(BigInt(0))) {
      val address = db.get(Keys.idToAddress(id))
      pf.runWith(b += address -> _)(address -> loadLposPortfolio(db, id))
    }
    b.result()
  }

  def loadScoreOf(blockId: ByteStr): Option[BigInt] = {
    readOnly(db => db.get(Keys.heightOf(blockId)).map(h => db.get(Keys.score(h))))
  }

  override def loadBlockInfo(height: Int): Option[BlockInfo] = {
    writableDB.get(Keys.blockInfoAt(Height(height)))
  }

  def loadBlockInfo(height: Int, db: ReadOnlyDB): Option[BlockInfo] = {
    db.get(Keys.blockInfoAt(Height(height)))
  }

  override def loadBlockInfo(blockId: ByteStr): Option[BlockInfo] = {
    writableDB
      .get(Keys.heightOf(blockId))
      .flatMap(loadBlockInfo)
  }

  override def loadBlockBytes(h: Int): Option[Array[Byte]] = readOnly { db =>
    import com.wavesplatform.crypto._

    val height = Height(h)

    val headerKey = Keys.blockHeaderBytesAt(height)

    def readTransactionBytes(count: Int) = {
      (0 until count).toArray.flatMap { n =>
        db.get(Keys.transactionAt(height, TxNum(n.toShort)))
          .map { tx =>
            val txBytes = tx.bytes()
            Ints.toByteArray(txBytes.length) ++ txBytes
          }
          .getOrElse(throw new Exception(s"Cannot parse ${n}th transaction in block at height: $h"))
      }
    }

    db.get(headerKey)
      .map { headerBytes =>
        val version             = headerBytes.head
        val consensusDataOffset = 1 + Longs.BYTES + SignatureLength // version + timestamp + reference
        val genSigLength        = if (version < Block.ProtoBlockVersion) Block.GenerationSignatureLength else Block.GenerationVRFSignatureLength
        val txCountOffset       = consensusDataOffset + Longs.BYTES + genSigLength // baseTarget + genSig
        val bytesBeforeCData    = headerBytes.take(consensusDataOffset)
        val consensusDataBytes  = headerBytes.slice(consensusDataOffset, consensusDataOffset + Longs.BYTES + genSigLength)

        val (txCount, txCountBytes) = if (version == Block.GenesisBlockVersion || version == Block.PlainBlockVersion) {
          val byte = headerBytes(txCountOffset)
          (byte.toInt, Array[Byte](byte))
        } else {
          val bytes = headerBytes.slice(txCountOffset, txCountOffset + Ints.BYTES)
          (Ints.fromByteArray(bytes), bytes)
        }

        val bytesAfterTxs =
          if (version > Block.PlainBlockVersion) {
            headerBytes.drop(txCountOffset + txCountBytes.length)
          } else {
            headerBytes.takeRight(SignatureLength + KeyLength) // featureVotes dropped
          }

        val txBytes = txCountBytes ++ readTransactionBytes(txCount)

        val bytes = bytesBeforeCData ++
          Ints.toByteArray(consensusDataBytes.length) ++
          consensusDataBytes ++
          Ints.toByteArray(txBytes.length) ++
          txBytes ++
          bytesAfterTxs

        bytes
      }
  }

  override def loadBlockBytes(blockId: ByteStr): Option[Array[Byte]] = {
    readOnly(db => db.get(Keys.heightOf(blockId))).flatMap(h => loadBlockBytes(h))
  }

  override def loadHeightOf(blockId: ByteStr): Option[Int] = {
    readOnly(_.get(Keys.heightOf(blockId)))
  }

  override def lastBlockIds(howMany: Int): immutable.IndexedSeq[ByteStr] = readOnly { db =>
    // since this is called from outside of the main blockchain updater thread, instead of using cached height,
    // explicitly read height from storage to make this operation atomic.
    val currentHeight = db.get(Keys.height)

    (currentHeight until (currentHeight - howMany).max(0) by -1)
      .map { h =>
        val height = Height(h)
        db.get(Keys.blockInfoAt(height))
      }
      .collect {
        case Some(BlockInfo(_, _, _, signature)) => signature
      }
  }

  override def blockIdsAfter(parentSignature: ByteStr, howMany: Int): Option[Seq[ByteStr]] = readOnly { db =>
    db.get(Keys.heightOf(parentSignature)).map { parentHeight =>
      (parentHeight + 1 to (parentHeight + howMany))
        .map { h =>
          val height = Height(h)
          db.get(Keys.blockInfoAt(height))
        }
        .collect {
          case Some(BlockInfo(_, _, _, signature)) => signature
        }
    }
  }

  override def parentHeader(block: BlockHeader, back: Int): Option[BlockHeader] = readOnly { db =>
    for {
      h <- db.get(Keys.heightOf(block.reference))
      height = Height(h - back + 1)
      BlockInfo(block, _, _, _) <- loadBlockInfo(height, db)
    } yield block
  }

  override def totalFee(height: Int): Option[Long] = readOnly { db =>
    Try(db.get(Keys.blockTransactionsFee(height))).toOption
  }

  override def featureVotes(height: Int): Map[Short, Int] = readOnly { db =>
    settings.functionalitySettings
      .activationWindow(height)
      .flatMap { h =>
        val height = Height(h)
        db.get(Keys.blockInfoAt(height))
          .map(_.header.featureVotes.toSeq)
          .getOrElse(Seq.empty)
      }
      .groupBy(identity)
      .mapValues(_.size)
  }

  override def blockRewardVotes(height: Int): Seq[Long] = readOnly { db =>
    activatedFeatures.get(BlockchainFeatures.BlockReward.id) match {
      case Some(activatedAt) if activatedAt <= height =>
        settings.rewardsSettings
          .votingWindow(activatedAt, height)
          .flatMap { h =>
            db.get(Keys.blockInfoAt(Height(h)))
              .map(_.header.rewardVote)
          }
      case _ => Seq()
    }
  }

  override def invokeScriptResult(txId: TransactionId): Either[ValidationError, InvokeScriptResult] =
    for {
      _ <- Either.cond(dbSettings.storeInvokeScriptResults, (), GenericError("InvokeScript results are disabled"))
      result <- Try(readOnly { db =>
        val (height, txNum) = db.get(Keys.transactionHNById(txId)).getOrElse(throw new IllegalArgumentException("No such transaction"))
        db.get(Keys.invokeScriptResult(height, txNum))
      }).toEither.left.map(err => GenericError(s"Couldn't load InvokeScript result: ${err.getMessage}"))
    } yield result

  override def hitSourceAtHeight(height: Int): Option[ByteStr] = readOnly { db =>
    Option(db.get(Keys.hitSource(height)))
      .filter(_.length == Block.HitSourceLength)
      .map(ByteStr.apply)
  }

  private[database] def loadBlock(height: Height): Option[Block] = readOnly { db =>
    loadBlock(height, db)
  }

  private[database] def loadBlock(height: Height, db: ReadOnlyDB): Option[Block] = {
    val headerKey = Keys.blockInfoAt(height)

    for {
      BlockInfo(header, _, transactionCount, signature) <- db.get(headerKey)
      txs = (0 until transactionCount).toList.flatMap { n =>
        db.get(Keys.transactionAt(height, TxNum(n.toShort)))
      }
      block <- createBlock(header, signature, txs).toOption
    } yield block
  }

  private def transactionsAtHeight(h: Height): List[(TxNum, Transaction)] = readOnly { db =>
    val txs = new ListBuffer[(TxNum, Transaction)]()

    val prefix = ByteBuffer
      .allocate(6)
      .putShort(Keys.TransactionInfoPrefix)
      .putInt(h)
      .array()

    db.iterateOver(prefix) { entry =>
      val k = entry.getKey
      val v = entry.getValue

      for {
        idx <- Try(Shorts.fromByteArray(k.slice(6, 8)))
        tx = PBTransactions.vanillaUnsafe(com.wavesplatform.protobuf.transaction.PBSignedTransaction.parseFrom(v))
      } txs.append((TxNum(idx), tx))
    }

    txs.toList
  }
}<|MERGE_RESOLUTION|>--- conflicted
+++ resolved
@@ -199,12 +199,7 @@
         val ai          = db.fromHistory(Keys.assetInfoHistory(asset), Keys.assetInfo(asset)).getOrElse(AssetInfo(i.reissuable, i.quantity))
         val sponsorship = db.fromHistory(Keys.sponsorshipHistory(asset), Keys.sponsorship(asset)).fold(0L)(_.minFee)
         val script      = db.fromHistory(Keys.assetScriptHistory(asset), Keys.assetScript(asset)).flatten
-<<<<<<< HEAD
-        AssetDescription(i.sender, i.name, i.description, i.decimals, ai.isReissuable, ai.volume, script, sponsorship)
-=======
-        Some(AssetDescription(i.sender, i.name, i.description, i.decimals, ai.isReissuable, ai.volume, script.map(_._1), sponsorship))
-      case _ => None
->>>>>>> 5920eeaf
+        AssetDescription(i.sender, i.name, i.description, i.decimals, ai.isReissuable, ai.volume, script.map(_._1), sponsorship)
     }
   }
 
