--- conflicted
+++ resolved
@@ -284,20 +284,6 @@
     val threshold        = height - dbSettings.maxRollbackDepth
     val balanceThreshold = height - balanceSnapshotMaxRollbackDepth
 
-<<<<<<< HEAD
-    val miners: mutable.HashMap[Address, BalanceInfo] =
-      mutable.HashMap.empty[Address, BalanceInfo]
-
-    if (height > 1) {
-      rw.get(Keys.balancesInfoAtHeight(Height @@ (height - 1)))
-        .foreach { case (addr, balance) => miners.put(addr, balance) }
-    }
-
-    val requiredBalance = GeneratingBalanceProvider.minimalEffectiveBalance(height, activatedFeatures)
-    val requiredBlocks  = GeneratingBalanceProvider.minimalBlockInterval(height, activatedFeatures)
-
-    val newAddressIds = newAddresses.map { case (addr, addrId) => addrId -> addr }
-
     val newAddressesForWaves = ArrayBuffer.empty[BigInt]
     val updatedBalanceAddresses = for ((addressId, balance) <- wavesBalances) yield {
       val kwbh = Keys.wavesBalanceHistory(addressId)
@@ -305,92 +291,12 @@
       if (wbh.isEmpty) {
         newAddressesForWaves += addressId
       }
-
-      val address = newAddressIds.getOrElse(addressId, rw.get(Keys.idToAddress(addressId)))
-
-      val knownMiner: Boolean      = miners.contains(address)
-      val haveEnoughWaves: Boolean = balance >= requiredBalance
-
-      lazy val miningBalance = {
-        val snapshots = {
-          Try {
-            rw.get(Keys.idToAddress(addressId))
-          }.toOption
-            .map { addr =>
-              balanceSnapshots(addr, (height - requiredBlocks + 1).max(1), this.lastBlockId.get)
-            }
-            .getOrElse(Seq(BalanceSnapshot(1, 0, 0, 0)))
-            .map(_.effectiveBalance)
-        }
-        (balance +: snapshots).min
-      }
-
-      val shouldBeAdded   = haveEnoughWaves
-      val shouldBeUpdated = knownMiner && haveEnoughWaves
-      val shouldBeRemoved = knownMiner && !haveEnoughWaves
-
-      if (shouldBeAdded || shouldBeUpdated) {
-        miners.update(address, BalanceInfo(balance, miningBalance))
-      } else if (shouldBeRemoved) {
-        miners.remove(address)
-      }
-
       rw.put(Keys.wavesBalance(addressId)(height), balance)
       expiredKeys ++= updateHistory(rw, wbh, kwbh, balanceThreshold, Keys.wavesBalance(addressId))
       addressId
     }
 
-    rw.put(Keys.balancesInfoAtHeight(Height @@ height), miners.toMap)
-
-    val expiredMiners = Keys.balancesInfoAtHeight(Height @@ threshold)
-
-    expiredKeys.append(expiredMiners.keyBytes)
-
     val changedAddresses = addressTransactions.keys ++ updatedBalanceAddresses
-
-    if (newAddressesForWaves.nonEmpty) {
-      val newSeqNr = rw.get(Keys.addressesForWavesSeqNr) + 1
-      rw.put(Keys.addressesForWavesSeqNr, newSeqNr)
-      rw.put(Keys.addressesForWaves(newSeqNr), newAddressesForWaves)
-    }
-=======
-    // balances
-    val updatedBalanceAddresses = ArrayBuffer.empty[BigInt]
-    val newAddressesForAssets   = mutable.AnyRefMap.empty[Asset, Set[BigInt]]
-    def addNewAddressForAsset(asset: Asset, addressId: BigInt): Unit =
-      newAddressesForAssets += asset -> (newAddressesForAssets.getOrElse(asset, Set.empty) + addressId)
-
-    for ((addressId, updatedBalances) <- balances) {
-      lazy val prevAssets    = rw.get(Keys.assetList(addressId))
-      lazy val prevAssetsSet = prevAssets.toSet
-      val newAssets          = ArrayBuffer.empty[IssuedAsset]
-
-      for ((asset, balance) <- updatedBalances) {
-        asset match {
-          case Waves =>
-            val kwbh = Keys.wavesBalanceHistory(addressId)
-            val wbh  = rw.get(kwbh)
-            if (wbh.isEmpty) {
-              addNewAddressForAsset(Waves, addressId)
-            }
-            updatedBalanceAddresses += addressId
-            rw.put(Keys.wavesBalance(addressId)(height), balance)
-            expiredKeys ++= updateHistory(rw, wbh, kwbh, balanceThreshold, Keys.wavesBalance(addressId))
-          case a: IssuedAsset =>
-            if (!prevAssetsSet.contains(a)) {
-              newAssets += a
-              addNewAddressForAsset(a, addressId)
-            }
-            rw.put(Keys.assetBalance(addressId, a)(height), balance)
-            expiredKeys ++= updateHistory(rw, Keys.assetBalanceHistory(addressId, a), threshold, Keys.assetBalance(addressId, a))
-        }
-      }
->>>>>>> d89765ea
-
-      if (newAssets.nonEmpty) {
-        rw.put(Keys.assetList(addressId), newAssets.toList ++ prevAssets)
-      }
-    }
 
     for ((asset, newAddressIds) <- newAddressesForAssets) {
       asset match {
