package com.wavesplatform.database

<<<<<<< HEAD
=======
import java.util

>>>>>>> 7fc71bd6
import cats.data.Ior
import cats.syntax.option._
import cats.syntax.semigroup._
import com.google.common.cache.CacheBuilder
import com.google.common.collect.MultimapBuilder
<<<<<<< HEAD
import com.google.common.primitives.{Bytes, Ints}
=======
import com.google.common.primitives.Ints
>>>>>>> 7fc71bd6
import com.wavesplatform.account.{Address, Alias}
import com.wavesplatform.api.BlockMeta
import com.wavesplatform.block.Block.BlockId
import com.wavesplatform.block.{Block, SignedBlockHeader}
import com.wavesplatform.common.state.ByteStr
import com.wavesplatform.common.utils._
import com.wavesplatform.database
import com.wavesplatform.database.patch.DisableHijackedAliases
import com.wavesplatform.database.protobuf.{EthereumTransactionMeta, TransactionMeta}
import com.wavesplatform.features.BlockchainFeatures
import com.wavesplatform.lang.ValidationError
<<<<<<< HEAD
import com.wavesplatform.protobuf.transaction.PBAmounts
=======
>>>>>>> 7fc71bd6
import com.wavesplatform.settings.{BlockchainSettings, DBSettings, WavesSettings}
import com.wavesplatform.state.reader.LeaseDetails
import com.wavesplatform.state.{TxNum, _}
import com.wavesplatform.transaction.Asset.{IssuedAsset, Waves}
import com.wavesplatform.transaction.EthereumTransaction.Transfer
import com.wavesplatform.transaction.TxValidationError.{AliasDoesNotExist, AliasIsDisabled}
import com.wavesplatform.transaction._
import com.wavesplatform.transaction.assets._
import com.wavesplatform.transaction.assets.exchange.ExchangeTransaction
import com.wavesplatform.transaction.lease.{LeaseCancelTransaction, LeaseTransaction}
import com.wavesplatform.transaction.smart.{InvokeExpressionTransaction, InvokeScriptTransaction, SetScriptTransaction}
import com.wavesplatform.transaction.transfer._
import com.wavesplatform.utils.{LoggerFacade, ScorexLogging}
import monix.reactive.Observer
import org.iq80.leveldb.DB
import org.slf4j.LoggerFactory

import scala.annotation.tailrec
import scala.collection.mutable.ArrayBuffer
import scala.jdk.CollectionConverters._
import scala.util.control.NonFatal

object LevelDBWriter extends ScorexLogging {

  /** {{{
    * ([10, 7, 4], 5, 11) => [10, 7, 4]
    * ([10, 7], 5, 11) => [10, 7, 1]
    * }}}
    */
  private[database] def slice(v: Seq[Int], from: Int, to: Int): Seq[Int] = {
    val (c1, c2) = v.dropWhile(_ > to).partition(_ > from)
    c1 :+ c2.headOption.getOrElse(1)
  }

  private[database] def closest(v: Seq[Int], h: Int): Option[Int] = {
    v.dropWhile(_ > h).headOption // Should we use binary search?
  }

  implicit class ReadOnlyDBExt(val db: ReadOnlyDB) extends AnyVal {
    def fromHistory[A](historyKey: Key[Seq[Int]], valueKey: Int => Key[A]): Option[A] =
      for {
        lastChange <- db.get(historyKey).headOption
      } yield db.get(valueKey(lastChange))

    def hasInHistory(historyKey: Key[Seq[Int]], v: Int => Key[_]): Boolean =
      db.get(historyKey)
        .headOption
        .exists(h => db.has(v(h)))
  }

  implicit class RWExt(val db: RW) extends AnyVal {
    def fromHistory[A](historyKey: Key[Seq[Int]], valueKey: Int => Key[A]): Option[A] =
      for {
        lastChange <- db.get(historyKey).headOption
      } yield db.get(valueKey(lastChange))
  }

  private def loadHeight(db: DB): Int = db.get(Keys.height)

  private[database] def merge(wbh: Seq[Int], lbh: Seq[Int]): Seq[(Int, Int)] = {

    /**
      * Fixed implementation where
      *  {{{([15, 12, 3], [12, 5]) => [(15, 12), (12, 12), (3, 5)]}}}
      */
    @tailrec
    def recMergeFixed(wh: Int, wt: Seq[Int], lh: Int, lt: Seq[Int], buf: ArrayBuffer[(Int, Int)]): ArrayBuffer[(Int, Int)] = {
      buf += wh -> lh
      if (wt.isEmpty && lt.isEmpty) {
        buf
      } else if (wt.isEmpty) {
        recMergeFixed(wh, wt, lt.head, lt.tail, buf)
      } else if (lt.isEmpty) {
        recMergeFixed(wt.head, wt.tail, lh, lt, buf)
      } else {
        if (wh == lh) {
          recMergeFixed(wt.head, wt.tail, lt.head, lt.tail, buf)
        } else if (wh > lh) {
          recMergeFixed(wt.head, wt.tail, lh, lt, buf)
        } else {
          recMergeFixed(wh, wt, lt.head, lt.tail, buf)
        }
      }
    }

    recMergeFixed(wbh.head, wbh.tail, lbh.head, lbh.tail, ArrayBuffer.empty).toSeq
  }

  def apply(db: DB, spendableBalanceChanged: Observer[(Address, Asset)], settings: WavesSettings): LevelDBWriter with AutoCloseable = {
    val expectedHeight = loadHeight(db)
    def load(name: String, key: KeyTags.KeyTag): Option[BloomFilterImpl] = {
      if (settings.dbSettings.useBloomFilter)
        Some(BloomFilter.loadOrPopulate(db, settings.dbSettings.directory, name, expectedHeight, key, 100000000))
      else
        None
    }

    val _orderFilter        = load("orders", KeyTags.FilledVolumeAndFeeHistory)
    val _dataKeyFilter      = load("account-data", KeyTags.DataHistory)
    val _wavesBalanceFilter = load("waves-balances", KeyTags.WavesBalanceHistory)
    val _assetBalanceFilter = load("asset-balances", KeyTags.AssetBalanceHistory)
    new LevelDBWriter(db, spendableBalanceChanged, settings.blockchainSettings, settings.dbSettings) with AutoCloseable {

      override val orderFilter: BloomFilter        = _orderFilter.getOrElse(BloomFilter.AlwaysEmpty)
      override val dataKeyFilter: BloomFilter      = _dataKeyFilter.getOrElse(BloomFilter.AlwaysEmpty)
      override val wavesBalanceFilter: BloomFilter = _wavesBalanceFilter.getOrElse(BloomFilter.AlwaysEmpty)
      override val assetBalanceFilter: BloomFilter = _assetBalanceFilter.getOrElse(BloomFilter.AlwaysEmpty)

      override def close(): Unit = {
        log.debug("Shutting down LevelDBWriter")
        val lastHeight = LevelDBWriter.loadHeight(db)
        _orderFilter.foreach(_.save(lastHeight))
        _dataKeyFilter.foreach(_.save(lastHeight))
        _wavesBalanceFilter.foreach(_.save(lastHeight))
        _assetBalanceFilter.foreach(_.save(lastHeight))
      }
    }
  }

  def readOnly(db: DB, settings: WavesSettings): LevelDBWriter = {
    val expectedHeight = loadHeight(db)
    def loadFilter(filterName: String) =
      if (settings.dbSettings.useBloomFilter)
        BloomFilter
          .tryLoad(db, filterName, settings.dbSettings.directory, expectedHeight)
          .fold(_ => BloomFilter.AlwaysEmpty, gf => new Wrapper(gf))
      else
        BloomFilter.AlwaysEmpty

    new LevelDBWriter(db, Observer.stopped, settings.blockchainSettings, settings.dbSettings) {
      override val orderFilter: BloomFilter        = loadFilter("orders")
      override val dataKeyFilter: BloomFilter      = loadFilter("account-data")
      override val wavesBalanceFilter: BloomFilter = loadFilter("waves-balances")
      override val assetBalanceFilter: BloomFilter = loadFilter("asset-balances")
    }
  }
}

//noinspection UnstableApiUsage
abstract class LevelDBWriter private[database] (
    writableDB: DB,
    spendableBalanceChanged: Observer[(Address, Asset)],
    val settings: BlockchainSettings,
    val dbSettings: DBSettings
) extends Caches(spendableBalanceChanged) {

  private[this] val log = LoggerFacade(LoggerFactory.getLogger(classOf[LevelDBWriter]))

  def orderFilter: BloomFilter
  def dataKeyFilter: BloomFilter
  def wavesBalanceFilter: BloomFilter
  def assetBalanceFilter: BloomFilter

  private[this] var disabledAliases = writableDB.get(Keys.disabledAliases)

  private[this] val balanceSnapshotMaxRollbackDepth: Int = dbSettings.maxRollbackDepth + 1000
  import LevelDBWriter._

  private[database] def readOnly[A](f: ReadOnlyDB => A): A = writableDB.readOnly(f)

  private[this] def readWrite[A](f: RW => A): A = writableDB.readWrite(f)

  private def loadWithFilter[A, R](filter: BloomFilter, key: Key[A])(f: (ReadOnlyDB, A) => Option[R]): Option[R] =
    if (filter.mightContain(key.suffix)) readOnly { ro =>
      f(ro, ro.get(key))
    } else None

  override protected def loadMaxAddressId(): Long = readOnly(db => db.get(Keys.lastAddressId).getOrElse(0L))

  override protected def loadAddressId(address: Address): Option[AddressId] = readOnly(db => db.get(Keys.addressId(address)))

  override protected def loadHeight(): Int = LevelDBWriter.loadHeight(writableDB)

  override def safeRollbackHeight: Int = readOnly(_.get(Keys.safeRollbackHeight))

  override protected def loadScore(): BigInt = readOnly(db => db.get(Keys.score(db.get(Keys.height))))

  override protected def loadLastBlock(): Option[Block] = readOnly { db =>
    loadBlock(Height(db.get(Keys.height)), db)
  }

  override protected def loadScript(address: Address): Option[AccountScriptInfo] = readOnly { db =>
    addressId(address).fold(Option.empty[AccountScriptInfo]) { addressId =>
      db.fromHistory(Keys.addressScriptHistory(addressId), Keys.addressScript(addressId)).flatten
    }
  }

  override protected def hasScriptBytes(address: Address): Boolean = readOnly { db =>
    addressId(address).fold(false) { addressId =>
      db.hasInHistory(Keys.addressScriptHistory(addressId), Keys.addressScript(addressId))
    }
  }

  override protected def loadAssetScript(asset: IssuedAsset): Option[AssetScriptInfo] = readOnly { db =>
    db.fromHistory(Keys.assetScriptHistory(asset), Keys.assetScript(asset)).flatten
  }

  override protected def hasAssetScriptBytes(asset: IssuedAsset): Boolean = readOnly { db =>
    db.fromHistory(Keys.assetScriptHistory(asset), Keys.assetScriptPresent(asset)).flatten.nonEmpty
  }

  override def carryFee: Long = readOnly(_.get(Keys.carryFee(height)))

  override protected def loadAccountData(address: Address, key: String): Option[DataEntry[_]] =
    loadWithFilter(dataKeyFilter, Keys.dataHistory(address, key)) { (ro, history) =>
      for {
        aid <- addressId(address)
        h   <- history.headOption
        e   <- ro.get(Keys.data(aid, key)(h))
      } yield e
    }

  override def hasData(address: Address): Boolean = {
    writableDB.readOnly { ro =>
      ro.get(Keys.addressId(address)).fold(false) { addressId =>
        ro.prefixExists(KeyTags.ChangedDataKeys.prefixBytes ++ addressId.toByteArray)
      }
    }
  }

  protected override def loadBalance(req: (Address, Asset)): Long =
    addressId(req._1).fold(0L) { addressId =>
      req._2 match {
        case asset @ IssuedAsset(_) =>
          val kabh = Keys.assetBalanceHistory(addressId, asset)
          if (assetBalanceFilter.mightContain(kabh.suffix))
            writableDB.readOnly(_.fromHistory(kabh, Keys.assetBalance(addressId, asset))).getOrElse(0L)
          else 0L
        case Waves =>
          val kwbh = Keys.wavesBalanceHistory(addressId)
          if (wavesBalanceFilter.mightContain(kwbh.suffix))
            writableDB.readOnly(_.fromHistory(kwbh, Keys.wavesBalance(addressId))).getOrElse(0L)
          else 0L
      }
    }

  private def loadLeaseBalance(db: ReadOnlyDB, addressId: AddressId): LeaseBalance =
    db.fromHistory(Keys.leaseBalanceHistory(addressId), Keys.leaseBalance(addressId)).getOrElse(LeaseBalance.empty)

  override protected def loadLeaseBalance(address: Address): LeaseBalance = readOnly { db =>
    addressId(address).fold(LeaseBalance.empty)(loadLeaseBalance(db, _))
  }

  private[database] def loadLposPortfolio(db: ReadOnlyDB, addressId: AddressId) = Portfolio(
    db.fromHistory(Keys.wavesBalanceHistory(addressId), Keys.wavesBalance(addressId)).getOrElse(0L),
    loadLeaseBalance(db, addressId),
    Map.empty
  )

  override protected def loadAssetDescription(asset: IssuedAsset): Option[AssetDescription] =
    writableDB.withResource(r => database.loadAssetDescription(r, asset))

  override protected def loadVolumeAndFee(orderId: ByteStr): VolumeAndFee =
    loadWithFilter(orderFilter, Keys.filledVolumeAndFeeHistory(orderId)) { (ro, history) =>
      history.headOption.map(h => ro.get(Keys.filledVolumeAndFee(orderId)(h)))
    }.orEmpty

  override protected def loadApprovedFeatures(): Map[Short, Int] = {
    readOnly(_.get(Keys.approvedFeatures))
  }

  override protected def loadActivatedFeatures(): Map[Short, Int] = {
    val stateFeatures = readOnly(_.get(Keys.activatedFeatures))
    stateFeatures ++ settings.functionalitySettings.preActivatedFeatures
  }

  override def wavesAmount(height: Int): BigInt = readOnly { db =>
    val factHeight = height.min(this.height)
    if (db.has(Keys.wavesAmount(factHeight))) db.get(Keys.wavesAmount(factHeight))
    else settings.genesisSettings.initialBalance
  }

  override def blockReward(height: Int): Option[Long] =
    readOnly(_.db.get(Keys.blockReward(height)))

  private def updateHistory(rw: RW, key: Key[Seq[Int]], threshold: Int, kf: Int => Key[_]): Seq[Array[Byte]] =
    updateHistory(rw, rw.get(key), key, threshold, kf)

  private def updateHistory(rw: RW, history: Seq[Int], key: Key[Seq[Int]], threshold: Int, kf: Int => Key[_]): Seq[Array[Byte]] = {
    val (c1, c2) = history.partition(_ >= threshold)
    rw.put(key, (height +: c1) ++ c2.headOption)
    c2.drop(1).map(kf(_).keyBytes)
  }

  private def appendBalances(
      balances: Map[AddressId, Map[Asset, Long]],
      issuedAssets: Map[IssuedAsset, NewAssetInfo],
      rw: RW,
      threshold: Int,
      balanceThreshold: Int
  ): Unit = {
    val changedAssetBalances = MultimapBuilder.hashKeys().hashSetValues().build[IssuedAsset, java.lang.Long]()
    val updatedNftLists      = MultimapBuilder.hashKeys().hashSetValues().build[java.lang.Long, IssuedAsset]()

    for ((addressId, updatedBalances) <- balances) {
      for ((asset, balance) <- updatedBalances) {
        asset match {
          case Waves =>
            rw.put(Keys.wavesBalance(addressId)(height), balance)
            val kwbh = Keys.wavesBalanceHistory(addressId)
            if (wavesBalanceFilter.mightContain(kwbh.suffix))
              updateHistory(rw, kwbh, balanceThreshold, Keys.wavesBalance(addressId)).foreach(rw.delete)
            else {
              rw.put(kwbh, Seq(height))
              wavesBalanceFilter.put(kwbh.suffix)
            }
          case a: IssuedAsset =>
            changedAssetBalances.put(a, addressId.toLong)
            rw.put(Keys.assetBalance(addressId, a)(height), balance)
            val kabh = Keys.assetBalanceHistory(addressId, a)
            val isNFT = balance > 0 && issuedAssets
              .get(a)
              .map(_.static.nft)
              .orElse(assetDescription(a).map(_.nft))
              .getOrElse(false)
            if (assetBalanceFilter.mightContain(kabh.suffix)) {
              if (rw.get(kabh).isEmpty && isNFT) updatedNftLists.put(addressId.toLong, a)
              updateHistory(rw, kabh, threshold, Keys.assetBalance(addressId, a)).foreach(rw.delete)
            } else {
              rw.put(kabh, Seq(height))
              assetBalanceFilter.put(kabh.suffix)
              if (isNFT) updatedNftLists.put(addressId.toLong, a)
            }
        }
      }
    }

    for ((addressId, nftIds) <- updatedNftLists.asMap().asScala) {
      val kCount           = Keys.nftCount(AddressId(addressId.toLong))
      val previousNftCount = rw.get(kCount)
      rw.put(kCount, previousNftCount + nftIds.size())
      for ((id, idx) <- nftIds.asScala.zipWithIndex) {
        rw.put(Keys.nftAt(AddressId(addressId.toLong), idx, id), Some(()))
      }
    }

    changedAssetBalances.asMap().forEach { (asset, addresses) =>
      rw.put(Keys.changedBalances(height, asset), addresses.asScala.map(id => AddressId(id.toLong)).toSeq)
    }
  }

  //noinspection ScalaStyle
  override protected def doAppend(
      block: Block,
      carry: Long,
      newAddresses: Map[Address, AddressId],
      balances: Map[AddressId, Map[Asset, Long]],
      leaseBalances: Map[AddressId, LeaseBalance],
      addressTransactions: util.Map[AddressId, util.Collection[TransactionId]],
      leaseStates: Map[ByteStr, LeaseDetails],
      issuedAssets: Map[IssuedAsset, NewAssetInfo],
      updatedAssets: Map[IssuedAsset, Ior[AssetInfo, AssetVolumeInfo]],
      filledQuantity: Map[ByteStr, VolumeAndFee],
      scripts: Map[AddressId, Option[AccountScriptInfo]],
      assetScripts: Map[IssuedAsset, Option[AssetScriptInfo]],
      data: Map[Address, AccountDataInfo],
      aliases: Map[Alias, AddressId],
      sponsorship: Map[IssuedAsset, Sponsorship],
      totalFee: Long,
      reward: Option[Long],
      hitSource: ByteStr,
      scriptResults: Map[ByteStr, InvokeScriptResult],
<<<<<<< HEAD
      failedTransactionIds: Set[ByteStr],
      stateHash: StateHashBuilder.Result,
      ethereumTransactionMeta: Map[ByteStr, EthereumTransactionMeta]
=======
      transactionMeta: Seq[(TxMeta, Transaction)],
      stateHash: StateHashBuilder.Result
>>>>>>> 7fc71bd6
  ): Unit = {
    log.trace(s"Persisting block ${block.id()} at height $height")
    readWrite { rw =>
      val expiredKeys = new ArrayBuffer[Array[Byte]]

      rw.put(Keys.height, height)

      val previousSafeRollbackHeight = rw.get(Keys.safeRollbackHeight)
      val newSafeRollbackHeight      = height - dbSettings.maxRollbackDepth

      if (previousSafeRollbackHeight < newSafeRollbackHeight) {
        rw.put(Keys.safeRollbackHeight, newSafeRollbackHeight)
      }

      val transactions: Map[TransactionId, (TxMeta, Transaction, TxNum)] = transactionMeta.zipWithIndex.map {
        case ((tm, tx), idx) => TransactionId(tx.id()) -> ((tm, tx, TxNum(idx.toShort)))
      }.toMap

      rw.put(
        Keys.blockMetaAt(Height(height)),
        Some(
          BlockMeta.fromBlock(block, height, totalFee, reward, if (block.header.version >= Block.ProtoBlockVersion) Some(hitSource) else None)
        )
      )
      rw.put(Keys.heightOf(block.id()), Some(height))

      val lastAddressId = loadMaxAddressId() + newAddresses.size

      rw.put(Keys.lastAddressId, Some(lastAddressId))
      rw.put(Keys.score(height), rw.get(Keys.score(height - 1)) + block.blockScore())

      for ((address, id) <- newAddresses) {
        rw.put(Keys.addressId(address), Some(id))
        rw.put(Keys.idToAddress(id), address)
      }

      val threshold        = newSafeRollbackHeight
      val balanceThreshold = height - balanceSnapshotMaxRollbackDepth

      appendBalances(balances, issuedAssets, rw, threshold, balanceThreshold)

      val changedAddresses = (addressTransactions.asScala.keys ++ balances.keys).toSet
      rw.put(Keys.changedAddresses(height), changedAddresses.toSeq)

      // leases
      for ((addressId, leaseBalance) <- leaseBalances) {
        rw.put(Keys.leaseBalance(addressId)(height), leaseBalance)
        expiredKeys ++= updateHistory(rw, Keys.leaseBalanceHistory(addressId), balanceThreshold, Keys.leaseBalance(addressId))
      }

      for ((orderId, volumeAndFee) <- filledQuantity) {
        orderFilter.put(orderId.arr)
        rw.put(Keys.filledVolumeAndFee(orderId)(height), volumeAndFee)
        expiredKeys ++= updateHistory(rw, Keys.filledVolumeAndFeeHistory(orderId), threshold, Keys.filledVolumeAndFee(orderId))
      }

      for ((asset, NewAssetInfo(staticInfo, info, volumeInfo)) <- issuedAssets) {
        rw.put(Keys.assetStaticInfo(asset), staticInfo.some)
        rw.put(Keys.assetDetails(asset)(height), (info, volumeInfo))
      }

      for ((asset, infoToUpdate) <- updatedAssets) {
        rw.fromHistory(Keys.assetDetailsHistory(asset), Keys.assetDetails(asset))
          .orElse(issuedAssets.get(asset).map { case NewAssetInfo(_, i, vi) => (i, vi) })
          .foreach {
            case (info, vol) =>
              val updInfo = infoToUpdate.left
                .fold(info)(identity)

              val updVol = infoToUpdate.right
                .fold(vol)(_ |+| vol)

              rw.put(Keys.assetDetails(asset)(height), (updInfo, updVol))
          }
      }

      for (asset <- issuedAssets.keySet ++ updatedAssets.keySet) {
        expiredKeys ++= updateHistory(rw, Keys.assetDetailsHistory(asset), threshold, Keys.assetDetails(asset))
      }

      for ((leaseId, details) <- leaseStates) {
        rw.put(Keys.leaseDetails(leaseId)(height), Some(Right(details)))
        expiredKeys ++= updateHistory(rw, Keys.leaseDetailsHistory(leaseId), threshold, Keys.leaseDetails(leaseId))
      }

      for ((addressId, script) <- scripts) {
        expiredKeys ++= updateHistory(rw, Keys.addressScriptHistory(addressId), threshold, Keys.addressScript(addressId))
        if (script.isDefined) rw.put(Keys.addressScript(addressId)(height), script)
      }

      for ((asset, script) <- assetScripts) {
        expiredKeys ++= updateHistory(rw, Keys.assetScriptHistory(asset), threshold, Keys.assetScript(asset))
        if (script.isDefined) rw.put(Keys.assetScript(asset)(height), script)
      }

      for ((address, addressData) <- data) {
        val addressId = addressIdWithFallback(address, newAddresses)
        rw.put(Keys.changedDataKeys(height, addressId), addressData.data.keys.toSeq)

        for ((key, value) <- addressData.data) {
          val kdh = Keys.dataHistory(address, key)
          rw.put(Keys.data(addressId, key)(height), Some(value))
          dataKeyFilter.put(kdh.suffix)
          expiredKeys ++= updateHistory(rw, kdh, threshold, Keys.data(addressId, key))
        }
      }

      if (dbSettings.storeTransactionsByAddress) for ((addressId, txIds) <- addressTransactions.asScala) {
        val kk        = Keys.addressTransactionSeqNr(addressId)
        val nextSeqNr = rw.get(kk) + 1
<<<<<<< HEAD
        val txTypeNumSeq = txIds.map { txId =>
          val (tx, num, _) = transactions(txId)
          (tx.tpe.id.toByte, num)
        }
=======
        val txTypeNumSeq = txIds.asScala.map { txId =>
          val (_, tx, num) = transactions(txId)
          (tx.typeId, num)
        }.toSeq
>>>>>>> 7fc71bd6
        rw.put(Keys.addressTransactionHN(addressId, nextSeqNr), Some((Height(height), txTypeNumSeq.sortBy(-_._2))))
        rw.put(kk, nextSeqNr)
      }

      for ((alias, addressId) <- aliases) {
        rw.put(Keys.addressIdOfAlias(alias), Some(addressId))
      }

<<<<<<< HEAD
      for ((id, (tx, num, succeeded)) <- transactions) {
        rw.put(Keys.transactionAt(Height(height), num), Some((tx, succeeded)))
        rw.put(Keys.transactionMetaById(id), Some(TransactionMeta(height, num, tx.tpe.id, !succeeded)))
=======
      for ((id, (txm, tx, num)) <- transactions) {
        rw.put(Keys.transactionAt(Height(height), num), Some((txm, tx)))
        rw.put(Keys.transactionMetaById(id), Some(TransactionMeta(height, num, tx.typeId, !txm.succeeded)))
>>>>>>> 7fc71bd6
      }

      val activationWindowSize = settings.functionalitySettings.activationWindowSize(height)
      if (height % activationWindowSize == 0) {
        val minVotes = settings.functionalitySettings.blocksForFeatureActivation(height)
        val newlyApprovedFeatures = featureVotes(height)
          .filterNot { case (featureId, _) => settings.functionalitySettings.preActivatedFeatures.contains(featureId) }
          .collect {
            case (featureId, voteCount) if voteCount + (if (block.header.featureVotes.contains(featureId)) 1 else 0) >= minVotes =>
              featureId -> height
          }

        if (newlyApprovedFeatures.nonEmpty) {
          approvedFeaturesCache = newlyApprovedFeatures ++ rw.get(Keys.approvedFeatures)
          rw.put(Keys.approvedFeatures, approvedFeaturesCache)

          val featuresToSave = (newlyApprovedFeatures.view.mapValues(_ + activationWindowSize) ++ rw.get(Keys.activatedFeatures)).toMap

          activatedFeaturesCache = featuresToSave ++ settings.functionalitySettings.preActivatedFeatures
          rw.put(Keys.activatedFeatures, featuresToSave)
        }
      }

      reward.foreach { lastReward =>
        rw.put(Keys.blockReward(height), Some(lastReward))
        rw.put(Keys.wavesAmount(height), wavesAmount(height - 1) + lastReward)
      }

      for ((asset, sp: SponsorshipValue) <- sponsorship) {
        rw.put(Keys.sponsorship(asset)(height), sp)
        expiredKeys ++= updateHistory(rw, Keys.sponsorshipHistory(asset), threshold, Keys.sponsorship(asset))
      }

      rw.put(Keys.issuedAssets(height), issuedAssets.keySet.toSeq)
      rw.put(Keys.updatedAssets(height), updatedAssets.keySet.toSeq)
      rw.put(Keys.sponsorshipAssets(height), sponsorship.keySet.toSeq)

      rw.put(Keys.carryFee(height), carry)
      expiredKeys += Keys.carryFee(threshold - 1).keyBytes

      rw.put(Keys.blockTransactionsFee(height), totalFee)

      if (dbSettings.storeInvokeScriptResults) scriptResults.foreach {
        case (txId, result) =>
          val (txHeight, txNum) = transactions
            .get(TransactionId(txId))
            .map { case (_, _, txNum) => (height, txNum) }
            .orElse(rw.get(Keys.transactionMetaById(TransactionId(txId))).map { tm =>
              (tm.height, TxNum(tm.num.toShort))
            })
            .getOrElse(throw new IllegalArgumentException(s"Couldn't find transaction height and num: $txId"))

          try rw.put(Keys.invokeScriptResult(txHeight, txNum), Some(result))
          catch {
            case NonFatal(e) =>
              throw new RuntimeException(s"Error storing invoke script result for $txId: $result", e)
          }
      }

      for ((id, meta) <- ethereumTransactionMeta) {
        rw.put(Keys.ethereumTransactionMeta(Height(height), transactions(TransactionId(id))._2), Some(meta))
      }

      expiredKeys.foreach(rw.delete(_, "expired-keys"))

      if (DisableHijackedAliases.height == height) {
        disabledAliases = DisableHijackedAliases(rw)
      }

      rw.put(Keys.hitSource(height), Some(hitSource))

      if (dbSettings.storeStateHashes) {
        val prevStateHash =
          if (height == 1) ByteStr.empty
          else
            rw.get(Keys.stateHash(height - 1))
              .fold(
                throw new IllegalStateException(
                  s"Couldn't load state hash for ${height - 1}. Please rebuild the state or disable db.store-state-hashes"
                )
              )(_.totalHash)

        val newStateHash = stateHash.createStateHash(prevStateHash)
        rw.put(Keys.stateHash(height), Some(newStateHash))
      }
    }

    log.trace(s"Finished persisting block ${block.id()} at height $height")
  }

  override protected def doRollback(targetHeight: Int): Seq[(Block, ByteStr)] = {
    val targetBlockId = readOnly(_.get(Keys.blockMetaAt(Height @@ targetHeight)))
      .map(_.id)
      .getOrElse(throw new IllegalArgumentException(s"No block at height $targetHeight"))

    log.debug(s"Rolling back to block $targetBlockId at $targetHeight")

    val discardedBlocks: Seq[(Block, ByteStr)] =
      for (currentHeightInt <- height until targetHeight by -1; currentHeight = Height(currentHeightInt)) yield {
        val balancesToInvalidate    = Seq.newBuilder[(Address, Asset)]
        val ordersToInvalidate      = Seq.newBuilder[ByteStr]
        val scriptsToDiscard        = Seq.newBuilder[Address]
        val assetScriptsToDiscard   = Seq.newBuilder[IssuedAsset]
        val accountDataToInvalidate = Seq.newBuilder[(Address, String)]

        val discardedBlock = readWrite { rw =>
          rw.put(Keys.height, currentHeight - 1)

          val discardedMeta = rw
            .get(Keys.blockMetaAt(currentHeight))
            .getOrElse(throw new IllegalArgumentException(s"No block at height $currentHeight"))

          log.trace(s"Removing block ${discardedMeta.id} at $currentHeight")

          val changedAddresses = for {
            addressId <- rw.get(Keys.changedAddresses(currentHeight))
          } yield addressId -> rw.get(Keys.idToAddress(addressId))

          rw.iterateOver(KeyTags.ChangedAssetBalances.prefixBytes ++ Ints.toByteArray(currentHeight)) { e =>
            val assetId = IssuedAsset(ByteStr(e.getKey.takeRight(32)))
            for ((addressId, address) <- changedAddresses) {
              val kabh    = Keys.assetBalanceHistory(addressId, assetId)
              val history = rw.get(kabh)
              if (history.nonEmpty && history.head == currentHeight) {
                log.trace(s"Discarding ${assetId.id} balance for $address at $currentHeight")
                balancesToInvalidate += address -> assetId
                rw.delete(Keys.assetBalance(addressId, assetId)(history.head))
                rw.put(kabh.keyBytes, writeIntSeq(history.tail))
              }
            }
          }

          for ((addressId, address) <- changedAddresses) {
            for (k <- rw.get(Keys.changedDataKeys(currentHeight, addressId))) {
              log.trace(s"Discarding $k for $address at $currentHeight")
              accountDataToInvalidate += (address -> k)
              rw.delete(Keys.data(addressId, k)(currentHeight))
              rw.filterHistory(Keys.dataHistory(address, k), currentHeight)
            }
            rw.delete(Keys.changedDataKeys(currentHeight, addressId))

            balancesToInvalidate += (address -> Waves)
            rw.delete(Keys.wavesBalance(addressId)(currentHeight))
            rw.filterHistory(Keys.wavesBalanceHistory(addressId), currentHeight)

            rw.delete(Keys.leaseBalance(addressId)(currentHeight))
            rw.filterHistory(Keys.leaseBalanceHistory(addressId), currentHeight)

            balanceAtHeightCache.invalidate((currentHeight, addressId))
            leaseBalanceAtHeightCache.invalidate((currentHeight, addressId))
            discardLeaseBalance(address)

            if (dbSettings.storeTransactionsByAddress) {
              val kTxSeqNr = Keys.addressTransactionSeqNr(addressId)
              val txSeqNr  = rw.get(kTxSeqNr)
              val kTxHNSeq = Keys.addressTransactionHN(addressId, txSeqNr)

              rw.get(kTxHNSeq).collect {
                case (`currentHeight`, _) =>
                  rw.delete(kTxHNSeq)
                  rw.put(kTxSeqNr, (txSeqNr - 1).max(0))
              }
            }
          }
<<<<<<< HEAD
=======
        }

        writableDB
          .withResource(loadLeaseIds(_, currentHeight, currentHeight, includeCancelled = true))
          .foreach(rollbackLeaseStatus(rw, _, currentHeight))

        rollbackAssetsInfo(rw, currentHeight)

        loadTransactions(h, rw).view.zipWithIndex.foreach {
          case ((_, tx), idx) =>
            val num = TxNum(idx.toShort)
            forgetTransaction(tx.id())
            (tx: @unchecked) match {
              case _: GenesisTransaction                                                       => // genesis transaction can not be rolled back
              case _: PaymentTransaction | _: TransferTransaction | _: MassTransferTransaction =>
              // balances already restored

              case _: IssueTransaction | _: UpdateAssetInfoTransaction | _: ReissueTransaction | _: BurnTransaction | _: SponsorFeeTransaction =>
              // asset info already restored

              case _: LeaseTransaction | _: LeaseCancelTransaction =>
              // leases already restored
>>>>>>> 7fc71bd6

          writableDB
            .withResource(loadLeaseIds(_, currentHeight, currentHeight, includeCancelled = true))
            .foreach(rollbackLeaseStatus(rw, _, currentHeight))

          rollbackAssetsInfo(rw, currentHeight)

          val transactions = transactionsAtHeight(currentHeight)

          transactions.foreach {
            case (num, tx) =>
              forgetTransaction(tx.id())
              (tx: @unchecked) match {
                case _: GenesisTransaction                                                       => // genesis transaction can not be rolled back
                case _: PaymentTransaction | _: TransferTransaction | _: MassTransferTransaction =>
                // balances already restored

                case _: IssueTransaction | _: UpdateAssetInfoTransaction | _: ReissueTransaction | _: BurnTransaction | _: SponsorFeeTransaction =>
                // asset info already restored

                case _: LeaseTransaction | _: LeaseCancelTransaction =>
                // leases already restored

                case tx: SetScriptTransaction =>
                  val address = tx.sender.toAddress
                  scriptsToDiscard += address
                  for (addressId <- addressId(address)) {
                    rw.delete(Keys.addressScript(addressId)(currentHeight))
                    rw.filterHistory(Keys.addressScriptHistory(addressId), currentHeight)
                  }

                case tx: SetAssetScriptTransaction =>
                  val asset = tx.asset
                  assetScriptsToDiscard += asset
                  rw.delete(Keys.assetScript(asset)(currentHeight))
                  rw.filterHistory(Keys.assetScriptHistory(asset), currentHeight)

                case _: DataTransaction => // see changed data keys removal

                case _: InvokeScriptTransaction | _: InvokeExpressionTransaction =>
                  rw.delete(Keys.invokeScriptResult(currentHeight, num))

                case tx: CreateAliasTransaction => rw.delete(Keys.addressIdOfAlias(tx.alias))
                case tx: ExchangeTransaction =>
                  ordersToInvalidate += rollbackOrderFill(rw, tx.buyOrder.id(), currentHeight)
                  ordersToInvalidate += rollbackOrderFill(rw, tx.sellOrder.id(), currentHeight)
                case _: EthereumTransaction =>
                  rw.delete(Keys.ethereumTransactionMeta(currentHeight, num))
              }

              if (tx.tpe != TransactionType.Genesis) {
                rw.delete(Keys.transactionAt(currentHeight, num))
                rw.delete(Keys.transactionMetaById(TransactionId(tx.id())))
              }
          }

          rw.delete(Keys.blockMetaAt(currentHeight))
          rw.delete(Keys.score(currentHeight))
          rw.delete(Keys.changedAddresses(currentHeight))
          rw.delete(Keys.heightOf(discardedMeta.id))
          rw.delete(Keys.carryFee(currentHeight))
          rw.delete(Keys.blockTransactionsFee(currentHeight))
          rw.delete(Keys.blockReward(currentHeight))
          rw.delete(Keys.wavesAmount(currentHeight))
          rw.delete(Keys.stateHash(currentHeight))
          rw.delete(Keys.hitSource(currentHeight))

          if (DisableHijackedAliases.height == currentHeight) {
            disabledAliases = DisableHijackedAliases.revert(rw)
          }

          val hitSource = rw.get(Keys.hitSource(currentHeight)).get
          val block     = createBlock(discardedMeta.header, discardedMeta.signature, transactions.map(_._2)).explicitGet()

          (block, hitSource)
        }

<<<<<<< HEAD
        balancesToInvalidate.result().foreach(discardBalance)
        ordersToInvalidate.result().foreach(discardVolumeAndFee)
        scriptsToDiscard.result().foreach(discardScript)
        assetScriptsToDiscard.result().foreach(discardAssetScript)
        accountDataToInvalidate.result().foreach(discardAccountData)
        discardedBlock
=======
        val hitSource = rw.get(Keys.hitSource(currentHeight)).get
        val block     = createBlock(discardedMeta.header, discardedMeta.signature, loadTransactions(h, rw).map(_._2)).explicitGet()

        (block, hitSource)
>>>>>>> 7fc71bd6
      }

    log.debug(s"Rollback to block $targetBlockId at $targetHeight completed")
    discardedBlocks.reverse
  }

  private def rollbackAssetsInfo(rw: RW, currentHeight: Int): Unit = {
    val issuedKey      = Keys.issuedAssets(currentHeight)
    val updatedKey     = Keys.updatedAssets(currentHeight)
    val sponsorshipKey = Keys.sponsorshipAssets(currentHeight)

    val issued      = rw.get(issuedKey)
    val updated     = rw.get(updatedKey)
    val sponsorship = rw.get(sponsorshipKey)

    rw.delete(issuedKey)
    rw.delete(updatedKey)
    rw.delete(sponsorshipKey)

    issued.foreach { asset =>
      rw.delete(Keys.assetStaticInfo(asset))
    }

    (issued ++ updated).foreach { asset =>
      rw.delete(Keys.assetDetails(asset)(currentHeight))
      rw.filterHistory(Keys.assetDetailsHistory(asset), currentHeight)
      discardAssetDescription(asset)
    }

    sponsorship.foreach { asset =>
      rw.delete(Keys.sponsorship(asset)(currentHeight))
      rw.filterHistory(Keys.sponsorshipHistory(asset), currentHeight)
      discardAssetDescription(asset)
    }
  }

  private def rollbackOrderFill(rw: RW, orderId: ByteStr, currentHeight: Int): ByteStr = {
    rw.delete(Keys.filledVolumeAndFee(orderId)(currentHeight))
    rw.filterHistory(Keys.filledVolumeAndFeeHistory(orderId), currentHeight)
    orderId
  }

  private def rollbackLeaseStatus(rw: RW, leaseId: ByteStr, currentHeight: Int): Unit = {
    rw.delete(Keys.leaseDetails(leaseId)(currentHeight))
    rw.filterHistory(Keys.leaseDetailsHistory(leaseId), currentHeight)
  }

  override def transferById(id: ByteStr): Option[(Int, TransferTransactionLike)] = readOnly { db =>
    for {
      tm <- db.get(Keys.transactionMetaById(TransactionId @@ id))
<<<<<<< HEAD
      if tm.`type` == TransferTransaction.typeId || tm.`type` == TransactionType.Ethereum.id
      tx <- db
        .get(Keys.transactionAt(Height(tm.height), TxNum(tm.num.toShort)))
        .collect {
          case (t: TransferTransaction, true) => t
          case (e @ EthereumTransaction(_: Transfer, _, _, _), true) =>
            val meta     = db.get(Keys.ethereumTransactionMeta(Height @@ tm.height, TxNum @@ tm.num.toShort)).get
            val transfer = meta.payload.transfer.get
            val tAmount  = transfer.amount.get
            val asset    = PBAmounts.toVanillaAssetId(tAmount.assetId)
            e.toTransferLike(tAmount.amount, Address(transfer.publicKeyHash.toByteArray), asset)
        }
=======
      if tm.`type` == TransferTransaction.typeId
      tx <- db.get(Keys.transactionAt(Height(tm.height), TxNum(tm.num.toShort))).collect { case (tm, t: TransferTransaction) if tm.succeeded => t }
>>>>>>> 7fc71bd6
    } yield (height, tx)
  }

  override def transactionInfo(id: ByteStr): Option[(TxMeta, Transaction)] = readOnly(transactionInfo(id, _))

  protected def transactionInfo(id: ByteStr, db: ReadOnlyDB): Option[(TxMeta, Transaction)] =
    for {
<<<<<<< HEAD
      tm      <- transactionMeta(id, db)
      (tx, _) <- db.get(Keys.transactionAt(Height(tm.height), TxNum(tm.num.toShort)))
    } yield (tm.height, tx, !tm.failed)

  private def transactionMeta(id: ByteStr, db: ReadOnlyDB) = db.get(Keys.transactionMetaById(TransactionId(id)))

  override def transactionMeta(id: ByteStr): Option[(Int, Boolean)] = readOnly(transactionMeta(id, _)).map { tm =>
    (tm.height, !tm.failed)
=======
      tm        <- db.get(Keys.transactionMetaById(TransactionId(id)))
      (txm, tx) <- db.get(Keys.transactionAt(Height(tm.height), TxNum(tm.num.toShort)))
    } yield (txm, tx)

  override def transactionMeta(id: ByteStr): Option[TxMeta] = readOnly { db =>
    db.get(Keys.transactionMetaById(TransactionId(id))).map { tm =>
      TxMeta(Height(tm.height), !tm.failed, tm.spentComplexity)
    }
>>>>>>> 7fc71bd6
  }

  override def resolveAlias(alias: Alias): Either[ValidationError, Address] = readOnly { db =>
    if (disabledAliases.contains(alias)) Left(AliasIsDisabled(alias))
    else
      db.get(Keys.addressIdOfAlias(alias))
        .map(addressId => Address(db.get(Keys.idToAddress(addressId)).publicKeyHash))
        .toRight(AliasDoesNotExist(alias))
  }

  override def leaseDetails(leaseId: ByteStr): Option[LeaseDetails] = readOnly { db =>
    for {
      h             <- db.get(Keys.leaseDetailsHistory(leaseId)).headOption
      detailsOrFlag <- db.get(Keys.leaseDetails(leaseId)(h))
      details <- detailsOrFlag.fold(
        isActive =>
          transactionInfo(leaseId, db).collect {
            case (txm, lt: LeaseTransaction) =>
              LeaseDetails(
                lt.sender,
                lt.recipient,
                lt.amount,
                if (isActive) LeaseDetails.Status.Active
                else LeaseDetails.Status.Cancelled(h, None),
                leaseId,
                txm.height
              )
          },
        Some(_)
      )
    } yield details
  }

  // These two caches are used exclusively for balance snapshots. They are not used for portfolios, because there aren't
  // as many miners, so snapshots will rarely be evicted due to overflows.

  private val balanceAtHeightCache = CacheBuilder
    .newBuilder()
    .maximumSize(100000)
    .recordStats()
    .build[(Int, AddressId), java.lang.Long]()

  private val leaseBalanceAtHeightCache = CacheBuilder
    .newBuilder()
    .maximumSize(100000)
    .recordStats()
    .build[(Int, AddressId), LeaseBalance]()

  override def balanceAtHeight(address: Address, height: Int, assetId: Asset = Waves): Option[(Int, Long)] = readOnly { db =>
    db.get(Keys.addressId(address)).flatMap { addressId =>
      assetId match {
        case Waves =>
          closest(db.get(Keys.wavesBalanceHistory(addressId)), height).map { wh =>
            val b: Long = db.get(Keys.wavesBalance(addressId)(wh))
            (wh, b)
          }
        case asset @ IssuedAsset(_) =>
          closest(db.get(Keys.assetBalanceHistory(addressId, asset)), height).map { wh =>
            val b: Long = db.get(Keys.assetBalance(addressId, asset)(wh))
            (wh, b)
          }
      }
    }
  }

  override def balanceSnapshots(address: Address, from: Int, to: Option[BlockId]): Seq[BalanceSnapshot] = readOnly { db =>
    db.get(Keys.addressId(address)).fold(Seq(BalanceSnapshot(1, 0, 0, 0))) { addressId =>
      val toHeigth = to.flatMap(this.heightOf).getOrElse(this.height)
      val wbh      = slice(db.get(Keys.wavesBalanceHistory(addressId)), from, toHeigth)
      val lbh      = slice(db.get(Keys.leaseBalanceHistory(addressId)), from, toHeigth)
      for {
        (wh, lh) <- merge(wbh, lbh)
        wb = balanceAtHeightCache.get((wh, addressId), () => db.get(Keys.wavesBalance(addressId)(wh)))
        lb = leaseBalanceAtHeightCache.get((lh, addressId), () => db.get(Keys.leaseBalance(addressId)(lh)))
      } yield BalanceSnapshot(wh.max(lh), wb, lb.in, lb.out)
    }
  }

  def loadScoreOf(blockId: ByteStr): Option[BigInt] = {
    readOnly(db => db.get(Keys.heightOf(blockId)).map(h => db.get(Keys.score(h))))
  }

  override def loadBlockInfo(height: Int): Option[SignedBlockHeader] = {
    writableDB.get(Keys.blockMetaAt(Height(height))).map(_.toSignedHeader)
  }

  def loadBlockInfo(height: Int, db: ReadOnlyDB): Option[SignedBlockHeader] = {
    db.get(Keys.blockMetaAt(Height(height))).map(_.toSignedHeader)
  }

  override def loadHeightOf(blockId: ByteStr): Option[Int] = {
    readOnly(_.get(Keys.heightOf(blockId)))
  }

  override def featureVotes(height: Int): Map[Short, Int] = readOnly { db =>
    settings.functionalitySettings
      .activationWindow(height)
      .flatMap { h =>
        val height = Height(h)
        db.get(Keys.blockMetaAt(height))
          .map(_.header.featureVotes)
          .getOrElse(Seq.empty)
      }
      .groupBy(identity)
      .view
      .mapValues(_.size)
      .toMap
  }

  override def blockRewardVotes(height: Int): Seq[Long] = readOnly { db =>
    activatedFeatures.get(BlockchainFeatures.BlockReward.id) match {
      case Some(activatedAt) if activatedAt <= height =>
        settings.rewardsSettings
          .votingWindow(activatedAt, height)
          .flatMap { h =>
            db.get(Keys.blockMetaAt(Height(h)))
              .map(_.header.rewardVote)
          }
      case _ => Seq()
    }
  }

  override def hitSource(height: Int): Option[ByteStr] = readOnly { db =>
    db.get(Keys.hitSource(height))
      .filter(_.arr.length == Block.HitSourceLength)
  }

  def loadStateHash(height: Int): Option[StateHash] = readOnly { db =>
    db.get(Keys.stateHash(height))
  }
<<<<<<< HEAD

  private def transactionsAtHeight(h: Height): List[(TxNum, Transaction)] = readOnly { db =>
    loadTransactions(h, db).fold[List[(TxNum, Transaction)]](Nil) { transactions =>
      transactions.zipWithIndex.collect { case ((tx, _), txNum) => TxNum(txNum.toShort) -> tx }.toList
    }
  }

  override def resolveERC20Address(address: ERC20Address): Option[IssuedAsset] = writableDB.withResource { r =>
    import scala.jdk.CollectionConverters._
    r.iterator.seek(Bytes.concat(KeyTags.AssetStaticInfo.prefixBytes, address.arr))
    r.iterator.asScala
      .to(LazyList)
      .headOption
      .map(e => IssuedAsset(ByteStr(e.getKey.drop(2))))
      .filter(asset => asset.id.size == 32 && ERC20Address(asset) == address)
  }
=======
>>>>>>> 7fc71bd6
}<|MERGE_RESOLUTION|>--- conflicted
+++ resolved
@@ -1,20 +1,13 @@
 package com.wavesplatform.database
 
-<<<<<<< HEAD
-=======
 import java.util
 
->>>>>>> 7fc71bd6
 import cats.data.Ior
 import cats.syntax.option._
 import cats.syntax.semigroup._
 import com.google.common.cache.CacheBuilder
 import com.google.common.collect.MultimapBuilder
-<<<<<<< HEAD
 import com.google.common.primitives.{Bytes, Ints}
-=======
-import com.google.common.primitives.Ints
->>>>>>> 7fc71bd6
 import com.wavesplatform.account.{Address, Alias}
 import com.wavesplatform.api.BlockMeta
 import com.wavesplatform.block.Block.BlockId
@@ -26,10 +19,7 @@
 import com.wavesplatform.database.protobuf.{EthereumTransactionMeta, TransactionMeta}
 import com.wavesplatform.features.BlockchainFeatures
 import com.wavesplatform.lang.ValidationError
-<<<<<<< HEAD
 import com.wavesplatform.protobuf.transaction.PBAmounts
-=======
->>>>>>> 7fc71bd6
 import com.wavesplatform.settings.{BlockchainSettings, DBSettings, WavesSettings}
 import com.wavesplatform.state.reader.LeaseDetails
 import com.wavesplatform.state.{TxNum, _}
@@ -392,14 +382,9 @@
       reward: Option[Long],
       hitSource: ByteStr,
       scriptResults: Map[ByteStr, InvokeScriptResult],
-<<<<<<< HEAD
-      failedTransactionIds: Set[ByteStr],
+      transactionMeta: Seq[(TxMeta, Transaction)],
       stateHash: StateHashBuilder.Result,
       ethereumTransactionMeta: Map[ByteStr, EthereumTransactionMeta]
-=======
-      transactionMeta: Seq[(TxMeta, Transaction)],
-      stateHash: StateHashBuilder.Result
->>>>>>> 7fc71bd6
   ): Unit = {
     log.trace(s"Persisting block ${block.id()} at height $height")
     readWrite { rw =>
@@ -510,17 +495,10 @@
       if (dbSettings.storeTransactionsByAddress) for ((addressId, txIds) <- addressTransactions.asScala) {
         val kk        = Keys.addressTransactionSeqNr(addressId)
         val nextSeqNr = rw.get(kk) + 1
-<<<<<<< HEAD
-        val txTypeNumSeq = txIds.map { txId =>
-          val (tx, num, _) = transactions(txId)
-          (tx.tpe.id.toByte, num)
-        }
-=======
         val txTypeNumSeq = txIds.asScala.map { txId =>
           val (_, tx, num) = transactions(txId)
-          (tx.typeId, num)
+          (tx.tpe.id.toByte, num)
         }.toSeq
->>>>>>> 7fc71bd6
         rw.put(Keys.addressTransactionHN(addressId, nextSeqNr), Some((Height(height), txTypeNumSeq.sortBy(-_._2))))
         rw.put(kk, nextSeqNr)
       }
@@ -529,15 +507,9 @@
         rw.put(Keys.addressIdOfAlias(alias), Some(addressId))
       }
 
-<<<<<<< HEAD
-      for ((id, (tx, num, succeeded)) <- transactions) {
-        rw.put(Keys.transactionAt(Height(height), num), Some((tx, succeeded)))
-        rw.put(Keys.transactionMetaById(id), Some(TransactionMeta(height, num, tx.tpe.id, !succeeded)))
-=======
       for ((id, (txm, tx, num)) <- transactions) {
         rw.put(Keys.transactionAt(Height(height), num), Some((txm, tx)))
-        rw.put(Keys.transactionMetaById(id), Some(TransactionMeta(height, num, tx.typeId, !txm.succeeded)))
->>>>>>> 7fc71bd6
+        rw.put(Keys.transactionMetaById(id), Some(TransactionMeta(height, num, tx.tpe.id, !txm.succeeded)))
       }
 
       val activationWindowSize = settings.functionalitySettings.activationWindowSize(height)
@@ -598,7 +570,7 @@
       }
 
       for ((id, meta) <- ethereumTransactionMeta) {
-        rw.put(Keys.ethereumTransactionMeta(Height(height), transactions(TransactionId(id))._2), Some(meta))
+        rw.put(Keys.ethereumTransactionMeta(Height(height), transactions(TransactionId(id))._3), Some(meta))
       }
 
       expiredKeys.foreach(rw.delete(_, "expired-keys"))
@@ -702,17 +674,14 @@
               }
             }
           }
-<<<<<<< HEAD
-=======
-        }
-
-        writableDB
-          .withResource(loadLeaseIds(_, currentHeight, currentHeight, includeCancelled = true))
-          .foreach(rollbackLeaseStatus(rw, _, currentHeight))
-
-        rollbackAssetsInfo(rw, currentHeight)
-
-        loadTransactions(h, rw).view.zipWithIndex.foreach {
+
+          writableDB
+            .withResource(loadLeaseIds(_, currentHeight, currentHeight, includeCancelled = true))
+            .foreach(rollbackLeaseStatus(rw, _, currentHeight))
+
+          rollbackAssetsInfo(rw, currentHeight)
+
+        loadTransactions(currentHeight, rw).view.zipWithIndex.foreach {
           case ((_, tx), idx) =>
             val num = TxNum(idx.toShort)
             forgetTransaction(tx.id())
@@ -720,29 +689,6 @@
               case _: GenesisTransaction                                                       => // genesis transaction can not be rolled back
               case _: PaymentTransaction | _: TransferTransaction | _: MassTransferTransaction =>
               // balances already restored
-
-              case _: IssueTransaction | _: UpdateAssetInfoTransaction | _: ReissueTransaction | _: BurnTransaction | _: SponsorFeeTransaction =>
-              // asset info already restored
-
-              case _: LeaseTransaction | _: LeaseCancelTransaction =>
-              // leases already restored
->>>>>>> 7fc71bd6
-
-          writableDB
-            .withResource(loadLeaseIds(_, currentHeight, currentHeight, includeCancelled = true))
-            .foreach(rollbackLeaseStatus(rw, _, currentHeight))
-
-          rollbackAssetsInfo(rw, currentHeight)
-
-          val transactions = transactionsAtHeight(currentHeight)
-
-          transactions.foreach {
-            case (num, tx) =>
-              forgetTransaction(tx.id())
-              (tx: @unchecked) match {
-                case _: GenesisTransaction                                                       => // genesis transaction can not be rolled back
-                case _: PaymentTransaction | _: TransferTransaction | _: MassTransferTransaction =>
-                // balances already restored
 
                 case _: IssueTransaction | _: UpdateAssetInfoTransaction | _: ReissueTransaction | _: BurnTransaction | _: SponsorFeeTransaction =>
                 // asset info already restored
@@ -799,24 +745,17 @@
           }
 
           val hitSource = rw.get(Keys.hitSource(currentHeight)).get
-          val block     = createBlock(discardedMeta.header, discardedMeta.signature, transactions.map(_._2)).explicitGet()
+          val block     = createBlock(discardedMeta.header, discardedMeta.signature, loadTransactions(currentHeight, rw).map(_._2)).explicitGet()
 
           (block, hitSource)
         }
 
-<<<<<<< HEAD
         balancesToInvalidate.result().foreach(discardBalance)
         ordersToInvalidate.result().foreach(discardVolumeAndFee)
         scriptsToDiscard.result().foreach(discardScript)
         assetScriptsToDiscard.result().foreach(discardAssetScript)
         accountDataToInvalidate.result().foreach(discardAccountData)
         discardedBlock
-=======
-        val hitSource = rw.get(Keys.hitSource(currentHeight)).get
-        val block     = createBlock(discardedMeta.header, discardedMeta.signature, loadTransactions(h, rw).map(_._2)).explicitGet()
-
-        (block, hitSource)
->>>>>>> 7fc71bd6
       }
 
     log.debug(s"Rollback to block $targetBlockId at $targetHeight completed")
@@ -867,23 +806,18 @@
   override def transferById(id: ByteStr): Option[(Int, TransferTransactionLike)] = readOnly { db =>
     for {
       tm <- db.get(Keys.transactionMetaById(TransactionId @@ id))
-<<<<<<< HEAD
       if tm.`type` == TransferTransaction.typeId || tm.`type` == TransactionType.Ethereum.id
       tx <- db
         .get(Keys.transactionAt(Height(tm.height), TxNum(tm.num.toShort)))
         .collect {
-          case (t: TransferTransaction, true) => t
-          case (e @ EthereumTransaction(_: Transfer, _, _, _), true) =>
-            val meta     = db.get(Keys.ethereumTransactionMeta(Height @@ tm.height, TxNum @@ tm.num.toShort)).get
+          case (tm, t: TransferTransaction) if tm.succeeded => t
+          case (m, e @ EthereumTransaction(_: Transfer, _, _, _)) if m.succeeded =>
+            val meta     = db.get(Keys.ethereumTransactionMeta(m.height, TxNum(tm.num.toShort))).get
             val transfer = meta.payload.transfer.get
             val tAmount  = transfer.amount.get
             val asset    = PBAmounts.toVanillaAssetId(tAmount.assetId)
             e.toTransferLike(tAmount.amount, Address(transfer.publicKeyHash.toByteArray), asset)
         }
-=======
-      if tm.`type` == TransferTransaction.typeId
-      tx <- db.get(Keys.transactionAt(Height(tm.height), TxNum(tm.num.toShort))).collect { case (tm, t: TransferTransaction) if tm.succeeded => t }
->>>>>>> 7fc71bd6
     } yield (height, tx)
   }
 
@@ -891,16 +825,6 @@
 
   protected def transactionInfo(id: ByteStr, db: ReadOnlyDB): Option[(TxMeta, Transaction)] =
     for {
-<<<<<<< HEAD
-      tm      <- transactionMeta(id, db)
-      (tx, _) <- db.get(Keys.transactionAt(Height(tm.height), TxNum(tm.num.toShort)))
-    } yield (tm.height, tx, !tm.failed)
-
-  private def transactionMeta(id: ByteStr, db: ReadOnlyDB) = db.get(Keys.transactionMetaById(TransactionId(id)))
-
-  override def transactionMeta(id: ByteStr): Option[(Int, Boolean)] = readOnly(transactionMeta(id, _)).map { tm =>
-    (tm.height, !tm.failed)
-=======
       tm        <- db.get(Keys.transactionMetaById(TransactionId(id)))
       (txm, tx) <- db.get(Keys.transactionAt(Height(tm.height), TxNum(tm.num.toShort)))
     } yield (txm, tx)
@@ -909,14 +833,13 @@
     db.get(Keys.transactionMetaById(TransactionId(id))).map { tm =>
       TxMeta(Height(tm.height), !tm.failed, tm.spentComplexity)
     }
->>>>>>> 7fc71bd6
   }
 
   override def resolveAlias(alias: Alias): Either[ValidationError, Address] = readOnly { db =>
     if (disabledAliases.contains(alias)) Left(AliasIsDisabled(alias))
     else
       db.get(Keys.addressIdOfAlias(alias))
-        .map(addressId => Address(db.get(Keys.idToAddress(addressId)).publicKeyHash))
+        .map(addressId => db.get(Keys.idToAddress(addressId)))
         .toRight(AliasDoesNotExist(alias))
   }
 
@@ -1040,13 +963,6 @@
   def loadStateHash(height: Int): Option[StateHash] = readOnly { db =>
     db.get(Keys.stateHash(height))
   }
-<<<<<<< HEAD
-
-  private def transactionsAtHeight(h: Height): List[(TxNum, Transaction)] = readOnly { db =>
-    loadTransactions(h, db).fold[List[(TxNum, Transaction)]](Nil) { transactions =>
-      transactions.zipWithIndex.collect { case ((tx, _), txNum) => TxNum(txNum.toShort) -> tx }.toList
-    }
-  }
 
   override def resolveERC20Address(address: ERC20Address): Option[IssuedAsset] = writableDB.withResource { r =>
     import scala.jdk.CollectionConverters._
@@ -1057,6 +973,4 @@
       .map(e => IssuedAsset(ByteStr(e.getKey.drop(2))))
       .filter(asset => asset.id.size == 32 && ERC20Address(asset) == address)
   }
-=======
->>>>>>> 7fc71bd6
 }