package com.wavesplatform.database

import java.nio.ByteBuffer

import cats.Monoid
import com.google.common.cache.CacheBuilder
import com.google.common.primitives.{Ints, Shorts}
import com.wavesplatform.account.{Address, Alias}
import com.wavesplatform.block.Block.BlockId
import com.wavesplatform.block.{Block, BlockHeader}
import com.wavesplatform.common.state.ByteStr
import com.wavesplatform.common.utils._
import com.wavesplatform.consensus.GeneratingBalanceProvider
import com.wavesplatform.database.patch.DisableHijackedAliases
import com.wavesplatform.features.BlockchainFeatures
import com.wavesplatform.lang.ValidationError
import com.wavesplatform.lang.script.Script
import com.wavesplatform.settings.{DBSettings, FunctionalitySettings}
import com.wavesplatform.state._
import com.wavesplatform.state.reader.LeaseDetails
import com.wavesplatform.transaction.Asset.{IssuedAsset, Waves}
import com.wavesplatform.transaction.Transaction.Type
import com.wavesplatform.transaction.TxValidationError.{AliasDoesNotExist, AliasIsDisabled, GenericError}
import com.wavesplatform.transaction._
import com.wavesplatform.transaction.assets._
import com.wavesplatform.transaction.assets.exchange.ExchangeTransaction
import com.wavesplatform.transaction.lease.{LeaseCancelTransaction, LeaseTransaction}
import com.wavesplatform.transaction.smart.{InvokeScriptTransaction, SetScriptTransaction}
import com.wavesplatform.transaction.transfer._
import com.wavesplatform.utils.{Paged, ScorexLogging}
import monix.reactive.Observer
import org.iq80.leveldb.DB

import scala.annotation.tailrec
import scala.collection.mutable.{ArrayBuffer, ListBuffer}
import scala.collection.{immutable, mutable}
import scala.util.Try

object LevelDBWriter {

  private def loadLeaseStatus(db: ReadOnlyDB, leaseId: ByteStr): Boolean =
    db.get(Keys.leaseStatusHistory(leaseId)).headOption.fold(false)(h => db.get(Keys.leaseStatus(leaseId)(h)))

  /** {{{
    * ([10, 7, 4], 5, 11) => [10, 7, 4]
    * ([10, 7], 5, 11) => [10, 7, 1]
    * }}}
    */
  private[database] def slice(v: Seq[Int], from: Int, to: Int): Seq[Int] = {
    val (c1, c2) = v.dropWhile(_ > to).partition(_ > from)
    c1 :+ c2.headOption.getOrElse(1)
  }

  implicit class ReadOnlyDBExt(val db: ReadOnlyDB) extends AnyVal {
    def fromHistory[A](historyKey: Key[Seq[Int]], valueKey: Int => Key[A]): Option[A] =
      for {
        lastChange <- db.get(historyKey).headOption
      } yield db.get(valueKey(lastChange))

    def hasInHistory(historyKey: Key[Seq[Int]], v: Int => Key[_]): Boolean =
      db.get(historyKey)
        .headOption
        .exists(h => db.has(v(h)))
  }

  implicit class RWExt(val db: RW) extends AnyVal {
    def fromHistory[A](historyKey: Key[Seq[Int]], valueKey: Int => Key[A]): Option[A] =
      for {
        lastChange <- db.get(historyKey).headOption
      } yield db.get(valueKey(lastChange))
  }

}

class LevelDBWriter(writableDB: DB, spendableBalanceChanged: Observer[(Address, Asset)], fs: FunctionalitySettings, val dbSettings: DBSettings)
    extends Caches(spendableBalanceChanged)
    with ScorexLogging {

  private[this] val balanceSnapshotMaxRollbackDepth: Int = dbSettings.maxRollbackDepth + 1000
  import LevelDBWriter._

  private def readOnly[A](f: ReadOnlyDB => A): A = writableDB.readOnly(f)

  private def readWrite[A](f: RW => A): A = writableDB.readWrite(f)

  override protected def loadMaxAddressId(): BigInt = readOnly(db => db.get(Keys.lastAddressId).getOrElse(BigInt(0)))

  override protected def loadAddressId(address: Address): Option[BigInt] = readOnly(db => db.get(Keys.addressId(address)))

  override protected def loadHeight(): Int = readOnly(_.get(Keys.height))

  override protected def safeRollbackHeight: Int = readOnly(_.get(Keys.safeRollbackHeight))

  override protected def loadScore(): BigInt = readOnly(db => db.get(Keys.score(db.get(Keys.height))))

  override protected def loadLastBlock(): Option[Block] = readOnly { db =>
    val height = Height(db.get(Keys.height))
    loadBlock(height, db)
  }

  override protected def loadScript(address: Address): Option[Script] = readOnly { db =>
    addressId(address).fold(Option.empty[Script]) { addressId =>
      db.fromHistory(Keys.addressScriptHistory(addressId), Keys.addressScript(addressId)).flatten
    }
  }

  override protected def hasScriptBytes(address: Address): Boolean = readOnly { db =>
    addressId(address).fold(false) { addressId =>
      db.hasInHistory(Keys.addressScriptHistory(addressId), Keys.addressScript(addressId))
    }
  }

  override protected def loadAssetScript(asset: IssuedAsset): Option[Script] = readOnly { db =>
    db.fromHistory(Keys.assetScriptHistory(asset), Keys.assetScript(asset)).flatten
  }

  override protected def hasAssetScriptBytes(asset: IssuedAsset): Boolean = readOnly { db =>
    db.fromHistory(Keys.assetScriptHistory(asset), Keys.assetScriptPresent(asset)).flatten.nonEmpty
  }

  override def carryFee: Long = readOnly(_.get(Keys.carryFee(height)))

  override def accountData(address: Address): AccountDataInfo = readOnly { db =>
    AccountDataInfo((for {
      key   <- accountDataKeys(address)
      value <- accountData(address, key)
    } yield key -> value).toMap)
  }

  override def accountDataKeys(address: Address): Seq[String] = readOnly { db =>
    for {
      addressId <- addressId(address).toVector
      keyChunkCount = db.get(Keys.dataKeyChunkCount(addressId))
      chunkNo <- Range(0, keyChunkCount)
      key     <- db.get(Keys.dataKeyChunk(addressId, chunkNo))
    } yield key
  }

  override def accountData(address: Address, key: String): Option[DataEntry[_]] = readOnly { db =>
    addressId(address).fold(Option.empty[DataEntry[_]]) { addressId =>
      db.fromHistory(Keys.dataHistory(addressId, key), Keys.data(addressId, key)).flatten
    }
  }

  protected override def loadBalance(req: (Address, Asset)): Long = readOnly { db =>
    addressId(req._1).fold(0L) { addressId =>
      req._2 match {
        case asset @ IssuedAsset(_) => db.fromHistory(Keys.assetBalanceHistory(addressId, asset), Keys.assetBalance(addressId, asset)).getOrElse(0L)
        case Waves                  => db.fromHistory(Keys.wavesBalanceHistory(addressId), Keys.wavesBalance(addressId)).getOrElse(0L)
      }
    }
  }

  private def loadLeaseBalance(db: ReadOnlyDB, addressId: BigInt): LeaseBalance = {
    val lease = db.fromHistory(Keys.leaseBalanceHistory(addressId), Keys.leaseBalance(addressId)).getOrElse(LeaseBalance.empty)
    lease
  }

  override protected def loadLeaseBalance(address: Address): LeaseBalance = readOnly { db =>
    addressId(address).fold(LeaseBalance.empty)(loadLeaseBalance(db, _))
  }

  private def loadLposPortfolio(db: ReadOnlyDB, addressId: BigInt) = Portfolio(
    db.fromHistory(Keys.wavesBalanceHistory(addressId), Keys.wavesBalance(addressId)).getOrElse(0L),
    loadLeaseBalance(db, addressId),
    Map.empty
  )

  private def loadPortfolio(db: ReadOnlyDB, addressId: BigInt) = loadLposPortfolio(db, addressId).copy(
    assets = (for {
      asset <- db.get(Keys.assetList(addressId))
    } yield asset -> db.fromHistory(Keys.assetBalanceHistory(addressId, asset), Keys.assetBalance(addressId, asset)).getOrElse(0L)).toMap
  )

  override protected def loadPortfolio(address: Address): Portfolio = readOnly { db =>
    addressId(address).fold(Portfolio.empty)(loadPortfolio(db, _))
  }

  override protected def loadAssetDescription(asset: IssuedAsset): Option[AssetDescription] = readOnly { db =>
    transactionInfo(asset.id, db) match {
      case Some((_, i: IssueTransaction)) =>
        val ai          = db.fromHistory(Keys.assetInfoHistory(asset), Keys.assetInfo(asset)).getOrElse(AssetInfo(i.reissuable, i.quantity))
        val sponsorship = db.fromHistory(Keys.sponsorshipHistory(asset), Keys.sponsorship(asset)).fold(0L)(_.minFee)
        val script      = db.fromHistory(Keys.assetScriptHistory(asset), Keys.assetScript(asset)).flatten
        Some(AssetDescription(i.sender, i.name, i.description, i.decimals, ai.isReissuable, ai.volume, script, sponsorship))
      case _ => None
    }
  }

  override protected def loadVolumeAndFee(orderId: ByteStr): VolumeAndFee = readOnly { db =>
    db.fromHistory(Keys.filledVolumeAndFeeHistory(orderId), Keys.filledVolumeAndFee(orderId)).getOrElse(VolumeAndFee.empty)
  }

  override protected def loadApprovedFeatures(): Map[Short, Int] = {
    readOnly(_.get(Keys.approvedFeatures))
  }

  override protected def loadActivatedFeatures(): Map[Short, Int] = {
    val stateFeatures = readOnly(_.get(Keys.activatedFeatures))
    stateFeatures ++ fs.preActivatedFeatures
  }

  private def updateHistory(rw: RW, key: Key[Seq[Int]], threshold: Int, kf: Int => Key[_]): Seq[Array[Byte]] =
    updateHistory(rw, rw.get(key), key, threshold, kf)

  private def updateHistory(rw: RW, history: Seq[Int], key: Key[Seq[Int]], threshold: Int, kf: Int => Key[_]): Seq[Array[Byte]] = {
    val (c1, c2) = history.partition(_ > threshold)
    rw.put(key, (height +: c1) ++ c2.headOption)
    c2.drop(1).map(kf(_).keyBytes)
  }

  //noinspection ScalaStyle
  override protected def doAppend(block: Block,
                                  carry: Long,
                                  newAddresses: Map[Address, BigInt],
                                  wavesBalances: Map[BigInt, Long],
                                  assetBalances: Map[BigInt, Map[IssuedAsset, Long]],
                                  leaseBalances: Map[BigInt, LeaseBalance],
                                  addressTransactions: Map[AddressId, List[TransactionId]],
                                  leaseStates: Map[ByteStr, Boolean],
                                  reissuedAssets: Map[IssuedAsset, AssetInfo],
                                  filledQuantity: Map[ByteStr, VolumeAndFee],
                                  scripts: Map[BigInt, Option[Script]],
                                  assetScripts: Map[IssuedAsset, Option[Script]],
                                  data: Map[BigInt, AccountDataInfo],
                                  aliases: Map[Alias, BigInt],
                                  sponsorship: Map[IssuedAsset, Sponsorship],
                                  totalFee: Long,
                                  scriptResults: Map[ByteStr, InvokeScriptResult]): Unit = readWrite { rw =>
    val expiredKeys = new ArrayBuffer[Array[Byte]]

    rw.put(Keys.height, height)

    val previousSafeRollbackHeight = rw.get(Keys.safeRollbackHeight)

    if (previousSafeRollbackHeight < (height - dbSettings.maxRollbackDepth)) {
      rw.put(Keys.safeRollbackHeight, height - dbSettings.maxRollbackDepth)
    }

    val transactions: Map[TransactionId, (Transaction, TxNum)] =
      block.transactionData.zipWithIndex.map { in =>
        val (tx, idx) = in
        val k         = TransactionId(tx.id())
        val v         = (tx, TxNum(idx.toShort))
        k -> v
      }.toMap

    rw.put(Keys.blockHeaderAndSizeAt(Height(height)), Some((block, block.bytes().length)))
    rw.put(Keys.heightOf(block.uniqueId), Some(height))

    val lastAddressId = loadMaxAddressId() + newAddresses.size

    rw.put(Keys.lastAddressId, Some(lastAddressId))
    rw.put(Keys.score(height), rw.get(Keys.score(height - 1)) + block.blockScore())

    for ((address, id) <- newAddresses) {
      rw.put(Keys.addressId(address), Some(id))
      log.trace(s"WRITE ${address.address} -> $id")
      rw.put(Keys.idToAddress(id), address)
    }
    log.trace(s"WRITE lastAddressId = $lastAddressId")

    val threshold        = height - dbSettings.maxRollbackDepth
    val balanceThreshold = height - balanceSnapshotMaxRollbackDepth

    val miners: mutable.HashMap[AddressId, MinerBalanceInfo] =
      mutable.HashMap.empty[AddressId, MinerBalanceInfo]

    if (height > 1) {
      rw.get(Keys.minerBalancesInfoAtHeight(Height @@ (height - 1)))
        .foreach {
          case (addrId, balance) =>
            miners.put(addrId, balance)
        }
    }

    val requiredBalance = GeneratingBalanceProvider.minimalEffectiveBalance(height, activatedFeatures)
    val requiredBlocks  = GeneratingBalanceProvider.minimalBlockInterval(height, activatedFeatures)

    val newAddressesForWaves = ArrayBuffer.empty[BigInt]

    val updatedBalanceAddresses = for ((addressId, balance) <- wavesBalances) yield {
      val kwbh = Keys.wavesBalanceHistory(addressId)
      val wbh  = rw.get(kwbh)
      if (wbh.isEmpty) {
        newAddressesForWaves += addressId
      }

      val knownMiner: Boolean      = miners.contains(AddressId @@ addressId)
      val haveEnoughWaves: Boolean = balance >= requiredBalance

      lazy val miningBalance = {
        val snapshots = {
          Try {
            rw.get(Keys.idToAddress(addressId))
          }.toOption
            .map { addr =>
              balanceSnapshots(addr, (height - requiredBlocks + 1).max(1), this.lastBlockId.get)
            }
            .getOrElse(Seq(BalanceSnapshot(1, 0, 0, 0)))
            .map(_.effectiveBalance)
        }
        (balance +: snapshots).min
      }

      val shouldBeAdded   = haveEnoughWaves
      val shouldBeUpdated = knownMiner && haveEnoughWaves
      val shouldBeRemoved = knownMiner && !haveEnoughWaves

      if (shouldBeAdded || shouldBeUpdated) {
        miners.update(AddressId @@ addressId, MinerBalanceInfo((balance, miningBalance)))
      } else if (shouldBeRemoved) {
        miners.remove(AddressId @@ addressId)
      }

      rw.put(Keys.wavesBalance(addressId)(height), balance)
      expiredKeys ++= updateHistory(rw, wbh, kwbh, balanceThreshold, Keys.wavesBalance(addressId))
      addressId
    }

    rw.put(Keys.minerBalancesInfoAtHeight(Height @@ height), miners.toMap)

    val expiredMiners = Keys.minerBalancesInfoAtHeight(Height @@ threshold)

    expiredKeys.append(expiredMiners.keyBytes)

    val changedAddresses = addressTransactions.keys ++ updatedBalanceAddresses

    if (newAddressesForWaves.nonEmpty) {
      val newSeqNr = rw.get(Keys.addressesForWavesSeqNr) + 1
      rw.put(Keys.addressesForWavesSeqNr, newSeqNr)
      rw.put(Keys.addressesForWaves(newSeqNr), newAddressesForWaves)
    }

    for ((addressId, leaseBalance) <- leaseBalances) {
      rw.put(Keys.leaseBalance(addressId)(height), leaseBalance)
      expiredKeys ++= updateHistory(rw, Keys.leaseBalanceHistory(addressId), balanceThreshold, Keys.leaseBalance(addressId))
    }

    val newAddressesForAsset = mutable.AnyRefMap.empty[IssuedAsset, Set[BigInt]]
    for ((addressId, assets) <- assetBalances) {
      val prevAssets = rw.get(Keys.assetList(addressId))
      val newAssets  = assets.keySet.diff(prevAssets)
      for (asset <- newAssets) {
        newAddressesForAsset += asset -> (newAddressesForAsset.getOrElse(asset, Set.empty) + addressId)
      }
      rw.put(Keys.assetList(addressId), prevAssets ++ assets.keySet)
      for ((assetId, balance) <- assets) {
        rw.put(Keys.assetBalance(addressId, assetId)(height), balance)
        expiredKeys ++= updateHistory(rw, Keys.assetBalanceHistory(addressId, assetId), threshold, Keys.assetBalance(addressId, assetId))
      }
    }

    for ((asset, newAddressIds) <- newAddressesForAsset) {
      val seqNrKey  = Keys.addressesForAssetSeqNr(asset)
      val nextSeqNr = rw.get(seqNrKey) + 1
      val key       = Keys.addressesForAsset(asset, nextSeqNr)

      rw.put(seqNrKey, nextSeqNr)
      rw.put(key, newAddressIds.toSeq)
    }

    rw.put(Keys.changedAddresses(height), changedAddresses.toSeq)

    for ((orderId, volumeAndFee) <- filledQuantity) {
      rw.put(Keys.filledVolumeAndFee(orderId)(height), volumeAndFee)
      expiredKeys ++= updateHistory(rw, Keys.filledVolumeAndFeeHistory(orderId), threshold, Keys.filledVolumeAndFee(orderId))
    }

    for ((asset, assetInfo) <- reissuedAssets) {
      val combinedAssetInfo = rw.fromHistory(Keys.assetInfoHistory(asset), Keys.assetInfo(asset)).fold(assetInfo) { p =>
        Monoid.combine(p, assetInfo)
      }
      rw.put(Keys.assetInfo(asset)(height), combinedAssetInfo)
      expiredKeys ++= updateHistory(rw, Keys.assetInfoHistory(asset), threshold, Keys.assetInfo(asset))
    }

    for ((leaseId, state) <- leaseStates) {
      rw.put(Keys.leaseStatus(leaseId)(height), state)
      expiredKeys ++= updateHistory(rw, Keys.leaseStatusHistory(leaseId), threshold, Keys.leaseStatus(leaseId))
    }

    for ((addressId, script) <- scripts) {
      expiredKeys ++= updateHistory(rw, Keys.addressScriptHistory(addressId), threshold, Keys.addressScript(addressId))
      script.foreach(s => rw.put(Keys.addressScript(addressId)(height), Some(s)))
    }

    for ((asset, script) <- assetScripts) {
      expiredKeys ++= updateHistory(rw, Keys.assetScriptHistory(asset), threshold, Keys.assetScript(asset))
      script.foreach(s => rw.put(Keys.assetScript(asset)(height), Some(s)))
    }

    for ((addressId, addressData) <- data) {
      rw.put(Keys.changedDataKeys(height, addressId), addressData.data.keys.toSeq)
      addressData.data.keys.toSeq
      val newKeys = (
        for {
          (key, value) <- addressData.data
          kdh   = Keys.dataHistory(addressId, key)
          isNew = rw.get(kdh).isEmpty
          _     = rw.put(Keys.data(addressId, key)(height), Some(value))
          _     = expiredKeys ++= updateHistory(rw, kdh, threshold, Keys.data(addressId, key))
          if isNew
        } yield key
      ).toSeq
      if (newKeys.nonEmpty) {
        val chunkCountKey = Keys.dataKeyChunkCount(addressId)
        val chunkCount    = rw.get(chunkCountKey)
        rw.put(Keys.dataKeyChunk(addressId, chunkCount), newKeys)
        rw.put(chunkCountKey, chunkCount + 1)
      }
    }

    if (dbSettings.storeTransactionsByAddress) for ((addressId, txIds) <- addressTransactions) {
      val kk        = Keys.addressTransactionSeqNr(addressId)
      val nextSeqNr = rw.get(kk) + 1
      val txTypeNumSeq = txIds.map { txId =>
        val (tx, num) = transactions(txId)

        (tx.builder.typeId, num)
      }
      rw.put(Keys.addressTransactionHN(addressId, nextSeqNr), Some((Height(height), txTypeNumSeq.sortBy(-_._2))))
      rw.put(kk, nextSeqNr)
    }

    for ((alias, addressId) <- aliases) {
      rw.put(Keys.addressIdOfAlias(alias), Some(addressId))
    }

    for ((id, (tx, num)) <- transactions) {
      rw.put(Keys.transactionAt(Height(height), num), Some(tx))
      rw.put(Keys.transactionHNById(id), Some((Height(height), num)))
    }

    val activationWindowSize = fs.activationWindowSize(height)
    if (height % activationWindowSize == 0) {
      val minVotes = fs.blocksForFeatureActivation(height)
      val newlyApprovedFeatures = featureVotes(height)
        .filterNot { case (featureId, _) => fs.preActivatedFeatures.contains(featureId) }
        .collect { case (featureId, voteCount) if voteCount + (if (block.featureVotes(featureId)) 1 else 0) >= minVotes => featureId -> height }

      if (newlyApprovedFeatures.nonEmpty) {
        approvedFeaturesCache = newlyApprovedFeatures ++ rw.get(Keys.approvedFeatures)
        rw.put(Keys.approvedFeatures, approvedFeaturesCache)

        val featuresToSave = newlyApprovedFeatures.mapValues(_ + activationWindowSize) ++ rw.get(Keys.activatedFeatures)

        activatedFeaturesCache = featuresToSave ++ fs.preActivatedFeatures
        rw.put(Keys.activatedFeatures, featuresToSave)
      }
    }

    for ((asset, sp: SponsorshipValue) <- sponsorship) {
      rw.put(Keys.sponsorship(asset)(height), sp)
      expiredKeys ++= updateHistory(rw, Keys.sponsorshipHistory(asset), threshold, Keys.sponsorship(asset))
    }

    rw.put(Keys.carryFee(height), carry)
    expiredKeys += Keys.carryFee(threshold - 1).keyBytes

    rw.put(Keys.blockTransactionsFee(height), totalFee)

    if (dbSettings.storeInvokeScriptResults) scriptResults.foreach {
      case (txId, result) =>
        val (txHeight, txNum) = transactions
          .get(TransactionId(txId))
          .map { case (_, txNum) => (height, txNum) }
          .orElse(rw.get(Keys.transactionHNById(TransactionId(txId))))
          .getOrElse(throw new IllegalArgumentException(s"Couldn't find transaction height and num: $txId"))

        rw.put(Keys.invokeScriptResult(txHeight, txNum), result)
    }

    expiredKeys.foreach(rw.delete(_, "expired-keys"))

    if (activatedFeatures.get(BlockchainFeatures.DataTransaction.id).contains(height)) {
      DisableHijackedAliases(rw)
    }
  }

  override protected def doRollback(targetBlockId: ByteStr): Seq[Block] = {
    readOnly(_.get(Keys.heightOf(targetBlockId))).fold(Seq.empty[Block]) { targetHeight =>
      log.debug(s"Rolling back to block $targetBlockId at $targetHeight")

      val discardedBlocks: Seq[Block] = for (currentHeight <- height until targetHeight by -1) yield {
        val balancesToInvalidate   = Seq.newBuilder[(Address, Asset)]
        val portfoliosToInvalidate = Seq.newBuilder[Address]
        val assetInfoToInvalidate  = Seq.newBuilder[IssuedAsset]
        val ordersToInvalidate     = Seq.newBuilder[ByteStr]
        val scriptsToDiscard       = Seq.newBuilder[Address]
        val assetScriptsToDiscard  = Seq.newBuilder[IssuedAsset]

        val h = Height(currentHeight)

        val discardedBlock = readWrite { rw =>
          log.trace(s"Rolling back to ${currentHeight - 1}")
          rw.put(Keys.height, currentHeight - 1)

          val (discardedHeader, _) = rw
            .get(Keys.blockHeaderAndSizeAt(h))
            .getOrElse(throw new IllegalArgumentException(s"No block at height $currentHeight"))

          for (aId <- rw.get(Keys.changedAddresses(currentHeight))) {
            val addressId = AddressId(aId)
            val address   = rw.get(Keys.idToAddress(addressId))
            balancesToInvalidate += (address -> Waves)

            for (assetId <- rw.get(Keys.assetList(addressId))) {
              balancesToInvalidate += (address -> assetId)
              rw.delete(Keys.assetBalance(addressId, assetId)(currentHeight))
              rw.filterHistory(Keys.assetBalanceHistory(addressId, assetId), currentHeight)
            }

            for (k <- rw.get(Keys.changedDataKeys(currentHeight, addressId))) {
              log.trace(s"Discarding $k for $address at $currentHeight")
              rw.delete(Keys.data(addressId, k)(currentHeight))
              rw.filterHistory(Keys.dataHistory(addressId, k), currentHeight)
            }

            rw.delete(Keys.wavesBalance(addressId)(currentHeight))
            rw.filterHistory(Keys.wavesBalanceHistory(addressId), currentHeight)

            rw.delete(Keys.leaseBalance(addressId)(currentHeight))
            rw.filterHistory(Keys.leaseBalanceHistory(addressId), currentHeight)

            log.trace(s"Discarding portfolio for $address")

            portfoliosToInvalidate += address
            balanceAtHeightCache.invalidate((currentHeight, addressId))
            leaseBalanceAtHeightCache.invalidate((currentHeight, addressId))
            discardLeaseBalance(address)

            if (dbSettings.storeTransactionsByAddress) {
              val kTxSeqNr = Keys.addressTransactionSeqNr(addressId)
              val txSeqNr  = rw.get(kTxSeqNr)
              val kTxHNSeq = Keys.addressTransactionHN(addressId, txSeqNr)

              rw.get(kTxHNSeq)
                .filter(_._1 == Height(currentHeight))
                .foreach { _ =>
                  rw.delete(kTxHNSeq)
                  rw.put(kTxSeqNr, (txSeqNr - 1).max(0))
                }
            }
          }

          val transactions = transactionsAtHeight(h)

          transactions.foreach {
            case (num, tx) =>
              forgetTransaction(tx.id())
              tx match {
                case _: GenesisTransaction                                                       => // genesis transaction can not be rolled back
                case _: PaymentTransaction | _: TransferTransaction | _: MassTransferTransaction =>
                // balances already restored

                case tx: IssueTransaction =>
                  assetInfoToInvalidate += rollbackAssetInfo(rw, IssuedAsset(tx.id()), currentHeight)
                case tx: ReissueTransaction =>
                  assetInfoToInvalidate += rollbackAssetInfo(rw, tx.asset, currentHeight)
                case tx: BurnTransaction =>
                  assetInfoToInvalidate += rollbackAssetInfo(rw, tx.asset, currentHeight)
                case tx: SponsorFeeTransaction =>
                  assetInfoToInvalidate += rollbackSponsorship(rw, tx.asset, currentHeight)
                case tx: LeaseTransaction =>
                  rollbackLeaseStatus(rw, tx.id(), currentHeight)
                case tx: LeaseCancelTransaction =>
                  rollbackLeaseStatus(rw, tx.leaseId, currentHeight)

                case tx: SetScriptTransaction =>
                  val address = tx.sender.toAddress
                  scriptsToDiscard += address
                  for (addressId <- addressId(address)) {
                    rw.delete(Keys.addressScript(addressId)(currentHeight))
                    rw.filterHistory(Keys.addressScriptHistory(addressId), currentHeight)
                  }

                case tx: SetAssetScriptTransaction =>
                  val asset = tx.asset
                  assetScriptsToDiscard += asset
                  rw.delete(Keys.assetScript(asset)(currentHeight))
                  rw.filterHistory(Keys.assetScriptHistory(asset), currentHeight)

                case _: DataTransaction => // see changed data keys removal

                case _: InvokeScriptTransaction =>
                  rw.delete(Keys.invokeScriptResult(h, num))

                case tx: CreateAliasTransaction => rw.delete(Keys.addressIdOfAlias(tx.alias))
                case tx: ExchangeTransaction =>
                  ordersToInvalidate += rollbackOrderFill(rw, tx.buyOrder.id(), currentHeight)
                  ordersToInvalidate += rollbackOrderFill(rw, tx.sellOrder.id(), currentHeight)
              }

              if (tx.builder.typeId != GenesisTransaction.typeId) {
                rw.delete(Keys.transactionAt(h, num))
                rw.delete(Keys.transactionHNById(TransactionId(tx.id())))
              }
          }

          rw.delete(Keys.blockHeaderAndSizeAt(h))
          rw.delete(Keys.heightOf(discardedHeader.signerData.signature))
          rw.delete(Keys.carryFee(currentHeight))
          rw.delete(Keys.minerBalancesInfoAtHeight(Height @@ height))
          rw.delete(Keys.blockTransactionsFee(currentHeight))

          if (activatedFeatures.get(BlockchainFeatures.DataTransaction.id).contains(currentHeight)) {
            DisableHijackedAliases.revert(rw)
          }

          Block
            .fromHeaderAndTransactions(
              discardedHeader,
              transactions
                .map(_._2)
            )
            .explicitGet()
        }

        balancesToInvalidate.result().foreach(discardBalance)
        portfoliosToInvalidate.result().foreach(discardPortfolio)
        assetInfoToInvalidate.result().foreach(discardAssetDescription)
        ordersToInvalidate.result().foreach(discardVolumeAndFee)
        scriptsToDiscard.result().foreach(discardScript)
        assetScriptsToDiscard.result().foreach(discardAssetScript)
        discardedBlock
      }

      log.debug(s"Rollback to block $targetBlockId at $targetHeight completed")

      discardedBlocks.reverse
    }
  }

  private def rollbackAssetInfo(rw: RW, asset: IssuedAsset, currentHeight: Int): IssuedAsset = {
    rw.delete(Keys.assetInfo(asset)(currentHeight))
    rw.filterHistory(Keys.assetInfoHistory(asset), currentHeight)
    asset
  }

  private def rollbackOrderFill(rw: RW, orderId: ByteStr, currentHeight: Int): ByteStr = {
    rw.delete(Keys.filledVolumeAndFee(orderId)(currentHeight))
    rw.filterHistory(Keys.filledVolumeAndFeeHistory(orderId), currentHeight)
    orderId
  }

  private def rollbackLeaseStatus(rw: RW, leaseId: ByteStr, currentHeight: Int): Unit = {
    rw.delete(Keys.leaseStatus(leaseId)(currentHeight))
    rw.filterHistory(Keys.leaseStatusHistory(leaseId), currentHeight)
  }

  private def rollbackSponsorship(rw: RW, asset: IssuedAsset, currentHeight: Int): IssuedAsset = {
    rw.delete(Keys.sponsorship(asset)(currentHeight))
    rw.filterHistory(Keys.sponsorshipHistory(asset), currentHeight)
    asset
  }

  override def transactionInfo(id: ByteStr): Option[(Int, Transaction)] = readOnly(transactionInfo(id, _))

  protected def transactionInfo(id: ByteStr, db: ReadOnlyDB): Option[(Int, Transaction)] = {
    val txId = TransactionId(id)
    for {
      (height, num) <- db.get(Keys.transactionHNById(txId))
      tx            <- db.get(Keys.transactionAt(height, num))
    } yield (height, tx)
  }

  override def transactionHeight(id: ByteStr): Option[Int] = readOnly { db =>
    val txId = TransactionId(id)
    db.get(Keys.transactionHNById(txId)).map(_._1)
  }

  override def addressTransactions(address: Address, types: Set[Type], count: Int, fromId: Option[ByteStr]): Either[String, Seq[(Int, Transaction)]] =
    if (!dbSettings.storeTransactionsByAddress)
      Left("Transactions by address are disabled, please enable it and rebuild the state")
    else
      readOnly { db =>
        def takeTypes(txNums: Stream[(Height, Type, TxNum)], maybeTypes: Set[Type]) =
          if (maybeTypes.nonEmpty) txNums.filter { case (_, tp, _) => maybeTypes.contains(tp) } else txNums

        def takeAfter(txNums: Stream[(Height, Type, TxNum)], maybeAfter: Option[(Height, TxNum)]): Stream[(Height, Type, TxNum)] = maybeAfter match {
          case None => txNums
          case Some((afterHeight, filterHeight)) =>
            txNums
              .dropWhile { case (streamHeight, _, _) => streamHeight > afterHeight }
              .dropWhile { case (streamHeight, _, streamNum) => streamNum >= filterHeight && streamHeight >= afterHeight }
        }

        def readTransactions(): Seq[(Int, Transaction)] = {
          val maybeAfter = fromId.flatMap(id => db.get(Keys.transactionHNById(TransactionId(id))))

          db.get(Keys.addressId(address)).fold(Seq.empty[(Int, Transaction)]) { id =>
            val addressId = AddressId(id)

            val heightNumStream = (db.get(Keys.addressTransactionSeqNr(addressId)) to 1 by -1).toStream
              .flatMap(seqNr =>
                db.get(Keys.addressTransactionHN(addressId, seqNr)) match {
                  case Some((height, txNums)) => txNums.map { case (txType, txNum) => (height, txType, txNum) }
                  case None                   => Nil
              })

            takeAfter(takeTypes(heightNumStream, types), maybeAfter)
              .flatMap { case (height, _, txNum) => db.get(Keys.transactionAt(height, txNum)).map((height, _)) }
              .take(count)
              .toVector
          }
        }

        fromId match {
          case None =>
            Right(readTransactions())

          case Some(id) =>
            db.get(Keys.transactionHNById(TransactionId(id))) match {
              case None => Left(s"Transaction $id does not exist")
              case _    => Right(readTransactions())
            }
        }
      }

  override def resolveAlias(alias: Alias): Either[ValidationError, Address] = readOnly { db =>
    if (db.get(Keys.aliasIsDisabled(alias))) Left(AliasIsDisabled(alias))
    else
      db.get(Keys.addressIdOfAlias(alias))
        .map(addressId => db.get(Keys.idToAddress(addressId)))
        .toRight(AliasDoesNotExist(alias))
  }

  override def leaseDetails(leaseId: ByteStr): Option[LeaseDetails] = readOnly { db =>
    transactionInfo(leaseId, db) match {
      case Some((h, lt: LeaseTransaction)) =>
        Some(LeaseDetails(lt.sender, lt.recipient, h, lt.amount, loadLeaseStatus(db, leaseId)))
      case _ => None
    }
  }

  // These two caches are used exclusively for balance snapshots. They are not used for portfolios, because there aren't
  // as many miners, so snapshots will rarely be evicted due to overflows.

  private val balanceAtHeightCache = CacheBuilder
    .newBuilder()
    .maximumSize(100000)
    .recordStats()
    .build[(Int, BigInt), java.lang.Long]()

  private val leaseBalanceAtHeightCache = CacheBuilder
    .newBuilder()
    .maximumSize(100000)
    .recordStats()
    .build[(Int, BigInt), LeaseBalance]()

  override def balanceSnapshots(address: Address, from: Int, to: BlockId): Seq[BalanceSnapshot] = readOnly { db =>
    db.get(Keys.addressId(address)).fold(Seq(BalanceSnapshot(1, 0, 0, 0))) { addressId =>
      val toHeigth = this.heightOf(to).getOrElse(this.height)
      val wbh      = slice(db.get(Keys.wavesBalanceHistory(addressId)), from, toHeigth)
      val lbh      = slice(db.get(Keys.leaseBalanceHistory(addressId)), from, toHeigth)
      for {
        (wh, lh) <- merge(wbh, lbh)
        wb = balanceAtHeightCache.get((wh, addressId), () => db.get(Keys.wavesBalance(addressId)(wh)))
        lb = leaseBalanceAtHeightCache.get((lh, addressId), () => db.get(Keys.leaseBalance(addressId)(lh)))
      } yield BalanceSnapshot(wh.max(lh), wb, lb.in, lb.out)
    }
  }

  /**
    * @todo move this method to `object LevelDBWriter` once SmartAccountTrading is activated
    */
  private[database] def merge(wbh: Seq[Int], lbh: Seq[Int]): Seq[(Int, Int)] = {

    /**
      * Fixed implementation where
      *  {{{([15, 12, 3], [12, 5]) => [(15, 12), (12, 12), (3, 5)]}}}
      */
    @tailrec
    def recMergeFixed(wh: Int, wt: Seq[Int], lh: Int, lt: Seq[Int], buf: ArrayBuffer[(Int, Int)]): ArrayBuffer[(Int, Int)] = {
      buf += wh -> lh
      if (wt.isEmpty && lt.isEmpty) {
        buf
      } else if (wt.isEmpty) {
        recMergeFixed(wh, wt, lt.head, lt.tail, buf)
      } else if (lt.isEmpty) {
        recMergeFixed(wt.head, wt.tail, lh, lt, buf)
      } else {
        if (wh == lh) {
          recMergeFixed(wt.head, wt.tail, lt.head, lt.tail, buf)
        } else if (wh > lh) {
          recMergeFixed(wt.head, wt.tail, lh, lt, buf)
        } else {
          recMergeFixed(wh, wt, lt.head, lt.tail, buf)
        }
      }
    }

    recMergeFixed(wbh.head, wbh.tail, lbh.head, lbh.tail, ArrayBuffer.empty)
  }

  override def allActiveLeases(predicate: LeaseTransaction => Boolean): Set[LeaseTransaction] = readOnly { db =>
    val txs = new ListBuffer[LeaseTransaction]()

    db.iterateOver(Keys.TransactionHeightNumByIdPrefix) { kv =>
      val txId = TransactionId(ByteStr(kv.getKey.drop(2)))

      if (loadLeaseStatus(db, txId)) {
        val heightNumBytes = kv.getValue

        val height = Height(Ints.fromByteArray(heightNumBytes.take(4)))
        val txNum  = TxNum(Shorts.fromByteArray(heightNumBytes.takeRight(2)))

        val txOption = db
          .get(Keys.transactionAt(height, txNum))
          .collect { case lt: LeaseTransaction if predicate(lt) => lt }

        txs ++= txOption
      }
    }

    txs.toSet
  }

  override def collectLposPortfolios[A](pf: PartialFunction[(Address, Portfolio), A]): Map[Address, A] = readOnly { db =>
    val b = Map.newBuilder[Address, A]
    for (id <- BigInt(1) to db.get(Keys.lastAddressId).getOrElse(BigInt(0))) {
      val address = db.get(Keys.idToAddress(id))
      pf.runWith(b += address -> _)(address -> loadLposPortfolio(db, id))
    }
    b.result()
  }

  def loadScoreOf(blockId: ByteStr): Option[BigInt] = {
    readOnly(db => db.get(Keys.heightOf(blockId)).map(h => db.get(Keys.score(h))))
  }

  override def loadBlockHeaderAndSize(height: Int): Option[(BlockHeader, Int)] = {
    writableDB.get(Keys.blockHeaderAndSizeAt(Height(height)))
  }

  def loadBlockHeaderAndSize(height: Int, db: ReadOnlyDB): Option[(BlockHeader, Int)] = {
    db.get(Keys.blockHeaderAndSizeAt(Height(height)))
  }

  override def loadBlockHeaderAndSize(blockId: ByteStr): Option[(BlockHeader, Int)] = {
    writableDB
      .get(Keys.heightOf(blockId))
      .flatMap(loadBlockHeaderAndSize)
  }

  def loadBlockHeaderAndSize(blockId: ByteStr, db: ReadOnlyDB): Option[(BlockHeader, Int)] = {
    db.get(Keys.heightOf(blockId))
      .flatMap(loadBlockHeaderAndSize(_, db))
  }

  override def loadBlockBytes(h: Int): Option[Array[Byte]] = readOnly { db =>
    import com.wavesplatform.crypto._

    val height = Height(h)

    val consensuDataOffset = 1 + 8 + SignatureLength

    // version + timestamp + reference + baseTarget + genSig
    val txCountOffset = consensuDataOffset + 8 + Block.GeneratorSignatureLength

    val headerKey = Keys.blockHeaderBytesAt(height)

    def readTransactionBytes(count: Int) = {
      (0 until count).toArray.flatMap { n =>
        db.get(Keys.transactionBytesAt(height, TxNum(n.toShort)))
          .map { txBytes =>
            Ints.toByteArray(txBytes.length) ++ txBytes
          }
          .getOrElse(throw new Exception(s"Cannot parse ${n}th transaction in block at height: $h"))
      }
    }

    db.get(headerKey)
      .map { headerBytes =>
        val bytesBeforeCData   = headerBytes.take(consensuDataOffset)
        val consensusDataBytes = headerBytes.slice(consensuDataOffset, consensuDataOffset + 40)
        val version            = headerBytes.head
        val (txCount, txCountBytes) = if (version == 1 || version == 2) {
          val byte = headerBytes(txCountOffset)
          (byte.toInt, Array[Byte](byte))
        } else {
          val bytes = headerBytes.slice(txCountOffset, txCountOffset + 4)
          (Ints.fromByteArray(bytes), bytes)
        }

        val bytesAfterTxs =
          if (version > 2) {
            headerBytes.drop(txCountOffset + txCountBytes.length)
          } else {
            headerBytes.takeRight(SignatureLength + KeyLength)
          }

        val txBytes = txCountBytes ++ readTransactionBytes(txCount)

        val bytes = bytesBeforeCData ++
          Ints.toByteArray(consensusDataBytes.length) ++
          consensusDataBytes ++
          Ints.toByteArray(txBytes.length) ++
          txBytes ++
          bytesAfterTxs

        bytes
      }
  }

  override def loadBlockBytes(blockId: ByteStr): Option[Array[Byte]] = {
    readOnly(db => db.get(Keys.heightOf(blockId))).flatMap(h => loadBlockBytes(h))
  }

  override def loadHeightOf(blockId: ByteStr): Option[Int] = {
    readOnly(_.get(Keys.heightOf(blockId)))
  }

  override def lastBlockIds(howMany: Int): immutable.IndexedSeq[ByteStr] = readOnly { db =>
    // since this is called from outside of the main blockchain updater thread, instead of using cached height,
    // explicitly read height from storage to make this operation atomic.
    val currentHeight = db.get(Keys.height)

    (currentHeight until (currentHeight - howMany).max(0) by -1)
      .map { h =>
        val height = Height(h)
        db.get(Keys.blockHeaderAndSizeAt(height))
      }
      .collect {
        case Some((header, _)) => header.signerData.signature
      }
  }

  override def blockIdsAfter(parentSignature: ByteStr, howMany: Int): Option[Seq[ByteStr]] = readOnly { db =>
    db.get(Keys.heightOf(parentSignature)).map { parentHeight =>
      (parentHeight + 1 to (parentHeight + howMany))
        .map { h =>
          val height = Height(h)
          db.get(Keys.blockHeaderAndSizeAt(height))
        }
        .collect {
          case Some((header, _)) => header.signerData.signature
        }
    }
  }

  override def parent(block: Block, back: Int): Option[Block] = readOnly { db =>
    for {
      h <- db.get(Keys.heightOf(block.reference))
      height = Height(h - back + 1)
      block <- loadBlock(height, db)
    } yield block
  }

  override def totalFee(height: Int): Option[Long] = readOnly { db =>
    Try(db.get(Keys.blockTransactionsFee(height))).toOption
  }

  override def featureVotes(height: Int): Map[Short, Int] = readOnly { db =>
    fs.activationWindow(height)
      .flatMap { h =>
        val height = Height(h)
        db.get(Keys.blockHeaderAndSizeAt(height))
          .map(_._1.featureVotes.toSeq)
          .getOrElse(Seq.empty)
      }
      .groupBy(identity)
      .mapValues(_.size)
  }

  override def assetDistribution(asset: IssuedAsset): AssetDistribution = readOnly { db =>
    val dst = (for {
      seqNr     <- (1 to db.get(Keys.addressesForAssetSeqNr(asset))).par
      addressId <- db.get(Keys.addressesForAsset(asset, seqNr)).par
      actualHeight <- db
        .get(Keys.assetBalanceHistory(addressId, asset))
        .filterNot(_ > height)
        .headOption
      balance = db.get(Keys.assetBalance(addressId, asset)(actualHeight))
      if balance > 0
    } yield db.get(Keys.idToAddress(addressId)) -> balance).toMap.seq

    AssetDistribution(dst)
  }

  override def assetDistributionAtHeight(asset: IssuedAsset,
                                         height: Int,
                                         count: Int,
                                         fromAddress: Option[Address]): Either[ValidationError, AssetDistributionPage] = readOnly { db =>
    val canGetAfterHeight = db.get(Keys.safeRollbackHeight)

    lazy val maybeAddressId = fromAddress.flatMap(addr => db.get(Keys.addressId(addr)))

    def takeAfter(s: Seq[BigInt], a: Option[BigInt]): Seq[BigInt] = {
      a match {
        case None    => s
        case Some(v) => s.dropWhile(_ != v).drop(1)
      }
    }

    lazy val addressIds: Seq[BigInt] = {
      val all = for {
        seqNr <- 1 to db.get(Keys.addressesForAssetSeqNr(asset))
        addressId <- db
          .get(Keys.addressesForAsset(asset, seqNr))
      } yield addressId

      takeAfter(all, maybeAddressId)
    }

    lazy val distribution: Stream[(Address, Long)] =
      for {
        addressId <- addressIds.toStream
        history = db.get(Keys.assetBalanceHistory(addressId, asset))
        actualHeight <- history.filterNot(_ > height).headOption
        balance = db.get(Keys.assetBalance(addressId, asset)(actualHeight))
        if balance > 0
      } yield db.get(Keys.idToAddress(addressId)) -> balance

    lazy val page: AssetDistributionPage = {
      val dst = distribution.take(count + 1)

      val hasNext = dst.length > count
      val items   = if (hasNext) dst.init else dst
      val lastKey = items.lastOption.map(_._1)

      val result: Paged[Address, AssetDistribution] =
        Paged(hasNext, lastKey, AssetDistribution(items.toMap))

      AssetDistributionPage(result)
    }

    Either
      .cond(
        height > canGetAfterHeight,
        page,
        GenericError(s"Cannot get asset distribution at height less than ${canGetAfterHeight + 1}")
      )
  }

  override def wavesDistribution(height: Int): Either[ValidationError, Map[Address, Long]] = readOnly { db =>
    val canGetAfterHeight = db.get(Keys.safeRollbackHeight)

    def createMap() =
      (for {
        seqNr     <- (1 to db.get(Keys.addressesForWavesSeqNr)).par
        addressId <- db.get(Keys.addressesForWaves(seqNr)).par
        history = db.get(Keys.wavesBalanceHistory(addressId))
        actualHeight <- history.partition(_ > height)._2.headOption
        balance = db.get(Keys.wavesBalance(addressId)(actualHeight))
        if balance > 0
      } yield db.get(Keys.idToAddress(addressId)) -> balance).toMap.seq

    Either.cond(
      height > canGetAfterHeight,
      createMap(),
      GenericError(s"Cannot get waves distribution at height less than ${canGetAfterHeight + 1}")
    )
  }

<<<<<<< HEAD
  override def minerBalancesAtHeight(height: Height): Map[Address, MinerBalanceInfo] =
    readOnly { db =>
      db.get(Keys.minerBalancesInfoAtHeight(height))
        .map {
          case (addressId, balanceInfo) =>
            db.get(Keys.idToAddress(addressId)) -> balanceInfo
        }
    }
=======
  override def invokeScriptResult(txId: TransactionId): Either[ValidationError, InvokeScriptResult] =
    for {
      _ <- Either.cond(dbSettings.storeInvokeScriptResults, (), GenericError("InvokeScript results are disabled"))
      result <- Try(readOnly { db =>
        val (height, txNum) = db.get(Keys.transactionHNById(txId)).getOrElse(throw new IllegalArgumentException("No such transaction"))
        db.get(Keys.invokeScriptResult(height, txNum))
      }).toEither.left.map(err => GenericError(s"Couldn't load InvokeScript result: ${err.getMessage}"))
    } yield result
>>>>>>> 171ad7f1

  private[database] def loadBlock(height: Height): Option[Block] = readOnly { db =>
    loadBlock(height, db)
  }

  private[database] def loadBlock(height: Height, db: ReadOnlyDB): Option[Block] = {
    val headerKey = Keys.blockHeaderAndSizeAt(height)

    for {
      (header, _) <- db.get(headerKey)
      txs = (0 until header.transactionCount).toList.flatMap { n =>
        db.get(Keys.transactionAt(height, TxNum(n.toShort)))
      }
      block <- Block.fromHeaderAndTransactions(header, txs).toOption
    } yield block
  }

  private def transactionsAtHeight(h: Height): List[(TxNum, Transaction)] = readOnly { db =>
    val txs = new ListBuffer[(TxNum, Transaction)]()

    val prefix = ByteBuffer
      .allocate(6)
      .putShort(Keys.TransactionInfoPrefix)
      .putInt(h)
      .array()

    db.iterateOver(prefix) { entry =>
      val k = entry.getKey
      val v = entry.getValue

      for {
        idx <- Try(Shorts.fromByteArray(k.slice(6, 8)))
        tx  <- TransactionParsers.parseBytes(v)
      } txs.append((TxNum(idx), tx))
    }

    txs.toList
  }
}<|MERGE_RESOLUTION|>--- conflicted
+++ resolved
@@ -1054,7 +1054,6 @@
     )
   }
 
-<<<<<<< HEAD
   override def minerBalancesAtHeight(height: Height): Map[Address, MinerBalanceInfo] =
     readOnly { db =>
       db.get(Keys.minerBalancesInfoAtHeight(height))
@@ -1063,7 +1062,7 @@
             db.get(Keys.idToAddress(addressId)) -> balanceInfo
         }
     }
-=======
+
   override def invokeScriptResult(txId: TransactionId): Either[ValidationError, InvokeScriptResult] =
     for {
       _ <- Either.cond(dbSettings.storeInvokeScriptResults, (), GenericError("InvokeScript results are disabled"))
@@ -1072,7 +1071,6 @@
         db.get(Keys.invokeScriptResult(height, txNum))
       }).toEither.left.map(err => GenericError(s"Couldn't load InvokeScript result: ${err.getMessage}"))
     } yield result
->>>>>>> 171ad7f1
 
   private[database] def loadBlock(height: Height): Option[Block] = readOnly { db =>
     loadBlock(height, db)
