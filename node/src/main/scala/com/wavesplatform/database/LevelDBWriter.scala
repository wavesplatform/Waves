--- conflicted
+++ resolved
@@ -6,8 +6,9 @@
 import com.google.common.cache.CacheBuilder
 import com.google.common.primitives.Shorts
 import com.wavesplatform.account.{Address, Alias}
-import com.wavesplatform.block.Block.{BlockId, BlockInfo}
-import com.wavesplatform.block.{Block, BlockHeader}
+import com.wavesplatform.api.BlockMeta
+import com.wavesplatform.block.Block.BlockId
+import com.wavesplatform.block.{Block, SignedBlockHeader}
 import com.wavesplatform.common.state.ByteStr
 import com.wavesplatform.common.utils._
 import com.wavesplatform.database.patch.DisableHijackedAliases
@@ -244,13 +245,8 @@
           k -> v
         }.toMap
 
-<<<<<<< HEAD
-      rw.put(Keys.blockHeaderAndSizeAt(Height(height)), Some((block.header, block.bytes().length, block.transactionData.size, block.signature)))
+      rw.put(Keys.blockMetaAt(Height(height)), Some(BlockMeta(block.header, block.bytes().length, block.transactionData.size, block.signature, height)))
       rw.put(Keys.heightOf(block.uniqueId), Some(height))
-=======
-    rw.put(Keys.blockInfoAt(Height(height)), Some(BlockInfo(block.header, block.bytes().length, block.transactionData.size, block.signature)))
-    rw.put(Keys.heightOf(block.uniqueId), Some(height))
->>>>>>> 25ad5537
 
       val lastAddressId = loadMaxAddressId() + newAddresses.size
 
@@ -396,7 +392,6 @@
         rw.put(Keys.transactionHNById(id), Some((Height(height), num)))
       }
 
-<<<<<<< HEAD
       val activationWindowSize = settings.functionalitySettings.activationWindowSize(height)
       if (height % activationWindowSize == 0) {
         val minVotes = settings.functionalitySettings.blocksForFeatureActivation(height)
@@ -405,16 +400,6 @@
           .collect {
             case (featureId, voteCount) if voteCount + (if (block.header.featureVotes(featureId)) 1 else 0) >= minVotes => featureId -> height
           }
-=======
-    val activationWindowSize = settings.functionalitySettings.activationWindowSize(height)
-    if (height % activationWindowSize == 0) {
-      val minVotes = settings.functionalitySettings.blocksForFeatureActivation(height)
-      val newlyApprovedFeatures = featureVotes(height)
-        .filterNot { case (featureId, _) => settings.functionalitySettings.preActivatedFeatures.contains(featureId) }
-        .collect {
-          case (featureId, voteCount) if voteCount + (if (block.header.featureVotes(featureId)) 1 else 0) >= minVotes => featureId -> height
-        }
->>>>>>> 25ad5537
 
         if (newlyApprovedFeatures.nonEmpty) {
           approvedFeaturesCache = newlyApprovedFeatures ++ rw.get(Keys.approvedFeatures)
@@ -462,13 +447,11 @@
       if (activatedFeatures.get(BlockchainFeatures.DataTransaction.id).contains(height)) {
         disabledAliases = DisableHijackedAliases(rw)
       }
-    }
-<<<<<<< HEAD
+
+      rw.put(Keys.hitSource(height), Some(hitSource))
+    }
+
     log.trace(s"Finished persisting block ${block.uniqueId} at height $height")
-=======
-
-    rw.put(Keys.hitSource(height), hitSource.arr)
->>>>>>> 25ad5537
   }
 
   override protected def doRollback(targetBlockId: ByteStr): Seq[(Block, ByteStr)] = {
@@ -477,7 +460,6 @@
 
       val discardedBlocks: Seq[(Block, ByteStr)] = for (currentHeight <- height until targetHeight by -1) yield {
         val balancesToInvalidate    = Seq.newBuilder[(Address, Asset)]
-        val portfoliosToInvalidate  = Seq.newBuilder[Address]
         val assetInfoToInvalidate   = Seq.newBuilder[IssuedAsset]
         val ordersToInvalidate      = Seq.newBuilder[ByteStr]
         val scriptsToDiscard        = Seq.newBuilder[Address]
@@ -490,8 +472,8 @@
           log.trace(s"Rolling back to ${currentHeight - 1}")
           rw.put(Keys.height, currentHeight - 1)
 
-          val BlockInfo(discardedHeader, _, _, discardedSignature) = rw
-            .get(Keys.blockInfoAt(h))
+          val BlockMeta(discardedHeader, _, _, discardedSignature, _) = rw
+            .get(Keys.blockMetaAt(h))
             .getOrElse(throw new IllegalArgumentException(s"No block at height $currentHeight"))
 
           for (aId <- rw.get(Keys.changedAddresses(currentHeight))) {
@@ -520,7 +502,6 @@
 
             log.trace(s"Discarding portfolio for $address")
 
-            portfoliosToInvalidate += address
             balanceAtHeightCache.invalidate((currentHeight, addressId))
             leaseBalanceAtHeightCache.invalidate((currentHeight, addressId))
             discardLeaseBalance(address)
@@ -593,7 +574,7 @@
               }
           }
 
-          rw.delete(Keys.blockInfoAt(h))
+          rw.delete(Keys.blockMetaAt(h))
           rw.delete(Keys.heightOf(discardedSignature))
           rw.delete(Keys.carryFee(currentHeight))
           rw.delete(Keys.blockTransactionsFee(currentHeight))
@@ -605,14 +586,13 @@
             disabledAliases = Set.empty
           }
 
-          val hitSource = ByteStr(rw.get(Keys.hitSource(currentHeight)))
+          val hitSource = rw.get(Keys.hitSource(currentHeight)).get
           val block     = createBlock(discardedHeader, discardedSignature, transactions.map(_._2)).explicitGet()
 
           (block, hitSource)
         }
 
         balancesToInvalidate.result().foreach(discardBalance)
-        portfoliosToInvalidate.result().foreach(discardPortfolio)
         assetInfoToInvalidate.result().foreach(discardAssetDescription)
         ordersToInvalidate.result().foreach(discardVolumeAndFee)
         scriptsToDiscard.result().foreach(discardScript)
@@ -751,7 +731,7 @@
     recMergeFixed(wbh.head, wbh.tail, lbh.head, lbh.tail, ArrayBuffer.empty)
   }
 
-  override def collectActiveLeases(from: Int, to: Int)(filter: LeaseTransaction => Boolean): Seq[LeaseTransaction] = readOnly { db =>
+  override def collectActiveLeases(filter: LeaseTransaction => Boolean): Seq[LeaseTransaction] = readOnly { db =>
     val activeLeaseIds = mutable.Set.empty[ByteStr]
     db.iterateOver(Keys.LeaseStatusPrefix) { e =>
       val leaseId = e.getKey.slice(2, e.getKey.length - 4)
@@ -764,7 +744,6 @@
 
     val activeLeaseTransactions = for {
       leaseId <- activeLeaseIds
-      if to >= height || loadLeaseStatus(db, leaseId) // only check lease status if we haven't checked all entries
       (h, n) <- db.get(Keys.transactionHNById(TransactionId(leaseId)))
       tx     <- db.get(Keys.transactionAt(h, n)).collect { case lt: LeaseTransaction if filter(lt) => lt }
     } yield tx
@@ -785,141 +764,24 @@
     readOnly(db => db.get(Keys.heightOf(blockId)).map(h => db.get(Keys.score(h))))
   }
 
-  override def loadBlockInfo(height: Int): Option[BlockInfo] = {
-    writableDB.get(Keys.blockInfoAt(Height(height)))
-  }
-
-  def loadBlockInfo(height: Int, db: ReadOnlyDB): Option[BlockInfo] = {
-    db.get(Keys.blockInfoAt(Height(height)))
-  }
-
-<<<<<<< HEAD
-  def loadBlockHeaderAndSize(blockId: ByteStr, db: ReadOnlyDB): Option[(BlockHeader, Int, Int, ByteStr)] = {
-    db.get(Keys.heightOf(blockId))
-      .flatMap(loadBlockHeaderAndSize(_, db))
-  }
-
-=======
-  override def loadBlockInfo(blockId: ByteStr): Option[BlockInfo] = {
-    writableDB
-      .get(Keys.heightOf(blockId))
-      .flatMap(loadBlockInfo)
-  }
-
-  override def loadBlockBytes(h: Int): Option[Array[Byte]] = readOnly { db =>
-    import com.wavesplatform.crypto._
-
-    val height = Height(h)
-
-    val consensusDataOffset = 1 + 8 + SignatureLength
-
-    val headerKey = Keys.blockHeaderBytesAt(height)
-
-    def readTransactionBytes(count: Int) = {
-      (0 until count).toArray.flatMap { n =>
-        db.get(Keys.transactionBytesAt(height, TxNum(n.toShort)))
-          .map { txBytes =>
-            Ints.toByteArray(txBytes.length) ++ txBytes
-          }
-          .getOrElse(throw new Exception(s"Cannot parse ${n}th transaction in block at height: $h"))
-      }
-    }
-
-    db.get(headerKey)
-      .map { headerBytes =>
-        val version      = headerBytes.head
-        val genSigLength = if (version < Block.ProtoBlockVersion) Block.GenerationSignatureLength else Block.GenerationVRFSignatureLength
-        // version + timestamp + reference + baseTarget + genSig
-        val txCountOffset      = consensusDataOffset + 8 + genSigLength
-        val bytesBeforeCData   = headerBytes.take(consensusDataOffset)
-        val consensusDataBytes = headerBytes.slice(consensusDataOffset, consensusDataOffset + 40)
-
-        val (txCount, txCountBytes) = if (version == Block.GenesisBlockVersion || version == Block.PlainBlockVersion) {
-          val byte = headerBytes(txCountOffset)
-          (byte.toInt, Array[Byte](byte))
-        } else {
-          val bytes = headerBytes.slice(txCountOffset, txCountOffset + 4)
-          (Ints.fromByteArray(bytes), bytes)
-        }
-
-        val bytesAfterTxs =
-          if (version > Block.PlainBlockVersion) {
-            headerBytes.drop(txCountOffset + txCountBytes.length)
-          } else {
-            headerBytes.takeRight(SignatureLength + KeyLength)
-          }
-
-        val txBytes = txCountBytes ++ readTransactionBytes(txCount)
-
-        val bytes = bytesBeforeCData ++
-          Ints.toByteArray(consensusDataBytes.length) ++
-          consensusDataBytes ++
-          Ints.toByteArray(txBytes.length) ++
-          txBytes ++
-          bytesAfterTxs
-
-        bytes
-      }
-  }
-
-  override def loadBlockBytes(blockId: ByteStr): Option[Array[Byte]] = {
-    readOnly(db => db.get(Keys.heightOf(blockId))).flatMap(h => loadBlockBytes(h))
-  }
-
->>>>>>> 25ad5537
+  override def loadBlockInfo(height: Int): Option[SignedBlockHeader] = {
+    writableDB.get(Keys.blockMetaAt(Height(height))).map(_.toSignedHeader)
+  }
+
+  def loadBlockInfo(height: Int, db: ReadOnlyDB): Option[SignedBlockHeader] = {
+    db.get(Keys.blockMetaAt(Height(height))).map(_.toSignedHeader)
+  }
+
   override def loadHeightOf(blockId: ByteStr): Option[Int] = {
     readOnly(_.get(Keys.heightOf(blockId)))
   }
 
-<<<<<<< HEAD
-=======
-  override def lastBlockIds(howMany: Int): immutable.IndexedSeq[ByteStr] = readOnly { db =>
-    // since this is called from outside of the main blockchain updater thread, instead of using cached height,
-    // explicitly read height from storage to make this operation atomic.
-    val currentHeight = db.get(Keys.height)
-
-    (currentHeight until (currentHeight - howMany).max(0) by -1)
-      .map { h =>
-        val height = Height(h)
-        db.get(Keys.blockInfoAt(height))
-      }
-      .collect {
-        case Some(BlockInfo(_, _, _, signature)) => signature
-      }
-  }
-
-  override def blockIdsAfter(parentSignature: ByteStr, howMany: Int): Option[Seq[ByteStr]] = readOnly { db =>
-    db.get(Keys.heightOf(parentSignature)).map { parentHeight =>
-      (parentHeight + 1 to (parentHeight + howMany))
-        .map { h =>
-          val height = Height(h)
-          db.get(Keys.blockInfoAt(height))
-        }
-        .collect {
-          case Some(BlockInfo(_, _, _, signature)) => signature
-        }
-    }
-  }
-
-  override def parentHeader(block: BlockHeader, back: Int): Option[BlockHeader] = readOnly { db =>
-    for {
-      h <- db.get(Keys.heightOf(block.reference))
-      height = Height(h - back + 1)
-      BlockInfo(block, _, _, _) <- loadBlockInfo(height, db)
-    } yield block
-  }
-
-  override def totalFee(height: Int): Option[Long] = readOnly { db =>
-    Try(db.get(Keys.blockTransactionsFee(height))).toOption
-  }
-
->>>>>>> 25ad5537
   override def featureVotes(height: Int): Map[Short, Int] = readOnly { db =>
     settings.functionalitySettings
       .activationWindow(height)
       .flatMap { h =>
         val height = Height(h)
-        db.get(Keys.blockInfoAt(height))
+        db.get(Keys.blockMetaAt(height))
           .map(_.header.featureVotes.toSeq)
           .getOrElse(Seq.empty)
       }
@@ -933,47 +795,18 @@
         settings.rewardsSettings
           .votingWindow(activatedAt, height)
           .flatMap { h =>
-            db.get(Keys.blockInfoAt(Height(h)))
+            db.get(Keys.blockMetaAt(Height(h)))
               .map(_.header.rewardVote)
           }
       case _ => Seq()
     }
   }
 
-<<<<<<< HEAD
-=======
-  override def invokeScriptResult(txId: TransactionId): Either[ValidationError, InvokeScriptResult] =
-    for {
-      _ <- Either.cond(dbSettings.storeInvokeScriptResults, (), GenericError("InvokeScript results are disabled"))
-      result <- Try(readOnly { db =>
-        val (height, txNum) = db.get(Keys.transactionHNById(txId)).getOrElse(throw new IllegalArgumentException("No such transaction"))
-        db.get(Keys.invokeScriptResult(height, txNum))
-      }).toEither.left.map(err => GenericError(s"Couldn't load InvokeScript result: ${err.getMessage}"))
-    } yield result
-
-  override def hitSourceAtHeight(height: Int): Option[ByteStr] = readOnly { db =>
-    Option(db.get(Keys.hitSource(height)))
-      .filter(_.length == Block.HitSourceLength)
-      .map(ByteStr.apply)
-  }
-
-  private[database] def loadBlock(height: Height): Option[Block] = readOnly { db =>
-    loadBlock(height, db)
-  }
-
-  private[database] def loadBlock(height: Height, db: ReadOnlyDB): Option[Block] = {
-    val headerKey = Keys.blockInfoAt(height)
-
-    for {
-      BlockInfo(header, _, transactionCount, signature) <- db.get(headerKey)
-      txs = (0 until transactionCount).toList.flatMap { n =>
-        db.get(Keys.transactionAt(height, TxNum(n.toShort)))
-      }
-      block <- createBlock(header, signature, txs).toOption
-    } yield block
-  }
-
->>>>>>> 25ad5537
+  override def hitSource(height: Int): Option[ByteStr] = readOnly { db =>
+    db.get(Keys.hitSource(height))
+      .filter(_.arr.length == Block.HitSourceLength)
+  }
+
   private def transactionsAtHeight(h: Height): List[(TxNum, Transaction)] = readOnly { db =>
     val txs = new ListBuffer[(TxNum, Transaction)]()
 
