--- conflicted
+++ resolved
@@ -113,13 +113,8 @@
     loadBlock(height, db)
   }
 
-<<<<<<< HEAD
-  override protected def loadScript(address: Address): Option[(PublicKey, Script, Long)] = readOnly { db =>
-    addressId(address).fold(Option.empty[(PublicKey, Script, Long)]) { addressId =>
-=======
-  override protected def loadScript(address: Address): Option[(Script, Long, Map[String, Long])] = readOnly { db =>
-    addressId(address).fold(Option.empty[(Script, Long, Map[String, Long])]) { addressId =>
->>>>>>> 81cabfb3
+  override protected def loadScript(address: Address): Option[(PublicKey, Script, Long, Map[String, Long])] = readOnly { db =>
+    addressId(address).fold(Option.empty[(PublicKey, Script, Long, Map[String, Long])]) { addressId =>
       db.fromHistory(Keys.addressScriptHistory(addressId), Keys.addressScript(addressId)).flatten
     }
   }
@@ -251,13 +246,8 @@
       leaseStates: Map[ByteStr, Boolean],
       reissuedAssets: Map[IssuedAsset, AssetInfo],
       filledQuantity: Map[ByteStr, VolumeAndFee],
-<<<<<<< HEAD
-      scripts: Map[BigInt, Option[(PublicKey, Script, Long)]],
+      scripts: Map[BigInt, Option[(PublicKey, Script, Long, Map[String, Long])]],
       assetScripts: Map[IssuedAsset, Option[(PublicKey, Script, Long)]],
-=======
-      scripts: Map[BigInt, Option[(Script, Long, Map[String, Long])]],
-      assetScripts: Map[IssuedAsset, Option[(Script, Long)]],
->>>>>>> 81cabfb3
       data: Map[BigInt, AccountDataInfo],
       aliases: Map[Alias, BigInt],
       sponsorship: Map[IssuedAsset, Sponsorship],
