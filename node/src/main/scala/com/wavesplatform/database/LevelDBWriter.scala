package com.wavesplatform.database

import java.nio.ByteBuffer

import cats.data.Ior
import cats.implicits._
import com.google.common.cache.CacheBuilder
import com.google.common.primitives.{Bytes, Ints, Longs, Shorts}
import com.wavesplatform.account.{Address, Alias}
import com.wavesplatform.block.Block.{BlockId, BlockInfo}
import com.wavesplatform.block.{Block, BlockHeader}
import com.wavesplatform.common.state.ByteStr
import com.wavesplatform.common.utils._
import com.wavesplatform.database.patch.DisableHijackedAliases
import com.wavesplatform.features.BlockchainFeatures
import com.wavesplatform.lang.ValidationError
import com.wavesplatform.lang.script.Script
import com.wavesplatform.protobuf.transaction.PBTransactions
import com.wavesplatform.protobuf.utils.PBUtils
import com.wavesplatform.settings.{BlockchainSettings, Constants, DBSettings}
import com.wavesplatform.state.extensions.{AddressTransactions, Distributions}
import com.wavesplatform.state.reader.LeaseDetails
import com.wavesplatform.state.{TxNum, _}
import com.wavesplatform.transaction.Asset.{IssuedAsset, Waves}
import com.wavesplatform.transaction.TxValidationError.{AliasDoesNotExist, AliasIsDisabled, GenericError}
import com.wavesplatform.transaction._
import com.wavesplatform.transaction.assets._
import com.wavesplatform.transaction.assets.exchange.ExchangeTransaction
import com.wavesplatform.transaction.lease.{LeaseCancelTransaction, LeaseTransaction}
import com.wavesplatform.transaction.smart.{InvokeScriptTransaction, SetScriptTransaction}
import com.wavesplatform.transaction.transfer._
import com.wavesplatform.utils.ScorexLogging
import monix.reactive.Observer
import org.iq80.leveldb.{DB, ReadOptions, Snapshot}

import scala.annotation.tailrec
import scala.collection.mutable.{ArrayBuffer, ListBuffer}
import scala.collection.{immutable, mutable}
import scala.util.Try
import scala.util.control.NonFatal

object LevelDBWriter extends AddressTransactions.Prov[LevelDBWriter] with Distributions.Prov[LevelDBWriter] {

  private def loadLeaseStatus(db: ReadOnlyDB, leaseId: ByteStr): Boolean =
    db.get(Keys.leaseStatusHistory(leaseId)).headOption.fold(false)(h => db.get(Keys.leaseStatus(leaseId)(h)))

  /** {{{
    * ([10, 7, 4], 5, 11) => [10, 7, 4]
    * ([10, 7], 5, 11) => [10, 7, 1]
    * }}}
    */
  private[database] def slice(v: Seq[Int], from: Int, to: Int): Seq[Int] = {
    val (c1, c2) = v.dropWhile(_ > to).partition(_ > from)
    c1 :+ c2.headOption.getOrElse(1)
  }

  implicit class ReadOnlyDBExt(val db: ReadOnlyDB) extends AnyVal {
    def fromHistory[A](historyKey: Key[Seq[Int]], valueKey: Int => Key[A]): Option[A] =
      for {
        lastChange <- db.get(historyKey).headOption
      } yield db.get(valueKey(lastChange))

    def hasInHistory(historyKey: Key[Seq[Int]], v: Int => Key[_]): Boolean =
      db.get(historyKey)
        .headOption
        .exists(h => db.has(v(h)))
  }

  implicit class RWExt(val db: RW) extends AnyVal {
    def fromHistory[A](historyKey: Key[Seq[Int]], valueKey: Int => Key[A]): Option[A] =
      for {
        lastChange <- db.get(historyKey).headOption
      } yield db.get(valueKey(lastChange))
  }

  def addressTransactions(ldb: LevelDBWriter): AddressTransactions =
    new LevelDBWriterAddressTransactions(ldb)

  def distributions(ldb: LevelDBWriter): Distributions =
    new LevelDBDistributions(ldb)
}

class LevelDBWriter(
    private[database] val writableDB: DB,
    spendableBalanceChanged: Observer[(Address, Asset)],
    val settings: BlockchainSettings,
    val dbSettings: DBSettings
) extends Caches(spendableBalanceChanged)
    with ScorexLogging {

  private[this] val balanceSnapshotMaxRollbackDepth: Int = dbSettings.maxRollbackDepth + 1000
  import LevelDBWriter._

  private[database] def readOnly[A](f: ReadOnlyDB => A): A = writableDB.readOnly(f)

  private[database] def readOnlyNoClose[A](f: (Snapshot, ReadOnlyDB) => A): A = {
    val snapshot = writableDB.getSnapshot
    f(snapshot, new ReadOnlyDB(writableDB, new ReadOptions().snapshot(snapshot)))
  }

  private[this] def readWrite[A](f: RW => A): A = writableDB.readWrite(f)

  override protected def loadMaxAddressId(): BigInt = readOnly(db => db.get(Keys.lastAddressId).getOrElse(BigInt(0)))

  override protected def loadAddressId(address: Address): Option[BigInt] = readOnly(db => db.get(Keys.addressId(address)))

  override protected def loadHeight(): Int = readOnly(_.get(Keys.height))

  override protected def safeRollbackHeight: Int = readOnly(_.get(Keys.safeRollbackHeight))

  override protected def loadScore(): BigInt = readOnly(db => db.get(Keys.score(db.get(Keys.height))))

  override protected def loadLastBlock(): Option[Block] = readOnly { db =>
    val height = Height(db.get(Keys.height))
    loadBlock(height, db)
  }

  override protected def loadScript(address: Address): Option[(Script, Long, Map[String, Long])] = readOnly { db =>
    addressId(address).fold(Option.empty[(Script, Long, Map[String, Long])]) { addressId =>
      db.fromHistory(Keys.addressScriptHistory(addressId), Keys.addressScript(addressId)).flatten
    }
  }

  override protected def hasScriptBytes(address: Address): Boolean = readOnly { db =>
    addressId(address).fold(false) { addressId =>
      db.hasInHistory(Keys.addressScriptHistory(addressId), Keys.addressScript(addressId))
    }
  }

  override protected def loadAssetScript(asset: IssuedAsset): Option[(Script, Long)] = readOnly { db =>
    db.fromHistory(Keys.assetScriptHistory(asset), Keys.assetScript(asset)).flatten
  }

  override protected def hasAssetScriptBytes(asset: IssuedAsset): Boolean = readOnly { db =>
    db.fromHistory(Keys.assetScriptHistory(asset), Keys.assetScriptPresent(asset)).flatten.nonEmpty
  }

  override def carryFee: Long = readOnly(_.get(Keys.carryFee(height)))

  override def accountData(address: Address): AccountDataInfo = readOnly { db =>
    AccountDataInfo((for {
      key   <- accountDataKeys(address)
      value <- accountData(address, key) if !value.isInstanceOf[EmptyDataEntry]
    } yield key -> value).toMap)
  }

  override def accountDataKeys(address: Address): Set[String] = readOnly { db =>
    (for {
      addressId <- addressId(address).toVector
      keyChunkCount = db.get(Keys.dataKeyChunkCount(addressId))
      chunkNo <- Range(0, keyChunkCount)
      key     <- db.get(Keys.dataKeyChunk(addressId, chunkNo))
    } yield key).toSet
  }

  override protected def loadAccountData(addressWithKey: (Address, String)): Option[DataEntry[_]] = {
    val (address, key) = addressWithKey

    readOnly { db =>
      addressId(address).fold(Option.empty[DataEntry[_]]) { addressId =>
        db.fromHistory(Keys.dataHistory(addressId, key), Keys.data(addressId, key)).flatten
      }
    }
  }

  protected override def loadBalance(req: (Address, Asset)): Long = readOnly { db =>
    addressId(req._1).fold(0L) { addressId =>
      req._2 match {
        case asset @ IssuedAsset(_) => db.fromHistory(Keys.assetBalanceHistory(addressId, asset), Keys.assetBalance(addressId, asset)).getOrElse(0L)
        case Waves                  => db.fromHistory(Keys.wavesBalanceHistory(addressId), Keys.wavesBalance(addressId)).getOrElse(0L)
      }
    }
  }

  private def loadLeaseBalance(db: ReadOnlyDB, addressId: BigInt): LeaseBalance = {
    val lease = db.fromHistory(Keys.leaseBalanceHistory(addressId), Keys.leaseBalance(addressId)).getOrElse(LeaseBalance.empty)
    lease
  }

  override protected def loadLeaseBalance(address: Address): LeaseBalance = readOnly { db =>
    addressId(address).fold(LeaseBalance.empty)(loadLeaseBalance(db, _))
  }

  private[database] def loadLposPortfolio(db: ReadOnlyDB, addressId: BigInt) = Portfolio(
    db.fromHistory(Keys.wavesBalanceHistory(addressId), Keys.wavesBalance(addressId)).getOrElse(0L),
    loadLeaseBalance(db, addressId),
    Map.empty
  )

  override protected def loadAssetDescription(asset: IssuedAsset): Option[AssetDescription] = readOnly { db =>
<<<<<<< HEAD
    transactionInfo(asset.id, db) match {
      case Some((_, i: IssueTransaction)) =>
        val ai          = db.fromHistory(Keys.assetInfoHistory(asset), Keys.assetInfo(asset)).getOrElse(AssetInfo(i.reissuable, i.quantity))
        val sponsorship = db.fromHistory(Keys.sponsorshipHistory(asset), Keys.sponsorship(asset)).fold(0L)(_.minFee)
        val script      = db.fromHistory(Keys.assetScriptHistory(asset), Keys.assetScript(asset)).flatten
        Some(AssetDescription(i, ai, script.map(_._1), sponsorship))
      case _ => None
    }
=======
    for {
      staticInfo         <- db.get(Keys.assetStaticInfo(asset))
      (info, volumeInfo) <- db.fromHistory(Keys.assetDetailsHistory(asset), Keys.assetDetails(asset))
      sponsorship = db.fromHistory(Keys.sponsorshipHistory(asset), Keys.sponsorship(asset)).fold(0L)(_.minFee)
      script      = db.fromHistory(Keys.assetScriptHistory(asset), Keys.assetScript(asset)).flatten
    } yield AssetDescription(
      staticInfo.issuer,
      info.name,
      info.description,
      staticInfo.decimals,
      volumeInfo.isReissuable,
      volumeInfo.volume,
      info.lastUpdatedAt,
      script.map(_._1),
      sponsorship
    )
>>>>>>> 8925bfaf
  }

  override protected def loadVolumeAndFee(orderId: ByteStr): VolumeAndFee = readOnly { db =>
    db.fromHistory(Keys.filledVolumeAndFeeHistory(orderId), Keys.filledVolumeAndFee(orderId)).getOrElse(VolumeAndFee.empty)
  }

  override protected def loadApprovedFeatures(): Map[Short, Int] = {
    readOnly(_.get(Keys.approvedFeatures))
  }

  override protected def loadActivatedFeatures(): Map[Short, Int] = {
    val stateFeatures = readOnly(_.get(Keys.activatedFeatures))
    stateFeatures ++ settings.functionalitySettings.preActivatedFeatures
  }

  override protected def loadLastBlockReward(): Option[Long] = blockReward(height)

  override def wavesAmount(height: Int): BigInt = readOnly { db =>
    if (db.has(Keys.wavesAmount(height))) db.get(Keys.wavesAmount(height))
    else BigInt(Constants.UnitsInWave * Constants.TotalWaves)
  }

  override def blockReward(height: Int): Option[Long] =
    readOnly(_.db.get(Keys.blockReward(height)))

  private def updateHistory(rw: RW, key: Key[Seq[Int]], threshold: Int, kf: Int => Key[_]): Seq[Array[Byte]] =
    updateHistory(rw, rw.get(key), key, threshold, kf)

  private def updateHistory(rw: RW, history: Seq[Int], key: Key[Seq[Int]], threshold: Int, kf: Int => Key[_]): Seq[Array[Byte]] = {
    val (c1, c2) = history.partition(_ > threshold)
    rw.put(key, (height +: c1) ++ c2.headOption)
    c2.drop(1).map(kf(_).keyBytes)
  }

  //noinspection ScalaStyle
  override protected def doAppend(
      block: Block,
      carry: Long,
      newAddresses: Map[Address, BigInt],
      balances: Map[BigInt, Map[Asset, Long]],
      leaseBalances: Map[BigInt, LeaseBalance],
      addressTransactions: Map[AddressId, List[TransactionId]],
      leaseStates: Map[ByteStr, Boolean],
      issuedAssets: Map[IssuedAsset, (AssetStaticInfo, AssetInfo, AssetVolumeInfo)],
      updatedAssets: Map[IssuedAsset, Ior[AssetInfo, AssetVolumeInfo]],
      filledQuantity: Map[ByteStr, VolumeAndFee],
      scripts: Map[BigInt, Option[(Script, Long, Map[String, Long])]],
      assetScripts: Map[IssuedAsset, Option[(Script, Long)]],
      data: Map[BigInt, AccountDataInfo],
      aliases: Map[Alias, BigInt],
      sponsorship: Map[IssuedAsset, Sponsorship],
      totalFee: Long,
      reward: Option[Long],
      hitSource: ByteStr,
      scriptResults: Map[ByteStr, InvokeScriptResult]
  ): Unit = readWrite { rw =>
    val expiredKeys = new ArrayBuffer[Array[Byte]]

    rw.put(Keys.height, height)

    val previousSafeRollbackHeight = rw.get(Keys.safeRollbackHeight)

    if (previousSafeRollbackHeight < (height - dbSettings.maxRollbackDepth)) {
      rw.put(Keys.safeRollbackHeight, height - dbSettings.maxRollbackDepth)
    }

    val transactions: Map[TransactionId, (Transaction, TxNum)] =
      block.transactionData.zipWithIndex.map { in =>
        val (tx, idx) = in
        val k         = TransactionId(tx.id())
        val v         = (tx, TxNum(idx.toShort))
        k -> v
      }.toMap

    rw.put(Keys.blockInfoAt(Height(height)), Some(BlockInfo(block.header, block.bytes().length, block.transactionData.size, block.signature)))
    rw.put(Keys.heightOf(block.uniqueId), Some(height))

    val lastAddressId = loadMaxAddressId() + newAddresses.size

    rw.put(Keys.lastAddressId, Some(lastAddressId))
    rw.put(Keys.score(height), rw.get(Keys.score(height - 1)) + block.blockScore())

    for ((address, id) <- newAddresses) {
      rw.put(Keys.addressId(address), Some(id))
      log.trace(s"WRITE ${address.stringRepr} -> $id")
      rw.put(Keys.idToAddress(id), address)
    }
    log.trace(s"WRITE lastAddressId = $lastAddressId")

    val threshold        = height - dbSettings.maxRollbackDepth
    val balanceThreshold = height - balanceSnapshotMaxRollbackDepth

    // balances
    val updatedBalanceAddresses = ArrayBuffer.empty[BigInt]
    val newAddressesForAssets   = mutable.AnyRefMap.empty[Asset, Set[BigInt]]
    def addNewAddressForAsset(asset: Asset, addressId: BigInt): Unit =
      newAddressesForAssets += asset -> (newAddressesForAssets.getOrElse(asset, Set.empty) + addressId)

    for ((addressId, updatedBalances) <- balances) {
      lazy val prevAssets    = rw.get(Keys.assetList(addressId))
      lazy val prevAssetsSet = prevAssets.toSet
      val newAssets          = ArrayBuffer.empty[IssuedAsset]

      for ((asset, balance) <- updatedBalances) {
        asset match {
          case Waves =>
            val kwbh = Keys.wavesBalanceHistory(addressId)
            val wbh  = rw.get(kwbh)
            if (wbh.isEmpty) {
              addNewAddressForAsset(Waves, addressId)
            }
            updatedBalanceAddresses += addressId
            rw.put(Keys.wavesBalance(addressId)(height), balance)
            expiredKeys ++= updateHistory(rw, wbh, kwbh, balanceThreshold, Keys.wavesBalance(addressId))
          case a: IssuedAsset =>
            if (!prevAssetsSet.contains(a)) {
              newAssets += a
              addNewAddressForAsset(a, addressId)
            }
            rw.put(Keys.assetBalance(addressId, a)(height), balance)
            expiredKeys ++= updateHistory(rw, Keys.assetBalanceHistory(addressId, a), threshold, Keys.assetBalance(addressId, a))
        }
      }

      if (newAssets.nonEmpty) {
        rw.put(Keys.assetList(addressId), newAssets.toList ++ prevAssets)
      }
    }

    for ((asset, newAddressIds) <- newAddressesForAssets) {
      asset match {
        case Waves =>
          val newSeqNr = rw.get(Keys.addressesForWavesSeqNr) + 1
          rw.put(Keys.addressesForWavesSeqNr, newSeqNr)
          rw.put(Keys.addressesForWaves(newSeqNr), newAddressIds.toSeq)
        case a: IssuedAsset =>
          val seqNrKey  = Keys.addressesForAssetSeqNr(a)
          val nextSeqNr = rw.get(seqNrKey) + 1
          val key       = Keys.addressesForAsset(a, nextSeqNr)
          rw.put(seqNrKey, nextSeqNr)
          rw.put(key, newAddressIds.toSeq)
      }
    }

    val changedAddresses = addressTransactions.keys ++ updatedBalanceAddresses
    rw.put(Keys.changedAddresses(height), changedAddresses.toSeq)

    // leases
    for ((addressId, leaseBalance) <- leaseBalances) {
      rw.put(Keys.leaseBalance(addressId)(height), leaseBalance)
      expiredKeys ++= updateHistory(rw, Keys.leaseBalanceHistory(addressId), balanceThreshold, Keys.leaseBalance(addressId))
    }

    for ((orderId, volumeAndFee) <- filledQuantity) {
      rw.put(Keys.filledVolumeAndFee(orderId)(height), volumeAndFee)
      expiredKeys ++= updateHistory(rw, Keys.filledVolumeAndFeeHistory(orderId), threshold, Keys.filledVolumeAndFee(orderId))
    }

    for ((asset, (staticInfo, info, volumeInfo)) <- issuedAssets) {
      rw.put(Keys.assetStaticInfo(asset), staticInfo.some)
      rw.put(Keys.assetDetails(asset)(height), (info, volumeInfo))
    }

    for ((asset, infoToUpdate) <- updatedAssets) {
      rw.fromHistory(Keys.assetDetailsHistory(asset), Keys.assetDetails(asset))
        .orElse(issuedAssets.get(asset).map { case (_, i, vi) => (i, vi) })
        .foreach {
          case (info, vol) =>
            val updInfo = infoToUpdate.left
              .fold(info)(identity)

            val updVol = infoToUpdate.right
              .fold(vol)(_ |+| vol)

            rw.put(Keys.assetDetails(asset)(height), (updInfo, updVol))
        }
    }

    for (asset <- issuedAssets.keySet ++ updatedAssets.keySet) {
      expiredKeys ++= updateHistory(rw, Keys.assetDetailsHistory(asset), threshold, Keys.assetDetails(asset))
    }

    for ((leaseId, state) <- leaseStates) {
      rw.put(Keys.leaseStatus(leaseId)(height), state)
      expiredKeys ++= updateHistory(rw, Keys.leaseStatusHistory(leaseId), threshold, Keys.leaseStatus(leaseId))
    }

    for ((addressId, script) <- scripts) {
      expiredKeys ++= updateHistory(rw, Keys.addressScriptHistory(addressId), threshold, Keys.addressScript(addressId))
      if (script.isDefined) rw.put(Keys.addressScript(addressId)(height), script)
    }

    for ((asset, script) <- assetScripts) {
      expiredKeys ++= updateHistory(rw, Keys.assetScriptHistory(asset), threshold, Keys.assetScript(asset))
      if (script.isDefined) rw.put(Keys.assetScript(asset)(height), script)
    }

    for ((addressId, addressData) <- data) {
      rw.put(Keys.changedDataKeys(height, addressId), addressData.data.keys.toSeq)
      val newKeys = (
        for {
          (key, value) <- addressData.data
          kdh   = Keys.dataHistory(addressId, key)
          isNew = rw.get(kdh).isEmpty
          _     = rw.put(Keys.data(addressId, key)(height), Some(value))
          _     = expiredKeys ++= updateHistory(rw, kdh, threshold, Keys.data(addressId, key))
          if isNew
        } yield key
      ).toSeq

      if (newKeys.nonEmpty) {
        val chunkCountKey = Keys.dataKeyChunkCount(addressId)
        val chunkCount    = rw.get(chunkCountKey)
        rw.put(Keys.dataKeyChunk(addressId, chunkCount), newKeys)
        rw.put(chunkCountKey, chunkCount + 1)
      }
    }

    if (dbSettings.storeTransactionsByAddress) for ((addressId, txIds) <- addressTransactions) {
      val kk        = Keys.addressTransactionSeqNr(addressId)
      val nextSeqNr = rw.get(kk) + 1
      val txTypeNumSeq = txIds.map { txId =>
        val (tx, num) = transactions(txId)

        (tx.typeId, num)
      }
      rw.put(Keys.addressTransactionHN(addressId, nextSeqNr), Some((Height(height), txTypeNumSeq.sortBy(-_._2))))
      rw.put(kk, nextSeqNr)
    }

    for ((alias, addressId) <- aliases) {
      rw.put(Keys.addressIdOfAlias(alias), Some(addressId))
    }

    for ((id, (tx, num)) <- transactions) {
      rw.put(Keys.transactionAt(Height(height), num), Some(tx))
      rw.put(Keys.transactionHNById(id), Some((Height(height), num)))
    }

    val activationWindowSize = settings.functionalitySettings.activationWindowSize(height)
    if (height % activationWindowSize == 0) {
      val minVotes = settings.functionalitySettings.blocksForFeatureActivation(height)
      val newlyApprovedFeatures = featureVotes(height)
        .filterNot { case (featureId, _) => settings.functionalitySettings.preActivatedFeatures.contains(featureId) }
        .collect {
          case (featureId, voteCount) if voteCount + (if (block.header.featureVotes.contains(featureId)) 1 else 0) >= minVotes => featureId -> height
        }

      if (newlyApprovedFeatures.nonEmpty) {
        approvedFeaturesCache = newlyApprovedFeatures ++ rw.get(Keys.approvedFeatures)
        rw.put(Keys.approvedFeatures, approvedFeaturesCache)

        val featuresToSave = newlyApprovedFeatures.mapValues(_ + activationWindowSize) ++ rw.get(Keys.activatedFeatures)

        activatedFeaturesCache = featuresToSave ++ settings.functionalitySettings.preActivatedFeatures
        rw.put(Keys.activatedFeatures, featuresToSave)
      }
    }

    lastBlockRewardCache = reward
    reward.foreach { lastReward =>
      rw.put(Keys.blockReward(height), Some(lastReward))
      rw.put(Keys.wavesAmount(height), wavesAmount(height - 1) + lastReward)
    }

    for ((asset, sp: SponsorshipValue) <- sponsorship) {
      rw.put(Keys.sponsorship(asset)(height), sp)
      expiredKeys ++= updateHistory(rw, Keys.sponsorshipHistory(asset), threshold, Keys.sponsorship(asset))
    }

    rw.put(Keys.carryFee(height), carry)
    expiredKeys += Keys.carryFee(threshold - 1).keyBytes

    rw.put(Keys.blockTransactionsFee(height), totalFee)

    if (dbSettings.storeInvokeScriptResults) scriptResults.foreach {
      case (txId, result) =>
        val (txHeight, txNum) = transactions
          .get(TransactionId(txId))
          .map { case (_, txNum) => (height, txNum) }
          .orElse(rw.get(Keys.transactionHNById(TransactionId(txId))))
          .getOrElse(throw new IllegalArgumentException(s"Couldn't find transaction height and num: $txId"))

        try rw.put(Keys.invokeScriptResult(txHeight, txNum), result)
        catch {
          case NonFatal(e) =>
            throw new RuntimeException(s"Error storing invoke script result for $txId: $result", e)
        }
    }

    expiredKeys.foreach(rw.delete(_, "expired-keys"))

    if (activatedFeatures.get(BlockchainFeatures.DataTransaction.id).contains(height)) {
      DisableHijackedAliases(rw)
    }

    rw.put(Keys.hitSource(height), hitSource.arr)
  }

  override protected def doRollback(targetBlockId: ByteStr): Seq[(Block, ByteStr)] = {
    readOnly(_.get(Keys.heightOf(targetBlockId))).fold(Seq.empty[(Block, ByteStr)]) { targetHeight =>
      log.debug(s"Rolling back to block $targetBlockId at $targetHeight")

      val discardedBlocks: Seq[(Block, ByteStr)] = for (currentHeight <- height until targetHeight by -1) yield {
        val balancesToInvalidate     = Seq.newBuilder[(Address, Asset)]
        val portfoliosToInvalidate   = Seq.newBuilder[Address]
        val assetDetailsToInvalidate = Seq.newBuilder[IssuedAsset]
        val ordersToInvalidate       = Seq.newBuilder[ByteStr]
        val scriptsToDiscard         = Seq.newBuilder[Address]
        val assetScriptsToDiscard    = Seq.newBuilder[IssuedAsset]
        val accountDataToInvalidate  = Seq.newBuilder[(Address, String)]

        val h = Height(currentHeight)

        val discardedBlock = readWrite { rw =>
          log.trace(s"Rolling back to ${currentHeight - 1}")
          rw.put(Keys.height, currentHeight - 1)

          val BlockInfo(discardedHeader, _, _, discardedSignature) = rw
            .get(Keys.blockInfoAt(h))
            .getOrElse(throw new IllegalArgumentException(s"No block at height $currentHeight"))

          for (aId <- rw.get(Keys.changedAddresses(currentHeight))) {
            val addressId = AddressId(aId)
            val address   = rw.get(Keys.idToAddress(addressId))
            balancesToInvalidate += (address -> Waves)

            for (assetId <- rw.get(Keys.assetList(addressId))) {
              balancesToInvalidate += (address -> assetId)
              rw.delete(Keys.assetBalance(addressId, assetId)(currentHeight))
              rw.filterHistory(Keys.assetBalanceHistory(addressId, assetId), currentHeight)
            }

            for (k <- rw.get(Keys.changedDataKeys(currentHeight, addressId))) {
              log.trace(s"Discarding $k for $address at $currentHeight")
              accountDataToInvalidate += (address -> k)
              rw.delete(Keys.data(addressId, k)(currentHeight))
              rw.filterHistory(Keys.dataHistory(addressId, k), currentHeight)
            }

            rw.delete(Keys.wavesBalance(addressId)(currentHeight))
            rw.filterHistory(Keys.wavesBalanceHistory(addressId), currentHeight)

            rw.delete(Keys.leaseBalance(addressId)(currentHeight))
            rw.filterHistory(Keys.leaseBalanceHistory(addressId), currentHeight)

            log.trace(s"Discarding portfolio for $address")

            portfoliosToInvalidate += address
            balanceAtHeightCache.invalidate((currentHeight, addressId))
            leaseBalanceAtHeightCache.invalidate((currentHeight, addressId))
            discardLeaseBalance(address)

            if (dbSettings.storeTransactionsByAddress) {
              val kTxSeqNr = Keys.addressTransactionSeqNr(addressId)
              val txSeqNr  = rw.get(kTxSeqNr)
              val kTxHNSeq = Keys.addressTransactionHN(addressId, txSeqNr)

              rw.get(kTxHNSeq)
                .filter(_._1 == Height(currentHeight))
                .foreach { _ =>
                  rw.delete(kTxHNSeq)
                  rw.put(kTxSeqNr, (txSeqNr - 1).max(0))
                }
            }
          }

          val transactions = transactionsAtHeight(h)

          transactions.foreach {
            case (num, tx) =>
              forgetTransaction(tx.id())
              tx match {
                case _: GenesisTransaction                                                       => // genesis transaction can not be rolled back
                case _: PaymentTransaction | _: TransferTransaction | _: MassTransferTransaction =>
                // balances already restored

                case tx: IssueTransaction =>
                  rw.delete(Keys.assetStaticInfo(IssuedAsset(tx.id())))
                  assetDetailsToInvalidate += rollbackAssetInfo(rw, IssuedAsset(tx.id()), currentHeight)
                case tx: UpdateAssetInfoTransaction =>
                  assetDetailsToInvalidate += rollbackAssetInfo(rw, tx.assetId, currentHeight)
                case tx: ReissueTransaction =>
                  assetDetailsToInvalidate += rollbackAssetInfo(rw, tx.asset, currentHeight)
                case tx: BurnTransaction =>
                  assetDetailsToInvalidate += rollbackAssetInfo(rw, tx.asset, currentHeight)
                case tx: SponsorFeeTransaction =>
                  assetDetailsToInvalidate += rollbackSponsorship(rw, tx.asset, currentHeight)
                case tx: LeaseTransaction =>
                  rollbackLeaseStatus(rw, tx.id(), currentHeight)
                case tx: LeaseCancelTransaction =>
                  rollbackLeaseStatus(rw, tx.leaseId, currentHeight)

                case tx: SetScriptTransaction =>
                  val address = tx.sender.toAddress
                  scriptsToDiscard += address
                  for (addressId <- addressId(address)) {
                    rw.delete(Keys.addressScript(addressId)(currentHeight))
                    rw.filterHistory(Keys.addressScriptHistory(addressId), currentHeight)
                  }

                case tx: SetAssetScriptTransaction =>
                  val asset = tx.asset
                  assetScriptsToDiscard += asset
                  rw.delete(Keys.assetScript(asset)(currentHeight))
                  rw.filterHistory(Keys.assetScriptHistory(asset), currentHeight)

                case _: DataTransaction => // see changed data keys removal

                case _: InvokeScriptTransaction =>
                  rw.delete(Keys.invokeScriptResult(h, num))

                case tx: CreateAliasTransaction => rw.delete(Keys.addressIdOfAlias(tx.alias))
                case tx: ExchangeTransaction =>
                  ordersToInvalidate += rollbackOrderFill(rw, tx.buyOrder.id(), currentHeight)
                  ordersToInvalidate += rollbackOrderFill(rw, tx.sellOrder.id(), currentHeight)
              }

              if (tx.typeId != GenesisTransaction.typeId) {
                rw.delete(Keys.transactionAt(h, num))
                rw.delete(Keys.transactionHNById(TransactionId(tx.id())))
              }
          }

          rw.delete(Keys.blockInfoAt(h))
          rw.delete(Keys.heightOf(discardedSignature))
          rw.delete(Keys.carryFee(currentHeight))
          rw.delete(Keys.blockTransactionsFee(currentHeight))
          rw.delete(Keys.blockReward(currentHeight))
          rw.delete(Keys.wavesAmount(currentHeight))

          if (activatedFeatures.get(BlockchainFeatures.DataTransaction.id).contains(currentHeight)) {
            DisableHijackedAliases.revert(rw)
          }

          val hitSource = ByteStr(rw.get(Keys.hitSource(currentHeight)))
          val block     = createBlock(discardedHeader, discardedSignature, transactions.map(_._2)).explicitGet()

          (block, hitSource)
        }

        balancesToInvalidate.result().foreach(discardBalance)
        portfoliosToInvalidate.result().foreach(discardPortfolio)
        assetDetailsToInvalidate.result().foreach(discardAssetDescription)
        ordersToInvalidate.result().foreach(discardVolumeAndFee)
        scriptsToDiscard.result().foreach(discardScript)
        assetScriptsToDiscard.result().foreach(discardAssetScript)
        accountDataToInvalidate.result().foreach {
          case ak @ (addr, _) =>
            discardAccountData(ak)
        }
        discardedBlock
      }

      log.debug(s"Rollback to block $targetBlockId at $targetHeight completed")

      discardedBlocks.reverse
    }
  }

  private def rollbackAssetInfo(rw: RW, asset: IssuedAsset, currentHeight: Int): IssuedAsset = {
    rw.delete(Keys.assetDetails(asset)(currentHeight))
    rw.filterHistory(Keys.assetDetailsHistory(asset), currentHeight)
    asset
  }

  private def rollbackOrderFill(rw: RW, orderId: ByteStr, currentHeight: Int): ByteStr = {
    rw.delete(Keys.filledVolumeAndFee(orderId)(currentHeight))
    rw.filterHistory(Keys.filledVolumeAndFeeHistory(orderId), currentHeight)
    orderId
  }

  private def rollbackLeaseStatus(rw: RW, leaseId: ByteStr, currentHeight: Int): Unit = {
    rw.delete(Keys.leaseStatus(leaseId)(currentHeight))
    rw.filterHistory(Keys.leaseStatusHistory(leaseId), currentHeight)
  }

  private def rollbackSponsorship(rw: RW, asset: IssuedAsset, currentHeight: Int): IssuedAsset = {
    rw.delete(Keys.sponsorship(asset)(currentHeight))
    rw.filterHistory(Keys.sponsorshipHistory(asset), currentHeight)
    asset
  }

  override def transferById(id: ByteStr): Option[(Int, TransferTransaction)] = readOnly { db =>
    for {
      (height, num) <- db.get(Keys.transactionHNById(TransactionId @@ id))
      transaction   <- db.get(Keys.transactionAt(height, num)) if transaction.isInstanceOf[TransferTransaction]
    } yield height -> transaction.asInstanceOf[TransferTransaction]
  }

  override def transactionInfo(id: ByteStr): Option[(Int, Transaction)] = readOnly(transactionInfo(id, _))

  protected def transactionInfo(id: ByteStr, db: ReadOnlyDB): Option[(Int, Transaction)] = {
    val txId = TransactionId(id)
    for {
      (height, num) <- db.get(Keys.transactionHNById(txId))
      tx            <- db.get(Keys.transactionAt(height, num))
    } yield (height, tx)
  }

  override def transactionHeight(id: ByteStr): Option[Int] = readOnly { db =>
    val txId = TransactionId(id)
    db.get(Keys.transactionHNById(txId)).map(_._1)
  }

  override def resolveAlias(alias: Alias): Either[ValidationError, Address] = readOnly { db =>
    if (db.get(Keys.aliasIsDisabled(alias))) Left(AliasIsDisabled(alias))
    else
      db.get(Keys.addressIdOfAlias(alias))
        .map(addressId => db.get(Keys.idToAddress(addressId)))
        .toRight(AliasDoesNotExist(alias))
  }

  override def leaseDetails(leaseId: ByteStr): Option[LeaseDetails] = readOnly { db =>
    transactionInfo(leaseId, db) match {
      case Some((h, lt: LeaseTransaction)) =>
        Some(LeaseDetails(lt.sender, lt.recipient, h, lt.amount, loadLeaseStatus(db, leaseId)))
      case _ => None
    }
  }

  // These two caches are used exclusively for balance snapshots. They are not used for portfolios, because there aren't
  // as many miners, so snapshots will rarely be evicted due to overflows.

  private val balanceAtHeightCache = CacheBuilder
    .newBuilder()
    .maximumSize(100000)
    .recordStats()
    .build[(Int, BigInt), java.lang.Long]()

  private val leaseBalanceAtHeightCache = CacheBuilder
    .newBuilder()
    .maximumSize(100000)
    .recordStats()
    .build[(Int, BigInt), LeaseBalance]()

  override def balanceSnapshots(address: Address, from: Int, to: BlockId): Seq[BalanceSnapshot] = readOnly { db =>
    db.get(Keys.addressId(address)).fold(Seq(BalanceSnapshot(1, 0, 0, 0))) { addressId =>
      val toHeigth = this.heightOf(to).getOrElse(this.height)
      val wbh      = slice(db.get(Keys.wavesBalanceHistory(addressId)), from, toHeigth)
      val lbh      = slice(db.get(Keys.leaseBalanceHistory(addressId)), from, toHeigth)
      for {
        (wh, lh) <- merge(wbh, lbh)
        wb = balanceAtHeightCache.get((wh, addressId), () => db.get(Keys.wavesBalance(addressId)(wh)))
        lb = leaseBalanceAtHeightCache.get((lh, addressId), () => db.get(Keys.leaseBalance(addressId)(lh)))
      } yield BalanceSnapshot(wh.max(lh), wb, lb.in, lb.out)
    }
  }

  /**
    * @todo move this method to `object LevelDBWriter` once SmartAccountTrading is activated
    */
  private[database] def merge(wbh: Seq[Int], lbh: Seq[Int]): Seq[(Int, Int)] = {

    /**
      * Fixed implementation where
      *  {{{([15, 12, 3], [12, 5]) => [(15, 12), (12, 12), (3, 5)]}}}
      */
    @tailrec
    def recMergeFixed(wh: Int, wt: Seq[Int], lh: Int, lt: Seq[Int], buf: ArrayBuffer[(Int, Int)]): ArrayBuffer[(Int, Int)] = {
      buf += wh -> lh
      if (wt.isEmpty && lt.isEmpty) {
        buf
      } else if (wt.isEmpty) {
        recMergeFixed(wh, wt, lt.head, lt.tail, buf)
      } else if (lt.isEmpty) {
        recMergeFixed(wt.head, wt.tail, lh, lt, buf)
      } else {
        if (wh == lh) {
          recMergeFixed(wt.head, wt.tail, lt.head, lt.tail, buf)
        } else if (wh > lh) {
          recMergeFixed(wt.head, wt.tail, lh, lt, buf)
        } else {
          recMergeFixed(wh, wt, lt.head, lt.tail, buf)
        }
      }
    }

    recMergeFixed(wbh.head, wbh.tail, lbh.head, lbh.tail, ArrayBuffer.empty)
  }

  @inline
  private def heightMatches(key: Array[Byte], maxHeight: Int): Boolean =
    key.startsWith(Shorts.toByteArray(Keys.LeaseStatusPrefix)) && Ints.fromByteArray(key.slice(2, 6)) <= maxHeight

  override def collectActiveLeases(from: Int, to: Int)(filter: LeaseTransaction => Boolean): Seq[LeaseTransaction] = readOnly { db =>
    val iterator = db.iterator
    iterator.seek(Shorts.toByteArray(Keys.LeaseStatusPrefix) ++ Ints.toByteArray(from))
    val probablyActiveLeases = mutable.Set.empty[ByteStr]

    try while (iterator.hasNext && heightMatches(iterator.peekNext().getKey, to)) {
      val entry   = iterator.next()
      val leaseId = ByteStr(entry.getKey.drop(6))
      if (entry.getValue.headOption.contains(1.toByte)) {
        probablyActiveLeases += leaseId
      } else {
        probablyActiveLeases -= leaseId
      }
    } finally iterator.close()

    val activeLeaseTransactions = for {
      leaseId <- probablyActiveLeases
      if to >= height || loadLeaseStatus(db, leaseId) // only check lease status if we haven't checked all entries
      (h, n) <- db.get(Keys.transactionHNById(TransactionId(leaseId)))
      tx     <- db.get(Keys.transactionAt(h, n))
    } yield tx

    activeLeaseTransactions.collect {
      case lt: LeaseTransaction if filter(lt) => lt
    }.toSeq
  }

  override def collectLposPortfolios[A](pf: PartialFunction[(Address, Portfolio), A]): Map[Address, A] = readOnly { db =>
    val b = Map.newBuilder[Address, A]
    for (id <- BigInt(1) to db.get(Keys.lastAddressId).getOrElse(BigInt(0))) {
      val address = db.get(Keys.idToAddress(id))
      pf.runWith(b += address -> _)(address -> loadLposPortfolio(db, id))
    }
    b.result()
  }

  def loadScoreOf(blockId: ByteStr): Option[BigInt] = {
    readOnly(db => db.get(Keys.heightOf(blockId)).map(h => db.get(Keys.score(h))))
  }

  override def loadBlockInfo(height: Int): Option[BlockInfo] = {
    writableDB.get(Keys.blockInfoAt(Height(height)))
  }

  def loadBlockInfo(height: Int, db: ReadOnlyDB): Option[BlockInfo] = {
    db.get(Keys.blockInfoAt(Height(height)))
  }

  override def loadBlockInfo(blockId: ByteStr): Option[BlockInfo] = {
    writableDB
      .get(Keys.heightOf(blockId))
      .flatMap(loadBlockInfo)
  }

  override def loadBlockBytes(h: Int): Option[Array[Byte]] = readOnly { db =>
    import com.wavesplatform.crypto._

    val height = Height(h)

    val headerKey = Keys.blockHeaderBytesAt(height)

    def readTransactionBytes(version: Byte, count: Int) = {
      (0 until count).toArray.flatMap { n =>
        db.get(Keys.transactionAt(height, TxNum(n.toShort)))
          .map { tx =>
            val txBytes = version match {
              case Block.ProtoBlockVersion => PBUtils.encodeDeterministic(PBTransactions.protobuf(tx))
              case _ => tx.bytes()
            }
            Bytes.concat(Ints.toByteArray(txBytes.length), txBytes)
          }
          .getOrElse(throw new Exception(s"Cannot parse ${n}th transaction in block at height: $h"))
      }
    }

    db.get(headerKey)
      .map { headerBytes => // TODO: Only protobuf serialization
        val version             = headerBytes.head
        val consensusDataOffset = 1 + Longs.BYTES + SignatureLength // version + timestamp + reference
        val genSigLength        = if (version < Block.ProtoBlockVersion) Block.GenerationSignatureLength else Block.GenerationVRFSignatureLength
        val txCountOffset       = consensusDataOffset + Longs.BYTES + genSigLength // baseTarget + genSig
        val bytesBeforeCData    = headerBytes.take(consensusDataOffset)
        val consensusDataBytes  = headerBytes.slice(consensusDataOffset, consensusDataOffset + Longs.BYTES + genSigLength)

        val (txCount, txCountBytes) = if (version == Block.GenesisBlockVersion || version == Block.PlainBlockVersion) {
          val byte = headerBytes(txCountOffset)
          (byte.toInt, Array[Byte](byte))
        } else {
          val bytes = headerBytes.slice(txCountOffset, txCountOffset + Ints.BYTES)
          (Ints.fromByteArray(bytes), bytes)
        }

        val bytesAfterTxs =
          if (version > Block.PlainBlockVersion) {
            headerBytes.drop(txCountOffset + txCountBytes.length)
          } else {
            headerBytes.takeRight(SignatureLength + KeyLength) // featureVotes dropped
          }

        val txBytes = txCountBytes ++ readTransactionBytes(version, txCount)

        val bytes = bytesBeforeCData ++
          Ints.toByteArray(consensusDataBytes.length) ++
          consensusDataBytes ++
          Ints.toByteArray(txBytes.length) ++
          txBytes ++
          bytesAfterTxs

        bytes
      }
  }

  override def loadBlockBytes(blockId: ByteStr): Option[Array[Byte]] = {
    readOnly(db => db.get(Keys.heightOf(blockId))).flatMap(h => loadBlockBytes(h))
  }

  override def loadHeightOf(blockId: ByteStr): Option[Int] = {
    readOnly(_.get(Keys.heightOf(blockId)))
  }

  override def lastBlockIds(howMany: Int): immutable.IndexedSeq[ByteStr] = readOnly { db =>
    // since this is called from outside of the main blockchain updater thread, instead of using cached height,
    // explicitly read height from storage to make this operation atomic.
    val currentHeight = db.get(Keys.height)

    (currentHeight until (currentHeight - howMany).max(0) by -1)
      .map { h =>
        val height = Height(h)
        db.get(Keys.blockInfoAt(height))
      }
      .collect {
        case Some(BlockInfo(_, _, _, signature)) => signature
      }
  }

  override def blockIdsAfter(parentSignature: ByteStr, howMany: Int): Option[Seq[ByteStr]] = readOnly { db =>
    db.get(Keys.heightOf(parentSignature)).map { parentHeight =>
      (parentHeight + 1 to (parentHeight + howMany))
        .map { h =>
          val height = Height(h)
          db.get(Keys.blockInfoAt(height))
        }
        .collect {
          case Some(BlockInfo(_, _, _, signature)) => signature
        }
    }
  }

  override def parentHeader(block: BlockHeader, back: Int): Option[BlockHeader] = readOnly { db =>
    for {
      h <- db.get(Keys.heightOf(block.reference))
      height = Height(h - back + 1)
      BlockInfo(block, _, _, _) <- loadBlockInfo(height, db)
    } yield block
  }

  override def totalFee(height: Int): Option[Long] = readOnly { db =>
    Try(db.get(Keys.blockTransactionsFee(height))).toOption
  }

  override def featureVotes(height: Int): Map[Short, Int] = readOnly { db =>
    settings.functionalitySettings
      .activationWindow(height)
      .flatMap { h =>
        val height = Height(h)
        db.get(Keys.blockInfoAt(height))
          .map(_.header.featureVotes.toSeq)
          .getOrElse(Seq.empty)
      }
      .groupBy(identity)
      .mapValues(_.size)
  }

  override def blockRewardVotes(height: Int): Seq[Long] = readOnly { db =>
    activatedFeatures.get(BlockchainFeatures.BlockReward.id) match {
      case Some(activatedAt) if activatedAt <= height =>
        settings.rewardsSettings
          .votingWindow(activatedAt, height)
          .flatMap { h =>
            db.get(Keys.blockInfoAt(Height(h)))
              .map(_.header.rewardVote)
          }
      case _ => Seq()
    }
  }

  override def invokeScriptResult(txId: TransactionId): Either[ValidationError, InvokeScriptResult] =
    for {
      _ <- Either.cond(dbSettings.storeInvokeScriptResults, (), GenericError("InvokeScript results are disabled"))
      result <- Try(readOnly { db =>
        val (height, txNum) = db.get(Keys.transactionHNById(txId)).getOrElse(throw new IllegalArgumentException("No such transaction"))
        db.get(Keys.invokeScriptResult(height, txNum))
      }).toEither.left.map(err => GenericError(s"Couldn't load InvokeScript result: ${err.getMessage}"))
    } yield result

  override def hitSourceAtHeight(height: Int): Option[ByteStr] = readOnly { db =>
    Option(db.get(Keys.hitSource(height)))
      .filter(_.length == Block.HitSourceLength)
      .map(ByteStr.apply)
  }

  private[database] def loadBlock(height: Height): Option[Block] = readOnly { db =>
    loadBlock(height, db)
  }

  private[database] def loadBlock(height: Height, db: ReadOnlyDB): Option[Block] = {
    val headerKey = Keys.blockInfoAt(height)

    for {
      BlockInfo(header, _, transactionCount, signature) <- db.get(headerKey)
      txs = (0 until transactionCount).toList.flatMap { n =>
        db.get(Keys.transactionAt(height, TxNum(n.toShort)))
      }
      block <- createBlock(header, signature, txs).toOption
    } yield block
  }

  private def transactionsAtHeight(h: Height): List[(TxNum, Transaction)] = readOnly { db =>
    val txs = new ListBuffer[(TxNum, Transaction)]()

    val prefix = ByteBuffer
      .allocate(6)
      .putShort(Keys.TransactionInfoPrefix)
      .putInt(h)
      .array()

    db.iterateOver(prefix) { entry =>
      val k = entry.getKey
      val v = entry.getValue

      for {
        idx <- Try(Shorts.fromByteArray(k.slice(6, 8)))
        tx = PBTransactions.vanillaUnsafe(com.wavesplatform.protobuf.transaction.PBSignedTransaction.parseFrom(v))
      } txs.append((TxNum(idx), tx))
    }

    txs.toList
  }
}<|MERGE_RESOLUTION|>--- conflicted
+++ resolved
@@ -188,16 +188,6 @@
   )
 
   override protected def loadAssetDescription(asset: IssuedAsset): Option[AssetDescription] = readOnly { db =>
-<<<<<<< HEAD
-    transactionInfo(asset.id, db) match {
-      case Some((_, i: IssueTransaction)) =>
-        val ai          = db.fromHistory(Keys.assetInfoHistory(asset), Keys.assetInfo(asset)).getOrElse(AssetInfo(i.reissuable, i.quantity))
-        val sponsorship = db.fromHistory(Keys.sponsorshipHistory(asset), Keys.sponsorship(asset)).fold(0L)(_.minFee)
-        val script      = db.fromHistory(Keys.assetScriptHistory(asset), Keys.assetScript(asset)).flatten
-        Some(AssetDescription(i, ai, script.map(_._1), sponsorship))
-      case _ => None
-    }
-=======
     for {
       staticInfo         <- db.get(Keys.assetStaticInfo(asset))
       (info, volumeInfo) <- db.fromHistory(Keys.assetDetailsHistory(asset), Keys.assetDetails(asset))
@@ -214,7 +204,6 @@
       script.map(_._1),
       sponsorship
     )
->>>>>>> 8925bfaf
   }
 
   override protected def loadVolumeAndFee(orderId: ByteStr): VolumeAndFee = readOnly { db =>
