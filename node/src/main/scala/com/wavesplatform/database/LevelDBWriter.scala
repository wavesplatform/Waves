package com.wavesplatform.database

import java.nio.ByteBuffer

import cats.Monoid
import com.google.common.cache.CacheBuilder
import com.google.common.primitives.{Ints, Shorts}
import com.wavesplatform.account.{Address, Alias}
import com.wavesplatform.block.Block.BlockId
import com.wavesplatform.block.{Block, BlockHeader}
import com.wavesplatform.common.state.ByteStr
import com.wavesplatform.common.utils._
import com.wavesplatform.database.patch.DisableHijackedAliases
import com.wavesplatform.features.BlockchainFeatures
import com.wavesplatform.lang.ValidationError
import com.wavesplatform.lang.script.Script
import com.wavesplatform.settings.{BlockchainSettings, Constants, DBSettings, FunctionalitySettings, GenesisSettings, RewardsSettings}
import com.wavesplatform.state.reader.LeaseDetails
import com.wavesplatform.state.{TxNum, _}
import com.wavesplatform.transaction.Asset.{IssuedAsset, Waves}
import com.wavesplatform.transaction.TxValidationError.{AliasDoesNotExist, AliasIsDisabled, GenericError}
import com.wavesplatform.transaction._
import com.wavesplatform.transaction.assets._
import com.wavesplatform.transaction.assets.exchange.ExchangeTransaction
import com.wavesplatform.transaction.lease.{LeaseCancelTransaction, LeaseTransaction}
import com.wavesplatform.transaction.smart.{InvokeScriptTransaction, SetScriptTransaction}
import com.wavesplatform.transaction.transfer._
import com.wavesplatform.utils.{FatalDBError, ScorexLogging}
import monix.reactive.Observer
import org.iq80.leveldb.{DB, DBException, ReadOptions, Snapshot}

import scala.annotation.tailrec
import scala.collection.mutable.{ArrayBuffer, ListBuffer}
import scala.collection.{immutable, mutable}
import scala.util.Try
import scala.util.control.NonFatal

object LevelDBWriter {
  private def loadLeaseStatus(db: ReadOnlyDB, leaseId: ByteStr): Boolean =
    db.get(Keys.leaseStatusHistory(leaseId)).headOption.fold(false)(h => db.get(Keys.leaseStatus(leaseId)(h)))

  /** {{{
    * ([10, 7, 4], 5, 11) => [10, 7, 4]
    * ([10, 7], 5, 11) => [10, 7, 1]
    * }}}
    */
  private[database] def slice(v: Seq[Int], from: Int, to: Int): Seq[Int] = {
    val (c1, c2) = v.dropWhile(_ > to).partition(_ > from)
    c1 :+ c2.headOption.getOrElse(1)
  }

  implicit class ReadOnlyDBExt(val db: ReadOnlyDB) extends AnyVal {
    def fromHistory[A](historyKey: Key[Seq[Int]], valueKey: Int => Key[A]): Option[A] =
      for {
        lastChange <- db.get(historyKey).headOption
      } yield db.get(valueKey(lastChange))

    def hasInHistory(historyKey: Key[Seq[Int]], v: Int => Key[_]): Boolean =
      db.get(historyKey)
        .headOption
        .exists(h => db.has(v(h)))
  }

  implicit class RWExt(val db: RW) extends AnyVal {
    def fromHistory[A](historyKey: Key[Seq[Int]], valueKey: Int => Key[A]): Option[A] =
      for {
        lastChange <- db.get(historyKey).headOption
      } yield db.get(valueKey(lastChange))
  }

}

class LevelDBWriter(
    private[database] val writableDB: DB,
    spendableBalanceChanged: Observer[(Address, Asset)],
    val settings: BlockchainSettings,
    val dbSettings: DBSettings
) extends Caches(spendableBalanceChanged)
    with ScorexLogging {

  // Only for tests
  def this(writableDB: DB, spendableBalanceChanged: Observer[(Address, Asset)], fs: FunctionalitySettings, dbSettings: DBSettings) =
    this(writableDB, spendableBalanceChanged, BlockchainSettings('T', fs, GenesisSettings.TESTNET, RewardsSettings.TESTNET), dbSettings)

  private[this] val balanceSnapshotMaxRollbackDepth: Int = dbSettings.maxRollbackDepth + 1000

  import LevelDBWriter._

  @inline
  private[this] def withNodeStopOnError[A](f: => A): A = {
    try f
    catch {
      case e: DBException =>
        val message = "Fatal DB error, force stopping node"
        log.error(message, e)
        com.wavesplatform.utils.forceStopApplication(FatalDBError)
        throw new RuntimeException(message, e)
    }
  }

  private[database] def readOnly[A](f: ReadOnlyDB => A): A =
    withNodeStopOnError(writableDB.readOnly(f))

  private[database] def readOnlyNoClose[A](f: (Snapshot, ReadOnlyDB) => A): A = withNodeStopOnError {
    val snapshot = writableDB.getSnapshot
    f(snapshot, new ReadOnlyDB(writableDB, new ReadOptions().snapshot(snapshot)))
  }

  private[this] def readWrite[A](f: RW => A): A = withNodeStopOnError(writableDB.readWrite(f))

  override protected def loadMaxAddressId(): BigInt = readOnly(db => db.get(Keys.lastAddressId).getOrElse(BigInt(0)))

  override protected def loadAddressId(address: Address): Option[BigInt] = readOnly(db => db.get(Keys.addressId(address)))

  override protected def loadHeight(): Int = readOnly(_.get(Keys.height))

  override protected def safeRollbackHeight: Int = readOnly(_.get(Keys.safeRollbackHeight))

  override protected def loadScore(): BigInt = readOnly(db => db.get(Keys.score(db.get(Keys.height))))

  override protected def loadLastBlock(): Option[Block] = readOnly { db =>
    val height = Height(db.get(Keys.height))
    loadBlock(height, db)
  }

  override protected def loadScript(address: Address): Option[Script] = readOnly { db =>
    addressId(address).fold(Option.empty[Script]) { addressId =>
      db.fromHistory(Keys.addressScriptHistory(addressId), Keys.addressScript(addressId)).flatten
    }
  }

  override protected def hasScriptBytes(address: Address): Boolean = readOnly { db =>
    addressId(address).fold(false) { addressId =>
      db.hasInHistory(Keys.addressScriptHistory(addressId), Keys.addressScript(addressId))
    }
  }

  override protected def loadAssetScript(asset: IssuedAsset): Option[Script] = readOnly { db =>
    db.fromHistory(Keys.assetScriptHistory(asset), Keys.assetScript(asset)).flatten
  }

  override protected def hasAssetScriptBytes(asset: IssuedAsset): Boolean = readOnly { db =>
    db.fromHistory(Keys.assetScriptHistory(asset), Keys.assetScriptPresent(asset)).flatten.nonEmpty
  }

  override def carryFee: Long = readOnly(_.get(Keys.carryFee(height)))

  override protected def loadAccountData(addressWithKey: (Address, String)): Option[DataEntry[_]] = {
    val (address, key) = addressWithKey

    readOnly { db =>
      addressId(address).fold(Option.empty[DataEntry[_]]) { addressId =>
        db.fromHistory(Keys.dataHistory(addressId, key), Keys.data(addressId, key)).flatten
      }
    }
  }

  protected override def loadBalance(req: (Address, Asset)): Long = readOnly { db =>
    addressId(req._1).fold(0L) { addressId =>
      req._2 match {
        case asset @ IssuedAsset(_) => db.fromHistory(Keys.assetBalanceHistory(addressId, asset), Keys.assetBalance(addressId, asset)).getOrElse(0L)
        case Waves                  => db.fromHistory(Keys.wavesBalanceHistory(addressId), Keys.wavesBalance(addressId)).getOrElse(0L)
      }
    }
  }

  private def loadLeaseBalance(db: ReadOnlyDB, addressId: BigInt): LeaseBalance = {
    val lease = db.fromHistory(Keys.leaseBalanceHistory(addressId), Keys.leaseBalance(addressId)).getOrElse(LeaseBalance.empty)
    lease
  }

  override protected def loadLeaseBalance(address: Address): LeaseBalance = readOnly { db =>
    addressId(address).fold(LeaseBalance.empty)(loadLeaseBalance(db, _))
  }

  private[database] def loadLposPortfolio(db: ReadOnlyDB, addressId: BigInt) = Portfolio(
    db.fromHistory(Keys.wavesBalanceHistory(addressId), Keys.wavesBalance(addressId)).getOrElse(0L),
    loadLeaseBalance(db, addressId),
    Map.empty
  )

  override protected def loadAssetDescription(asset: IssuedAsset): Option[AssetDescription] = readOnly { db =>
    transactionInfo(asset.id, db) match {
      case Some((_, i: IssueTransaction)) =>
        val ai          = db.fromHistory(Keys.assetInfoHistory(asset), Keys.assetInfo(asset)).getOrElse(AssetInfo(i.reissuable, i.quantity))
        val sponsorship = db.fromHistory(Keys.sponsorshipHistory(asset), Keys.sponsorship(asset)).fold(0L)(_.minFee)
        val script      = db.fromHistory(Keys.assetScriptHistory(asset), Keys.assetScript(asset)).flatten
        Some(AssetDescription(i.sender, i.name, i.description, i.decimals, ai.isReissuable, ai.volume, script, sponsorship))
      case _ => None
    }
  }

  override protected def loadVolumeAndFee(orderId: ByteStr): VolumeAndFee = readOnly { db =>
    db.fromHistory(Keys.filledVolumeAndFeeHistory(orderId), Keys.filledVolumeAndFee(orderId)).getOrElse(VolumeAndFee.empty)
  }

  override protected def loadApprovedFeatures(): Map[Short, Int] = {
    readOnly(_.get(Keys.approvedFeatures))
  }

  override protected def loadActivatedFeatures(): Map[Short, Int] = {
    val stateFeatures = readOnly(_.get(Keys.activatedFeatures))
    stateFeatures ++ settings.functionalitySettings.preActivatedFeatures
  }

  override protected def loadLastBlockReward(): Option[Long] = blockReward(height)

  override def wavesAmount(height: Int): BigInt = readOnly { db =>
    if (db.has(Keys.wavesAmount(height))) db.get(Keys.wavesAmount(height))
    else BigInt(Constants.UnitsInWave * Constants.TotalWaves)
  }

  override def blockReward(height: Int): Option[Long] =
    readOnly(_.db.get(Keys.blockReward(height))).orElse {
      activatedFeatures
        .get(BlockchainFeatures.BlockReward.id)
        .collect {
          case activatedAt if height >= activatedAt && height < activatedAt + settings.rewardsSettings.term => settings.rewardsSettings.initial
        }
    }

  private def updateHistory(rw: RW, key: Key[Seq[Int]], threshold: Int, kf: Int => Key[_]): Seq[Array[Byte]] =
    updateHistory(rw, rw.get(key), key, threshold, kf)

  private def updateHistory(rw: RW, history: Seq[Int], key: Key[Seq[Int]], threshold: Int, kf: Int => Key[_]): Seq[Array[Byte]] = {
    val (c1, c2) = history.partition(_ > threshold)
    rw.put(key, (height +: c1) ++ c2.headOption)
    c2.drop(1).map(kf(_).keyBytes)
  }

  //noinspection ScalaStyle
  override protected def doAppend(
      block: Block,
      carry: Long,
      newAddresses: Map[Address, BigInt],
      wavesBalances: Map[BigInt, Long],
      assetBalances: Map[BigInt, Map[IssuedAsset, Long]],
      leaseBalances: Map[BigInt, LeaseBalance],
      addressTransactions: Map[AddressId, List[TransactionId]],
      leaseStates: Map[ByteStr, Boolean],
      reissuedAssets: Map[IssuedAsset, AssetInfo],
      filledQuantity: Map[ByteStr, VolumeAndFee],
      scripts: Map[BigInt, Option[(Script, Long)]],
      assetScripts: Map[IssuedAsset, Option[(Script, Long)]],
      data: Map[BigInt, AccountDataInfo],
      aliases: Map[Alias, BigInt],
      sponsorship: Map[IssuedAsset, Sponsorship],
      totalFee: Long,
      reward: Option[Long],
      scriptResults: Map[ByteStr, InvokeScriptResult]
  ): Unit = readWrite { rw =>
    val expiredKeys = new ArrayBuffer[Array[Byte]]

    rw.put(Keys.height, height)

    val previousSafeRollbackHeight = rw.get(Keys.safeRollbackHeight)

    if (previousSafeRollbackHeight < (height - dbSettings.maxRollbackDepth)) {
      rw.put(Keys.safeRollbackHeight, height - dbSettings.maxRollbackDepth)
    }

    val transactions: Map[TransactionId, (Transaction, TxNum)] =
      block.transactionData.zipWithIndex.map { in =>
        val (tx, idx) = in
        val k         = TransactionId(tx.id())
        val v         = (tx, TxNum(idx.toShort))
        k -> v
      }.toMap

    rw.put(Keys.blockHeaderAndSizeAt(Height(height)), Some((block, block.bytes().length)))
    rw.put(Keys.heightOf(block.uniqueId), Some(height))

    val lastAddressId = loadMaxAddressId() + newAddresses.size

    rw.put(Keys.lastAddressId, Some(lastAddressId))
    rw.put(Keys.score(height), rw.get(Keys.score(height - 1)) + block.blockScore())

    for ((address, id) <- newAddresses) {
      rw.put(Keys.addressId(address), Some(id))
      log.trace(s"WRITE ${address.stringRepr} -> $id")
      rw.put(Keys.idToAddress(id), address)
    }
    log.trace(s"WRITE lastAddressId = $lastAddressId")

    val threshold        = height - dbSettings.maxRollbackDepth
    val balanceThreshold = height - balanceSnapshotMaxRollbackDepth

    val newAddressesForWaves = ArrayBuffer.empty[BigInt]
    val updatedBalanceAddresses = for ((addressId, balance) <- wavesBalances) yield {
      val kwbh = Keys.wavesBalanceHistory(addressId)
      val wbh  = rw.get(kwbh)
      if (wbh.isEmpty) {
        newAddressesForWaves += addressId
      }
      rw.put(Keys.wavesBalance(addressId)(height), balance)
      expiredKeys ++= updateHistory(rw, wbh, kwbh, balanceThreshold, Keys.wavesBalance(addressId))
      addressId
    }

    val changedAddresses = addressTransactions.keys ++ updatedBalanceAddresses

    if (newAddressesForWaves.nonEmpty) {
      val newSeqNr = rw.get(Keys.addressesForWavesSeqNr) + 1
      rw.put(Keys.addressesForWavesSeqNr, newSeqNr)
      rw.put(Keys.addressesForWaves(newSeqNr), newAddressesForWaves)
    }

    for ((addressId, leaseBalance) <- leaseBalances) {
      rw.put(Keys.leaseBalance(addressId)(height), leaseBalance)
      expiredKeys ++= updateHistory(rw, Keys.leaseBalanceHistory(addressId), balanceThreshold, Keys.leaseBalance(addressId))
    }

    val newAddressesForAsset = mutable.AnyRefMap.empty[IssuedAsset, Set[BigInt]]
    for ((addressId, assets) <- assetBalances) {
      val prevAssets   = rw.get(Keys.assetList(addressId))
      val prevAssetSet = prevAssets.toSet
      val newAssets    = assets.keys.filter(!prevAssetSet(_))
      for (asset <- newAssets) {
        newAddressesForAsset += asset -> (newAddressesForAsset.getOrElse(asset, Set.empty) + addressId)
      }
      rw.put(Keys.assetList(addressId), newAssets.toList ++ prevAssets)
      for ((assetId, balance) <- assets) {
        rw.put(Keys.assetBalance(addressId, assetId)(height), balance)
        expiredKeys ++= updateHistory(rw, Keys.assetBalanceHistory(addressId, assetId), threshold, Keys.assetBalance(addressId, assetId))
      }
    }

    for ((asset, newAddressIds) <- newAddressesForAsset) {
      val seqNrKey  = Keys.addressesForAssetSeqNr(asset)
      val nextSeqNr = rw.get(seqNrKey) + 1
      val key       = Keys.addressesForAsset(asset, nextSeqNr)

      rw.put(seqNrKey, nextSeqNr)
      rw.put(key, newAddressIds.toSeq)
    }

    rw.put(Keys.changedAddresses(height), changedAddresses.toSeq)

    for ((orderId, volumeAndFee) <- filledQuantity) {
      rw.put(Keys.filledVolumeAndFee(orderId)(height), volumeAndFee)
      expiredKeys ++= updateHistory(rw, Keys.filledVolumeAndFeeHistory(orderId), threshold, Keys.filledVolumeAndFee(orderId))
    }

    for ((asset, assetInfo) <- reissuedAssets) {
      val combinedAssetInfo = rw.fromHistory(Keys.assetInfoHistory(asset), Keys.assetInfo(asset)).fold(assetInfo) { p =>
        Monoid.combine(p, assetInfo)
      }
      rw.put(Keys.assetInfo(asset)(height), combinedAssetInfo)
      expiredKeys ++= updateHistory(rw, Keys.assetInfoHistory(asset), threshold, Keys.assetInfo(asset))
    }

    for ((leaseId, state) <- leaseStates) {
      rw.put(Keys.leaseStatus(leaseId)(height), state)
      expiredKeys ++= updateHistory(rw, Keys.leaseStatusHistory(leaseId), threshold, Keys.leaseStatus(leaseId))
    }

    for ((addressId, script) <- scripts) {
      expiredKeys ++= updateHistory(rw, Keys.addressScriptHistory(addressId), threshold, Keys.addressScript(addressId))
      script.foreach { case (s, _) => rw.put(Keys.addressScript(addressId)(height), Some(s)) }
    }

    for ((asset, script) <- assetScripts) {
      expiredKeys ++= updateHistory(rw, Keys.assetScriptHistory(asset), threshold, Keys.assetScript(asset))
      script.foreach { case (s, _) => rw.put(Keys.assetScript(asset)(height), Some(s)) }
    }

    for ((addressId, addressData) <- data) {
      rw.put(Keys.changedDataKeys(height, addressId), addressData.data.keys.toSeq)
      val newKeys = (
        for {
          (key, value) <- addressData.data
          kdh   = Keys.dataHistory(addressId, key)
          isNew = rw.get(kdh).isEmpty
          _     = rw.put(Keys.data(addressId, key)(height), Some(value))
          _     = expiredKeys ++= updateHistory(rw, kdh, threshold, Keys.data(addressId, key))
          if isNew
        } yield key
      ).toSeq

      if (newKeys.nonEmpty) {
        val chunkCountKey = Keys.dataKeyChunkCount(addressId)
        val chunkCount    = rw.get(chunkCountKey)
        rw.put(Keys.dataKeyChunk(addressId, chunkCount), newKeys)
        rw.put(chunkCountKey, chunkCount + 1)
      }
    }

    if (dbSettings.storeTransactionsByAddress) for ((addressId, txIds) <- addressTransactions) {
      val kk        = Keys.addressTransactionSeqNr(addressId)
      val nextSeqNr = rw.get(kk) + 1
      val txTypeNumSeq = txIds.map { txId =>
        val (tx, num) = transactions(txId)

        (tx.builder.typeId, num)
      }
      rw.put(Keys.addressTransactionHN(addressId, nextSeqNr), Some((Height(height), txTypeNumSeq.sortBy(-_._2))))
      rw.put(kk, nextSeqNr)
    }

    for ((alias, addressId) <- aliases) {
      rw.put(Keys.addressIdOfAlias(alias), Some(addressId))
    }

    for ((id, (tx, num)) <- transactions) {
      rw.put(Keys.transactionAt(Height(height), num), Some(tx))
      rw.put(Keys.transactionHNById(id), Some((Height(height), num)))
    }

    val activationWindowSize = settings.functionalitySettings.activationWindowSize(height)
    if (height % activationWindowSize == 0) {
      val minVotes = settings.functionalitySettings.blocksForFeatureActivation(height)
      val newlyApprovedFeatures = featureVotes(height)
        .filterNot { case (featureId, _) => settings.functionalitySettings.preActivatedFeatures.contains(featureId) }
        .collect { case (featureId, voteCount) if voteCount + (if (block.featureVotes(featureId)) 1 else 0) >= minVotes => featureId -> height }

      if (newlyApprovedFeatures.nonEmpty) {
        approvedFeaturesCache = newlyApprovedFeatures ++ rw.get(Keys.approvedFeatures)
        rw.put(Keys.approvedFeatures, approvedFeaturesCache)

        val featuresToSave = newlyApprovedFeatures.mapValues(_ + activationWindowSize) ++ rw.get(Keys.activatedFeatures)

        activatedFeaturesCache = featuresToSave ++ settings.functionalitySettings.preActivatedFeatures
        rw.put(Keys.activatedFeatures, featuresToSave)
      }
    }

    lastBlockRewardCache = reward
    reward.foreach { lastReward =>
      rw.put(Keys.blockReward(height), Some(lastReward))
      rw.put(Keys.wavesAmount(height), wavesAmount(height - 1) + lastReward)
    }

    for ((asset, sp: SponsorshipValue) <- sponsorship) {
      rw.put(Keys.sponsorship(asset)(height), sp)
      expiredKeys ++= updateHistory(rw, Keys.sponsorshipHistory(asset), threshold, Keys.sponsorship(asset))
    }

    rw.put(Keys.carryFee(height), carry)
    expiredKeys += Keys.carryFee(threshold - 1).keyBytes

    rw.put(Keys.blockTransactionsFee(height), totalFee)

    if (dbSettings.storeInvokeScriptResults) scriptResults.foreach {
      case (txId, result) =>
        val (txHeight, txNum) = transactions
          .get(TransactionId(txId))
          .map { case (_, txNum) => (height, txNum) }
          .orElse(rw.get(Keys.transactionHNById(TransactionId(txId))))
          .getOrElse(throw new IllegalArgumentException(s"Couldn't find transaction height and num: $txId"))

        try rw.put(Keys.invokeScriptResult(txHeight, txNum), result)
        catch {
          case NonFatal(e) =>
            throw new RuntimeException(s"Error storing invoke script result for $txId: $result", e)
        }
    }

    expiredKeys.foreach(rw.delete(_, "expired-keys"))

    if (activatedFeatures.get(BlockchainFeatures.DataTransaction.id).contains(height)) {
      DisableHijackedAliases(rw)
    }
  }

  override protected def doRollback(targetBlockId: ByteStr): Seq[Block] = {
    readOnly(_.get(Keys.heightOf(targetBlockId))).fold(Seq.empty[Block]) { targetHeight =>
      log.debug(s"Rolling back to block $targetBlockId at $targetHeight")

      val discardedBlocks: Seq[Block] = for (currentHeight <- height until targetHeight by -1) yield {
        val balancesToInvalidate    = Seq.newBuilder[(Address, Asset)]
        val portfoliosToInvalidate  = Seq.newBuilder[Address]
        val assetInfoToInvalidate   = Seq.newBuilder[IssuedAsset]
        val ordersToInvalidate      = Seq.newBuilder[ByteStr]
        val scriptsToDiscard        = Seq.newBuilder[Address]
        val assetScriptsToDiscard   = Seq.newBuilder[IssuedAsset]
        val accountDataToInvalidate = Seq.newBuilder[(Address, String)]

        val h = Height(currentHeight)

        val discardedBlock = readWrite { rw =>
          log.trace(s"Rolling back to ${currentHeight - 1}")
          rw.put(Keys.height, currentHeight - 1)

          val (discardedHeader, _) = rw
            .get(Keys.blockHeaderAndSizeAt(h))
            .getOrElse(throw new IllegalArgumentException(s"No block at height $currentHeight"))

          for (aId <- rw.get(Keys.changedAddresses(currentHeight))) {
            val addressId = AddressId(aId)
            val address   = rw.get(Keys.idToAddress(addressId))
            balancesToInvalidate += (address -> Waves)

            for (assetId <- rw.get(Keys.assetList(addressId))) {
              balancesToInvalidate += (address -> assetId)
              rw.delete(Keys.assetBalance(addressId, assetId)(currentHeight))
              rw.filterHistory(Keys.assetBalanceHistory(addressId, assetId), currentHeight)
            }

            for (k <- rw.get(Keys.changedDataKeys(currentHeight, addressId))) {
              log.trace(s"Discarding $k for $address at $currentHeight")
              accountDataToInvalidate += (address -> k)
              rw.delete(Keys.data(addressId, k)(currentHeight))
              rw.filterHistory(Keys.dataHistory(addressId, k), currentHeight)
            }

            rw.delete(Keys.wavesBalance(addressId)(currentHeight))
            rw.filterHistory(Keys.wavesBalanceHistory(addressId), currentHeight)

            rw.delete(Keys.leaseBalance(addressId)(currentHeight))
            rw.filterHistory(Keys.leaseBalanceHistory(addressId), currentHeight)

            log.trace(s"Discarding portfolio for $address")

            portfoliosToInvalidate += address
            balanceAtHeightCache.invalidate((currentHeight, addressId))
            leaseBalanceAtHeightCache.invalidate((currentHeight, addressId))
            discardLeaseBalance(address)

            if (dbSettings.storeTransactionsByAddress) {
              val kTxSeqNr = Keys.addressTransactionSeqNr(addressId)
              val txSeqNr  = rw.get(kTxSeqNr)
              val kTxHNSeq = Keys.addressTransactionHN(addressId, txSeqNr)

              rw.get(kTxHNSeq)
                .filter(_._1 == Height(currentHeight))
                .foreach { _ =>
                  rw.delete(kTxHNSeq)
                  rw.put(kTxSeqNr, (txSeqNr - 1).max(0))
                }
            }
          }

          val transactions = transactionsAtHeight(h)

          transactions.foreach {
            case (num, tx) =>
              forgetTransaction(tx.id())
              tx match {
                case _: GenesisTransaction                                                       => // genesis transaction can not be rolled back
                case _: PaymentTransaction | _: TransferTransaction | _: MassTransferTransaction =>
                // balances already restored

                case tx: IssueTransaction =>
                  assetInfoToInvalidate += rollbackAssetInfo(rw, IssuedAsset(tx.id()), currentHeight)
                case tx: ReissueTransaction =>
                  assetInfoToInvalidate += rollbackAssetInfo(rw, tx.asset, currentHeight)
                case tx: BurnTransaction =>
                  assetInfoToInvalidate += rollbackAssetInfo(rw, tx.asset, currentHeight)
                case tx: SponsorFeeTransaction =>
                  assetInfoToInvalidate += rollbackSponsorship(rw, tx.asset, currentHeight)
                case tx: LeaseTransaction =>
                  rollbackLeaseStatus(rw, tx.id(), currentHeight)
                case tx: LeaseCancelTransaction =>
                  rollbackLeaseStatus(rw, tx.leaseId, currentHeight)

                case tx: SetScriptTransaction =>
                  val address = tx.sender.toAddress
                  scriptsToDiscard += address
                  for (addressId <- addressId(address)) {
                    rw.delete(Keys.addressScript(addressId)(currentHeight))
                    rw.filterHistory(Keys.addressScriptHistory(addressId), currentHeight)
                  }

                case tx: SetAssetScriptTransaction =>
                  val asset = tx.asset
                  assetScriptsToDiscard += asset
                  rw.delete(Keys.assetScript(asset)(currentHeight))
                  rw.filterHistory(Keys.assetScriptHistory(asset), currentHeight)

                case _: DataTransaction => // see changed data keys removal

                case _: InvokeScriptTransaction =>
                  rw.delete(Keys.invokeScriptResult(h, num))

                case tx: CreateAliasTransaction => rw.delete(Keys.addressIdOfAlias(tx.alias))
                case tx: ExchangeTransaction =>
                  ordersToInvalidate += rollbackOrderFill(rw, tx.buyOrder.id(), currentHeight)
                  ordersToInvalidate += rollbackOrderFill(rw, tx.sellOrder.id(), currentHeight)
              }

              if (tx.builder.typeId != GenesisTransaction.typeId) {
                rw.delete(Keys.transactionAt(h, num))
                rw.delete(Keys.transactionHNById(TransactionId(tx.id())))
              }
          }

          rw.delete(Keys.blockHeaderAndSizeAt(h))
          rw.delete(Keys.heightOf(discardedHeader.signerData.signature))
          rw.delete(Keys.carryFee(currentHeight))
          rw.delete(Keys.blockTransactionsFee(currentHeight))
          rw.delete(Keys.blockReward(currentHeight))
          rw.delete(Keys.wavesAmount(currentHeight))

          if (activatedFeatures.get(BlockchainFeatures.DataTransaction.id).contains(currentHeight)) {
            DisableHijackedAliases.revert(rw)
          }

          Block
            .fromHeaderAndTransactions(
              discardedHeader,
              transactions
                .map(_._2)
            )
            .explicitGet()
        }

        balancesToInvalidate.result().foreach(discardBalance)
        assetInfoToInvalidate.result().foreach(discardAssetDescription)
        ordersToInvalidate.result().foreach(discardVolumeAndFee)
        scriptsToDiscard.result().foreach(discardScript)
        assetScriptsToDiscard.result().foreach(discardAssetScript)
        accountDataToInvalidate.result().foreach {
          case ak @ (addr, _) =>
            discardAccountData(ak)
        }
        discardedBlock
      }

      log.debug(s"Rollback to block $targetBlockId at $targetHeight completed")

      discardedBlocks.reverse
    }
  }

  private def rollbackAssetInfo(rw: RW, asset: IssuedAsset, currentHeight: Int): IssuedAsset = {
    rw.delete(Keys.assetInfo(asset)(currentHeight))
    rw.filterHistory(Keys.assetInfoHistory(asset), currentHeight)
    asset
  }

  private def rollbackOrderFill(rw: RW, orderId: ByteStr, currentHeight: Int): ByteStr = {
    rw.delete(Keys.filledVolumeAndFee(orderId)(currentHeight))
    rw.filterHistory(Keys.filledVolumeAndFeeHistory(orderId), currentHeight)
    orderId
  }

  private def rollbackLeaseStatus(rw: RW, leaseId: ByteStr, currentHeight: Int): Unit = {
    rw.delete(Keys.leaseStatus(leaseId)(currentHeight))
    rw.filterHistory(Keys.leaseStatusHistory(leaseId), currentHeight)
  }

  private def rollbackSponsorship(rw: RW, asset: IssuedAsset, currentHeight: Int): IssuedAsset = {
    rw.delete(Keys.sponsorship(asset)(currentHeight))
    rw.filterHistory(Keys.sponsorshipHistory(asset), currentHeight)
    asset
  }

  override def transferById(id: ByteStr): Option[(Int, TransferTransaction)] = readOnly { db =>
    val txId = TransactionId(id)

    for {
      (height, num) <- db.get(Keys.transactionHNById(txId))
      txBytes       <- db.get(Keys.transactionBytesAt(height, num))
      isTransfer    <- Try(txBytes.head == TransferTransaction.typeId || txBytes(1) == TransferTransaction.typeId).toOption if isTransfer
    } yield height -> TransactionParsers.parseBytes(txBytes).get.asInstanceOf[TransferTransaction]
  }

  override def transactionInfo(id: ByteStr): Option[(Int, Transaction)] = readOnly(transactionInfo(id, _))

  protected def transactionInfo(id: ByteStr, db: ReadOnlyDB): Option[(Int, Transaction)] = {
    val txId = TransactionId(id)
    for {
      (height, num) <- db.get(Keys.transactionHNById(txId))
      tx            <- db.get(Keys.transactionAt(height, num))
    } yield (height, tx)
  }

  override def transactionHeight(id: ByteStr): Option[Int] = readOnly { db =>
    val txId = TransactionId(id)
    db.get(Keys.transactionHNById(txId)).map(_._1)
  }

  override def resolveAlias(alias: Alias): Either[ValidationError, Address] = readOnly { db =>
    if (db.get(Keys.aliasIsDisabled(alias))) Left(AliasIsDisabled(alias))
    else
      db.get(Keys.addressIdOfAlias(alias))
        .map(addressId => db.get(Keys.idToAddress(addressId)))
        .toRight(AliasDoesNotExist(alias))
  }

  override def leaseDetails(leaseId: ByteStr): Option[LeaseDetails] = readOnly { db =>
    transactionInfo(leaseId, db) match {
      case Some((h, lt: LeaseTransaction)) =>
        Some(LeaseDetails(lt.sender, lt.recipient, h, lt.amount, loadLeaseStatus(db, leaseId)))
      case _ => None
    }
  }

  // These two caches are used exclusively for balance snapshots. They are not used for portfolios, because there aren't
  // as many miners, so snapshots will rarely be evicted due to overflows.

  private val balanceAtHeightCache = CacheBuilder
    .newBuilder()
    .maximumSize(100000)
    .recordStats()
    .build[(Int, BigInt), java.lang.Long]()

  private val leaseBalanceAtHeightCache = CacheBuilder
    .newBuilder()
    .maximumSize(100000)
    .recordStats()
    .build[(Int, BigInt), LeaseBalance]()

  override def balanceSnapshots(address: Address, from: Int, to: BlockId): Seq[BalanceSnapshot] = readOnly { db =>
    db.get(Keys.addressId(address)).fold(Seq(BalanceSnapshot(1, 0, 0, 0))) { addressId =>
      val toHeigth = this.heightOf(to).getOrElse(this.height)
      val wbh      = slice(db.get(Keys.wavesBalanceHistory(addressId)), from, toHeigth)
      val lbh      = slice(db.get(Keys.leaseBalanceHistory(addressId)), from, toHeigth)
      for {
        (wh, lh) <- merge(wbh, lbh)
        wb = balanceAtHeightCache.get((wh, addressId), () => db.get(Keys.wavesBalance(addressId)(wh)))
        lb = leaseBalanceAtHeightCache.get((lh, addressId), () => db.get(Keys.leaseBalance(addressId)(lh)))
      } yield BalanceSnapshot(wh.max(lh), wb, lb.in, lb.out)
    }
  }

  /**
    * @todo move this method to `object LevelDBWriter` once SmartAccountTrading is activated
    */
  private[database] def merge(wbh: Seq[Int], lbh: Seq[Int]): Seq[(Int, Int)] = {

    /**
      * Fixed implementation where
      * {{{([15, 12, 3], [12, 5]) => [(15, 12), (12, 12), (3, 5)]}}}
      */
    @tailrec
    def recMergeFixed(wh: Int, wt: Seq[Int], lh: Int, lt: Seq[Int], buf: ArrayBuffer[(Int, Int)]): ArrayBuffer[(Int, Int)] = {
      buf += wh -> lh
      if (wt.isEmpty && lt.isEmpty) {
        buf
      } else if (wt.isEmpty) {
        recMergeFixed(wh, wt, lt.head, lt.tail, buf)
      } else if (lt.isEmpty) {
        recMergeFixed(wt.head, wt.tail, lh, lt, buf)
      } else {
        if (wh == lh) {
          recMergeFixed(wt.head, wt.tail, lt.head, lt.tail, buf)
        } else if (wh > lh) {
          recMergeFixed(wt.head, wt.tail, lh, lt, buf)
        } else {
          recMergeFixed(wh, wt, lt.head, lt.tail, buf)
        }
      }
    }

    recMergeFixed(wbh.head, wbh.tail, lbh.head, lbh.tail, ArrayBuffer.empty)
  }

<<<<<<< HEAD
  override def collectActiveLeases[T](pf: PartialFunction[LeaseTransaction, T]): Seq[T] = readOnly { db =>
    val results = collection.mutable.Map.empty[TransactionId, Height]
    db.iterateOver(Keys.LeaseStatusPrefix) { kv =>
      val height = Height(Ints.fromByteArray(kv.getKey.slice(2, 6)))
      val txId   = TransactionId(ByteStr(kv.getKey.drop(2 + 4)))
      if (kv.getValue.head == 1) results += txId -> height
      else results -= txId
    }

    for {
      (txId, _)                 <- results.toVector
      (_, tx: LeaseTransaction) <- transactionInfo(txId, db) if pf.isDefinedAt(tx)
    } yield pf(tx)
=======
  @inline
  private def heightMatches(key: Array[Byte], maxHeight: Int): Boolean =
    key.startsWith(Shorts.toByteArray(Keys.LeaseStatusPrefix)) && Ints.fromByteArray(key.slice(2, 6)) <= maxHeight

  override def collectActiveLeases(from: Int, to: Int)(filter: LeaseTransaction => Boolean): Seq[LeaseTransaction] = readOnly { db =>
    val iterator = db.iterator
    iterator.seek(Shorts.toByteArray(Keys.LeaseStatusPrefix) ++ Ints.toByteArray(from))
    val probablyActiveLeases = mutable.Set.empty[ByteStr]

    try while (iterator.hasNext && heightMatches(iterator.peekNext().getKey, to)) {
      val entry   = iterator.next()
      val leaseId = ByteStr(entry.getKey.drop(6))
      if (entry.getValue.headOption.contains(1.toByte)) {
        probablyActiveLeases += leaseId
      } else {
        probablyActiveLeases -= leaseId
      }
    } finally iterator.close()

    val activeLeaseTransactions = for {
      leaseId <- probablyActiveLeases
      if to >= height || loadLeaseStatus(db, leaseId) // only check lease status if we haven't checked all entries
      (h, n) <- db.get(Keys.transactionHNById(TransactionId(leaseId)))
      tx     <- db.get(Keys.transactionAt(h, n))
    } yield tx

    activeLeaseTransactions.collect {
      case lt: LeaseTransaction if filter(lt) => lt
    }.toSeq
>>>>>>> 85ffc552
  }

  override def collectLposPortfolios[A](pf: PartialFunction[(Address, Portfolio), A]): Map[Address, A] = readOnly { db =>
    val b = Map.newBuilder[Address, A]
    for (id <- BigInt(1) to db.get(Keys.lastAddressId).getOrElse(BigInt(0))) {
      val address = db.get(Keys.idToAddress(id))
      pf.runWith(b += address -> _)(address -> loadLposPortfolio(db, id))
    }
    b.result()
  }

  def loadScoreOf(blockId: ByteStr): Option[BigInt] = {
    readOnly(db => db.get(Keys.heightOf(blockId)).map(h => db.get(Keys.score(h))))
  }

  override def loadBlockHeaderAndSize(height: Int): Option[(BlockHeader, Int)] = {
    writableDB.get(Keys.blockHeaderAndSizeAt(Height(height)))
  }

  def loadBlockHeaderAndSize(height: Int, db: ReadOnlyDB): Option[(BlockHeader, Int)] = {
    db.get(Keys.blockHeaderAndSizeAt(Height(height)))
  }

  override def loadBlockHeaderAndSize(blockId: ByteStr): Option[(BlockHeader, Int)] = {
    writableDB
      .get(Keys.heightOf(blockId))
      .flatMap(loadBlockHeaderAndSize)
  }

  def loadBlockHeaderAndSize(blockId: ByteStr, db: ReadOnlyDB): Option[(BlockHeader, Int)] = {
    db.get(Keys.heightOf(blockId))
      .flatMap(loadBlockHeaderAndSize(_, db))
  }

  override def loadBlockBytes(h: Int): Option[Array[Byte]] = readOnly { db =>
    import com.wavesplatform.crypto._

    val height = Height(h)

    val consensuDataOffset = 1 + 8 + SignatureLength

    // version + timestamp + reference + baseTarget + genSig
    val txCountOffset = consensuDataOffset + 8 + Block.GeneratorSignatureLength

    val headerKey = Keys.blockHeaderBytesAt(height)

    def readTransactionBytes(count: Int) = {
      (0 until count).toArray.flatMap { n =>
        db.get(Keys.transactionBytesAt(height, TxNum(n.toShort)))
          .map { txBytes =>
            Ints.toByteArray(txBytes.length) ++ txBytes
          }
          .getOrElse(throw new Exception(s"Cannot parse ${n}th transaction in block at height: $h"))
      }
    }

    db.get(headerKey)
      .map { headerBytes =>
        val bytesBeforeCData   = headerBytes.take(consensuDataOffset)
        val consensusDataBytes = headerBytes.slice(consensuDataOffset, consensuDataOffset + 40)
        val version            = headerBytes.head
        val (txCount, txCountBytes) = if (version == 1 || version == 2) {
          val byte = headerBytes(txCountOffset)
          (byte.toInt, Array[Byte](byte))
        } else {
          val bytes = headerBytes.slice(txCountOffset, txCountOffset + 4)
          (Ints.fromByteArray(bytes), bytes)
        }

        val bytesAfterTxs =
          if (version > 2) {
            headerBytes.drop(txCountOffset + txCountBytes.length)
          } else {
            headerBytes.takeRight(SignatureLength + KeyLength)
          }

        val txBytes = txCountBytes ++ readTransactionBytes(txCount)

        val bytes = bytesBeforeCData ++
          Ints.toByteArray(consensusDataBytes.length) ++
          consensusDataBytes ++
          Ints.toByteArray(txBytes.length) ++
          txBytes ++
          bytesAfterTxs

        bytes
      }
  }

  override def loadBlockBytes(blockId: ByteStr): Option[Array[Byte]] = {
    readOnly(db => db.get(Keys.heightOf(blockId))).flatMap(h => loadBlockBytes(h))
  }

  override def loadHeightOf(blockId: ByteStr): Option[Int] = {
    readOnly(_.get(Keys.heightOf(blockId)))
  }

  override def lastBlockIds(howMany: Int): immutable.IndexedSeq[ByteStr] = readOnly { db =>
    // since this is called from outside of the main blockchain updater thread, instead of using cached height,
    // explicitly read height from storage to make this operation atomic.
    val currentHeight = db.get(Keys.height)

    (currentHeight until (currentHeight - howMany).max(0) by -1)
      .map { h =>
        val height = Height(h)
        db.get(Keys.blockHeaderAndSizeAt(height))
      }
      .collect {
        case Some((header, _)) => header.signerData.signature
      }
  }

  override def blockIdsAfter(parentSignature: ByteStr, howMany: Int): Option[Seq[ByteStr]] = readOnly { db =>
    db.get(Keys.heightOf(parentSignature)).map { parentHeight =>
      (parentHeight + 1 to (parentHeight + howMany))
        .map { h =>
          val height = Height(h)
          db.get(Keys.blockHeaderAndSizeAt(height))
        }
        .collect {
          case Some((header, _)) => header.signerData.signature
        }
    }
  }

  override def parentHeader(block: BlockHeader, back: Int): Option[BlockHeader] = readOnly { db =>
    for {
      h <- db.get(Keys.heightOf(block.reference))
      height = Height(h - back + 1)
      (block, _) <- loadBlockHeaderAndSize(height, db)
    } yield block
  }

  override def totalFee(height: Int): Option[Long] = readOnly { db =>
    Try(db.get(Keys.blockTransactionsFee(height))).toOption
  }

  override def featureVotes(height: Int): Map[Short, Int] = readOnly { db =>
    settings.functionalitySettings
      .activationWindow(height)
      .flatMap { h =>
        val height = Height(h)
        db.get(Keys.blockHeaderAndSizeAt(height))
          .map(_._1.featureVotes.toSeq)
          .getOrElse(Seq.empty)
      }
      .groupBy(identity)
      .mapValues(_.size)
  }

  override def blockRewardVotes(height: Int): Seq[Long] = readOnly { db =>
    activatedFeatures.get(BlockchainFeatures.BlockReward.id) match {
      case Some(activatedAt) if activatedAt <= height =>
        settings.rewardsSettings
          .votingWindow(activatedAt, height)
          .flatMap { h =>
            db.get(Keys.blockHeaderAndSizeAt(Height(h)))
              .map(_._1.rewardVote)
          }
      case _ => Seq()
    }
  }

  override def invokeScriptResult(txId: TransactionId): Either[ValidationError, InvokeScriptResult] =
    for {
      _ <- Either.cond(dbSettings.storeInvokeScriptResults, (), GenericError("InvokeScript results are disabled"))
      result <- Try(readOnly { db =>
        val (height, txNum) = db.get(Keys.transactionHNById(txId)).getOrElse(throw new IllegalArgumentException("No such transaction"))
        db.get(Keys.invokeScriptResult(height, txNum))
      }).toEither.left.map(err => GenericError(s"Couldn't load InvokeScript result: ${err.getMessage}"))
    } yield result

  private[database] def loadBlock(height: Height): Option[Block] = readOnly { db =>
    loadBlock(height, db)
  }

  private[database] def loadBlock(height: Height, db: ReadOnlyDB): Option[Block] = {
    val headerKey = Keys.blockHeaderAndSizeAt(height)

    for {
      (header, _) <- db.get(headerKey)
      txs = (0 until header.transactionCount).toList.flatMap { n =>
        db.get(Keys.transactionAt(height, TxNum(n.toShort)))
      }
      block <- Block.fromHeaderAndTransactions(header, txs).toOption
    } yield block
  }

  private def transactionsAtHeight(h: Height): List[(TxNum, Transaction)] = readOnly { db =>
    val txs = new ListBuffer[(TxNum, Transaction)]()

    val prefix = ByteBuffer
      .allocate(6)
      .putShort(Keys.TransactionInfoPrefix)
      .putInt(h)
      .array()

    db.iterateOver(prefix) { entry =>
      val k = entry.getKey
      val v = entry.getValue

      for {
        idx <- Try(Shorts.fromByteArray(k.slice(6, 8)))
        tx  <- TransactionParsers.parseBytes(v)
      } txs.append((TxNum(idx), tx))
    }

    txs.toList
  }
}<|MERGE_RESOLUTION|>--- conflicted
+++ resolved
@@ -746,21 +746,6 @@
     recMergeFixed(wbh.head, wbh.tail, lbh.head, lbh.tail, ArrayBuffer.empty)
   }
 
-<<<<<<< HEAD
-  override def collectActiveLeases[T](pf: PartialFunction[LeaseTransaction, T]): Seq[T] = readOnly { db =>
-    val results = collection.mutable.Map.empty[TransactionId, Height]
-    db.iterateOver(Keys.LeaseStatusPrefix) { kv =>
-      val height = Height(Ints.fromByteArray(kv.getKey.slice(2, 6)))
-      val txId   = TransactionId(ByteStr(kv.getKey.drop(2 + 4)))
-      if (kv.getValue.head == 1) results += txId -> height
-      else results -= txId
-    }
-
-    for {
-      (txId, _)                 <- results.toVector
-      (_, tx: LeaseTransaction) <- transactionInfo(txId, db) if pf.isDefinedAt(tx)
-    } yield pf(tx)
-=======
   @inline
   private def heightMatches(key: Array[Byte], maxHeight: Int): Boolean =
     key.startsWith(Shorts.toByteArray(Keys.LeaseStatusPrefix)) && Ints.fromByteArray(key.slice(2, 6)) <= maxHeight
@@ -790,7 +775,6 @@
     activeLeaseTransactions.collect {
       case lt: LeaseTransaction if filter(lt) => lt
     }.toSeq
->>>>>>> 85ffc552
   }
 
   override def collectLposPortfolios[A](pf: PartialFunction[(Address, Portfolio), A]): Map[Address, A] = readOnly { db =>
