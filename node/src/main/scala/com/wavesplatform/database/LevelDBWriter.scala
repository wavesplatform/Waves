package com.wavesplatform.database

import java.nio.ByteBuffer

import cats.data.Ior
import cats.implicits._
import com.google.common.cache.CacheBuilder
import com.google.common.collect.MultimapBuilder
import com.google.common.primitives.{Ints, Shorts}
import com.wavesplatform.account.{Address, Alias}
import com.wavesplatform.api.BlockMeta
import com.wavesplatform.block.Block.BlockId
import com.wavesplatform.block.{Block, SignedBlockHeader}
import com.wavesplatform.common.state.ByteStr
import com.wavesplatform.common.utils._
import com.wavesplatform.database
import com.wavesplatform.database.patch.DisableHijackedAliases
import com.wavesplatform.database.protobuf.TransactionMeta
import com.wavesplatform.features.BlockchainFeatures
import com.wavesplatform.lang.ValidationError
import com.wavesplatform.protobuf.transaction.PBTransactions
import com.wavesplatform.settings.{BlockchainSettings, Constants, DBSettings, WavesSettings}
import com.wavesplatform.state.reader.LeaseDetails
import com.wavesplatform.state.{TxNum, _}
import com.wavesplatform.transaction.Asset.{IssuedAsset, Waves}
import com.wavesplatform.transaction.TxValidationError.{AliasDoesNotExist, AliasIsDisabled}
import com.wavesplatform.transaction.assets._
import com.wavesplatform.transaction.assets.exchange.ExchangeTransaction
import com.wavesplatform.transaction.lease.{LeaseCancelTransaction, LeaseTransaction}
import com.wavesplatform.transaction.smart.{ContinuationTransaction, InvokeScriptTransaction, SetScriptTransaction}
import com.wavesplatform.transaction.transfer._
import com.wavesplatform.transaction.{ApplicationStatus, _}
import com.wavesplatform.utils.{LoggerFacade, ScorexLogging}
import monix.reactive.Observer
import org.iq80.leveldb.DB
import org.slf4j.LoggerFactory

import scala.annotation.tailrec
import scala.collection.mutable.{ArrayBuffer, ListBuffer}
import scala.jdk.CollectionConverters._
import scala.util.Try
import scala.util.control.NonFatal

object LevelDBWriter extends ScorexLogging {

  private def loadLeaseStatus(db: ReadOnlyDB, leaseId: ByteStr): Boolean =
    db.get(Keys.leaseStatusHistory(leaseId)).headOption.fold(false)(h => db.get(Keys.leaseStatus(leaseId)(h)))

  /** {{{
    * ([10, 7, 4], 5, 11) => [10, 7, 4]
    * ([10, 7], 5, 11) => [10, 7, 1]
    * }}}
    */
  private[database] def slice(v: Seq[Int], from: Int, to: Int): Seq[Int] = {
    val (c1, c2) = v.dropWhile(_ > to).partition(_ > from)
    c1 :+ c2.headOption.getOrElse(1)
  }

  private[database] def closest(v: Seq[Int], h: Int): Option[Int] = {
    v.dropWhile(_ > h).headOption // Should we use binary search?
  }

  implicit class ReadOnlyDBExt(val db: ReadOnlyDB) extends AnyVal {
    def fromHistory[A](historyKey: Key[Seq[Int]], valueKey: Int => Key[A]): Option[A] =
      for {
        lastChange <- db.get(historyKey).headOption
      } yield db.get(valueKey(lastChange))

    def hasInHistory(historyKey: Key[Seq[Int]], v: Int => Key[_]): Boolean =
      db.get(historyKey)
        .headOption
        .exists(h => db.has(v(h)))
  }

  implicit class RWExt(val db: RW) extends AnyVal {
    def fromHistory[A](historyKey: Key[Seq[Int]], valueKey: Int => Key[A]): Option[A] =
      for {
        lastChange <- db.get(historyKey).headOption
      } yield db.get(valueKey(lastChange))
  }

  private def loadHeight(db: DB): Int = db.get(Keys.height)

  private[database] def merge(wbh: Seq[Int], lbh: Seq[Int]): Seq[(Int, Int)] = {

    /**
      * Fixed implementation where
      *  {{{([15, 12, 3], [12, 5]) => [(15, 12), (12, 12), (3, 5)]}}}
      */
    @tailrec
    def recMergeFixed(wh: Int, wt: Seq[Int], lh: Int, lt: Seq[Int], buf: ArrayBuffer[(Int, Int)]): ArrayBuffer[(Int, Int)] = {
      buf += wh -> lh
      if (wt.isEmpty && lt.isEmpty) {
        buf
      } else if (wt.isEmpty) {
        recMergeFixed(wh, wt, lt.head, lt.tail, buf)
      } else if (lt.isEmpty) {
        recMergeFixed(wt.head, wt.tail, lh, lt, buf)
      } else {
        if (wh == lh) {
          recMergeFixed(wt.head, wt.tail, lt.head, lt.tail, buf)
        } else if (wh > lh) {
          recMergeFixed(wt.head, wt.tail, lh, lt, buf)
        } else {
          recMergeFixed(wh, wt, lt.head, lt.tail, buf)
        }
      }
    }

    recMergeFixed(wbh.head, wbh.tail, lbh.head, lbh.tail, ArrayBuffer.empty).toSeq
  }

  def apply(db: DB, spendableBalanceChanged: Observer[(Address, Asset)], settings: WavesSettings): LevelDBWriter with AutoCloseable = {
    val expectedHeight = loadHeight(db)
    def load(name: String, key: KeyTags.KeyTag): Option[BloomFilterImpl] = {
      if (settings.dbSettings.useBloomFilter)
        Some(BloomFilter.loadOrPopulate(db, settings.dbSettings.directory, name, expectedHeight, key, 100000000))
      else
        None
    }

    val _orderFilter        = load("orders", KeyTags.FilledVolumeAndFeeHistory)
    val _dataKeyFilter      = load("account-data", KeyTags.DataHistory)
    val _wavesBalanceFilter = load("waves-balances", KeyTags.WavesBalanceHistory)
    val _assetBalanceFilter = load("asset-balances", KeyTags.AssetBalanceHistory)
    new LevelDBWriter(db, spendableBalanceChanged, settings.blockchainSettings, settings.dbSettings) with AutoCloseable {

      override val orderFilter: BloomFilter        = _orderFilter.getOrElse(BloomFilter.AlwaysEmpty)
      override val dataKeyFilter: BloomFilter      = _dataKeyFilter.getOrElse(BloomFilter.AlwaysEmpty)
      override val wavesBalanceFilter: BloomFilter = _wavesBalanceFilter.getOrElse(BloomFilter.AlwaysEmpty)
      override val assetBalanceFilter: BloomFilter = _assetBalanceFilter.getOrElse(BloomFilter.AlwaysEmpty)

      override def close(): Unit = {
        log.debug("Shutting down LevelDBWriter")
        val lastHeight = LevelDBWriter.loadHeight(db)
        _orderFilter.foreach(_.save(lastHeight))
        _dataKeyFilter.foreach(_.save(lastHeight))
        _wavesBalanceFilter.foreach(_.save(lastHeight))
        _assetBalanceFilter.foreach(_.save(lastHeight))
      }
    }
  }

  def readOnly(db: DB, settings: WavesSettings): LevelDBWriter = {
    val expectedHeight = loadHeight(db)
    def loadFilter(filterName: String) =
      if (settings.dbSettings.useBloomFilter)
        BloomFilter
          .tryLoad(db, filterName, settings.dbSettings.directory, expectedHeight)
          .fold(_ => BloomFilter.AlwaysEmpty, gf => new Wrapper(gf))
      else
        BloomFilter.AlwaysEmpty

    new LevelDBWriter(db, Observer.stopped, settings.blockchainSettings, settings.dbSettings) {
      override val orderFilter: BloomFilter        = loadFilter("orders")
      override val dataKeyFilter: BloomFilter      = loadFilter("account-data")
      override val wavesBalanceFilter: BloomFilter = loadFilter("waves-balances")
      override val assetBalanceFilter: BloomFilter = loadFilter("asset-balances")
    }
  }
}

abstract class LevelDBWriter private[database] (
    writableDB: DB,
    spendableBalanceChanged: Observer[(Address, Asset)],
    val settings: BlockchainSettings,
    val dbSettings: DBSettings
) extends Caches(spendableBalanceChanged) {

  private[this] val log = LoggerFacade(LoggerFactory.getLogger(classOf[LevelDBWriter]))

  def orderFilter: BloomFilter
  def dataKeyFilter: BloomFilter
  def wavesBalanceFilter: BloomFilter
  def assetBalanceFilter: BloomFilter

  private[this] var disabledAliases = writableDB.get(Keys.disabledAliases)

  private[this] val balanceSnapshotMaxRollbackDepth: Int = dbSettings.maxRollbackDepth + 1000
  import LevelDBWriter._

  private[database] def readOnly[A](f: ReadOnlyDB => A): A = writableDB.readOnly(f)

  private[this] def readWrite[A](f: RW => A): A = writableDB.readWrite(f)

  private def loadWithFilter[A, R](filter: BloomFilter, key: Key[A])(f: (ReadOnlyDB, A) => Option[R]): Option[R] =
    if (filter.mightContain(key.suffix)) readOnly { ro =>
      f(ro, ro.get(key))
    } else None

  override protected def loadMaxAddressId(): Long = readOnly(db => db.get(Keys.lastAddressId).getOrElse(0L))

  override protected def loadAddressId(address: Address): Option[AddressId] = readOnly(db => db.get(Keys.addressId(address)))

  override protected def loadHeight(): Int = LevelDBWriter.loadHeight(writableDB)

  override protected def safeRollbackHeight: Int = readOnly(_.get(Keys.safeRollbackHeight))

  override protected def loadScore(): BigInt = readOnly(db => db.get(Keys.score(db.get(Keys.height))))

  override protected def loadLastBlock(): Option[Block] = readOnly { db =>
    loadBlock(Height(db.get(Keys.height)), db)
  }

  override protected def loadScript(address: Address): Option[AccountScriptInfo] = readOnly { db =>
    addressId(address).fold(Option.empty[AccountScriptInfo]) { addressId =>
      db.fromHistory(Keys.addressScriptHistory(addressId), Keys.addressScript(addressId)).flatten
    }
  }

  override protected def hasScriptBytes(address: Address): Boolean = readOnly { db =>
    addressId(address).fold(false) { addressId =>
      db.hasInHistory(Keys.addressScriptHistory(addressId), Keys.addressScript(addressId))
    }
  }

  override protected def loadAssetScript(asset: IssuedAsset): Option[AssetScriptInfo] = readOnly { db =>
    db.fromHistory(Keys.assetScriptHistory(asset), Keys.assetScript(asset)).flatten
  }

  override protected def hasAssetScriptBytes(asset: IssuedAsset): Boolean = readOnly { db =>
    db.fromHistory(Keys.assetScriptHistory(asset), Keys.assetScriptPresent(asset)).flatten.nonEmpty
  }

  override def carryFee: Long = readOnly(_.get(Keys.carryFee(height)))

  override protected def loadAccountData(address: Address, key: String): Option[DataEntry[_]] =
    loadWithFilter(dataKeyFilter, Keys.dataHistory(address, key)) { (ro, history) =>
      for {
        aid <- addressId(address)
        h   <- history.headOption
        e   <- ro.get(Keys.data(aid, key)(h))
      } yield e
    }

  protected override def loadBalance(req: (Address, Asset)): Long =
    addressId(req._1).fold(0L) { addressId =>
      req._2 match {
        case asset @ IssuedAsset(_) =>
          val kabh = Keys.assetBalanceHistory(addressId, asset)
          if (assetBalanceFilter.mightContain(kabh.suffix))
            writableDB.readOnly(_.fromHistory(kabh, Keys.assetBalance(addressId, asset))).getOrElse(0L)
          else 0L
        case Waves =>
          val kwbh = Keys.wavesBalanceHistory(addressId)
          if (wavesBalanceFilter.mightContain(kwbh.suffix))
            writableDB.readOnly(_.fromHistory(kwbh, Keys.wavesBalance(addressId))).getOrElse(0L)
          else 0L
      }
    }

  private def loadLeaseBalance(db: ReadOnlyDB, addressId: AddressId): LeaseBalance =
    db.fromHistory(Keys.leaseBalanceHistory(addressId), Keys.leaseBalance(addressId)).getOrElse(LeaseBalance.empty)

  override protected def loadLeaseBalance(address: Address): LeaseBalance = readOnly { db =>
    addressId(address).fold(LeaseBalance.empty)(loadLeaseBalance(db, _))
  }

  private[database] def loadLposPortfolio(db: ReadOnlyDB, addressId: AddressId) = Portfolio(
    db.fromHistory(Keys.wavesBalanceHistory(addressId), Keys.wavesBalance(addressId)).getOrElse(0L),
    loadLeaseBalance(db, addressId),
    Map.empty
  )

  override protected def loadAssetDescription(asset: IssuedAsset): Option[AssetDescription] =
    writableDB.withResource(r => database.loadAssetDescription(r, asset))

  override protected def loadVolumeAndFee(orderId: ByteStr): VolumeAndFee =
    loadWithFilter(orderFilter, Keys.filledVolumeAndFeeHistory(orderId)) { (ro, history) =>
      history.headOption.map(h => ro.get(Keys.filledVolumeAndFee(orderId)(h)))
    }.orEmpty

  override protected def loadApprovedFeatures(): Map[Short, Int] = {
    readOnly(_.get(Keys.approvedFeatures))
  }

  override protected def loadActivatedFeatures(): Map[Short, Int] = {
    val stateFeatures = readOnly(_.get(Keys.activatedFeatures))
    stateFeatures ++ settings.functionalitySettings.preActivatedFeatures
  }

  override protected def loadContinuationStates(invokeTxId: TransactionId): ContinuationState =
    readOnly(_.get(Keys.continuationState(invokeTxId)))

  override def wavesAmount(height: Int): BigInt = readOnly { db =>
    if (db.has(Keys.wavesAmount(height))) db.get(Keys.wavesAmount(height))
    else BigInt(Constants.UnitsInWave * Constants.TotalWaves)
  }

  override def blockReward(height: Int): Option[Long] =
    readOnly(_.db.get(Keys.blockReward(height)))

  private def updateHistory(rw: RW, key: Key[Seq[Int]], threshold: Int, kf: Int => Key[_]): Seq[Array[Byte]] =
    updateHistory(rw, rw.get(key), key, threshold, kf)

  private def updateHistory(rw: RW, history: Seq[Int], key: Key[Seq[Int]], threshold: Int, kf: Int => Key[_]): Seq[Array[Byte]] = {
    val (c1, c2) = history.partition(_ > threshold)
    rw.put(key, (height +: c1) ++ c2.headOption)
    c2.drop(1).map(kf(_).keyBytes)
  }

  private def appendBalances(
      balances: Map[AddressId, Map[Asset, Long]],
      issuedAssets: Map[IssuedAsset, NewAssetInfo],
      rw: RW,
      threshold: Int,
      balanceThreshold: Int
  ): Unit = {
    val changedAssetBalances = MultimapBuilder.hashKeys().hashSetValues().build[IssuedAsset, java.lang.Long]()
    val updatedNftLists      = MultimapBuilder.hashKeys().hashSetValues().build[java.lang.Long, IssuedAsset]()

    for ((addressId, updatedBalances) <- balances) {
      for ((asset, balance) <- updatedBalances) {
        asset match {
          case Waves =>
            rw.put(Keys.wavesBalance(addressId)(height), balance)
            val kwbh = Keys.wavesBalanceHistory(addressId)
            if (wavesBalanceFilter.mightContain(kwbh.suffix))
              updateHistory(rw, kwbh, balanceThreshold, Keys.wavesBalance(addressId)).foreach(rw.delete)
            else {
              rw.put(kwbh, Seq(height))
              wavesBalanceFilter.put(kwbh.suffix)
            }
          case a: IssuedAsset =>
            changedAssetBalances.put(a, addressId.toLong)
            rw.put(Keys.assetBalance(addressId, a)(height), balance)
            val kabh = Keys.assetBalanceHistory(addressId, a)
            val isNFT = balance > 0 && issuedAssets
              .get(a)
              .map(_.static.nft)
              .orElse(assetDescription(a).map(_.nft))
              .getOrElse(false)
            if (assetBalanceFilter.mightContain(kabh.suffix)) {
              if (rw.get(kabh).isEmpty && isNFT) updatedNftLists.put(addressId.toLong, a)
              updateHistory(rw, kabh, threshold, Keys.assetBalance(addressId, a)).foreach(rw.delete)
            } else {
              rw.put(kabh, Seq(height))
              assetBalanceFilter.put(kabh.suffix)
              if (isNFT) updatedNftLists.put(addressId.toLong, a)
            }
        }
      }
    }

    for ((addressId, nftIds) <- updatedNftLists.asMap().asScala) {
      val kCount           = Keys.nftCount(AddressId(addressId.toLong))
      val previousNftCount = rw.get(kCount)
      rw.put(kCount, previousNftCount + nftIds.size())
      for ((id, idx) <- nftIds.asScala.zipWithIndex) {
        rw.put(Keys.nftAt(AddressId(addressId.toLong), idx, id), Some(()))
      }
    }

    changedAssetBalances.asMap().forEach { (asset, addresses) =>
      rw.put(Keys.changedBalances(height, asset), addresses.asScala.map(id => AddressId(id.toLong)).toSeq)
    }
  }

  //noinspection ScalaStyle
  override protected def doAppend(
      block: Block,
      carry: Long,
      newAddresses: Map[Address, AddressId],
      balances: Map[AddressId, Map[Asset, Long]],
      leaseBalances: Map[AddressId, LeaseBalance],
      addressTransactions: Map[AddressId, Seq[TransactionId]],
      leaseStates: Map[ByteStr, Boolean],
      issuedAssets: Map[IssuedAsset, NewAssetInfo],
      updatedAssets: Map[IssuedAsset, Ior[AssetInfo, AssetVolumeInfo]],
      filledQuantity: Map[ByteStr, VolumeAndFee],
      scripts: Map[AddressId, Option[AccountScriptInfo]],
      assetScripts: Map[IssuedAsset, Option[AssetScriptInfo]],
      data: Map[Address, AccountDataInfo],
      aliases: Map[Alias, AddressId],
      sponsorship: Map[IssuedAsset, Sponsorship],
      totalFee: Long,
      reward: Option[Long],
      hitSource: ByteStr,
      scriptResults: Map[ByteStr, InvokeScriptResult],
      failedTransactionIds: Set[ByteStr],
<<<<<<< HEAD
      continuationStates: Map[ByteStr, ContinuationState]
=======
      stateHash: StateHashBuilder.Result
>>>>>>> c84cd2e6
  ): Unit = {
    log.trace(s"Persisting block ${block.id()} at height $height")
    readWrite { rw =>
      val expiredKeys = new ArrayBuffer[Array[Byte]]

      rw.put(Keys.height, height)

      val previousSafeRollbackHeight = rw.get(Keys.safeRollbackHeight)

      if (previousSafeRollbackHeight < (height - dbSettings.maxRollbackDepth)) {
        rw.put(Keys.safeRollbackHeight, height - dbSettings.maxRollbackDepth)
      }

      val transactions: Map[TransactionId, (Transaction, TxNum, ApplicationStatus)] =
        block.transactionData.zipWithIndex.map { in =>
          def checkExecutionStatus(invokeId: ByteStr, tx: Transaction): ApplicationStatus =
            continuationStates.get(invokeId)
              .map {
                case ContinuationState.Finished(transactionId) if transactionId == tx.id.value() =>
                  Succeeded
                case _ =>
                  ScriptExecutionInProgress
              }
              .getOrElse(Succeeded)

          val (tx, idx) = in
          val status =
            if (failedTransactionIds.contains(tx.id()))
              ScriptExecutionFailed
            else
              tx match {
                case tx: ContinuationTransaction => checkExecutionStatus(tx.invokeScriptTransactionId, tx)
                case tx: InvokeScriptTransaction => checkExecutionStatus(tx.id.value(), tx)
                case _                           => Succeeded
              }
          val k = TransactionId(tx.id())
          val v = (tx, TxNum(idx.toShort), status)
          k -> v
        }.toMap

      rw.put(
        Keys.blockMetaAt(Height(height)),
        Some(
          BlockMeta.fromBlock(block, height, totalFee, reward, if (block.header.version >= Block.ProtoBlockVersion) Some(hitSource) else None)
        )
      )
      rw.put(Keys.heightOf(block.id()), Some(height))

      val lastAddressId = loadMaxAddressId() + newAddresses.size

      rw.put(Keys.lastAddressId, Some(lastAddressId))
      rw.put(Keys.score(height), rw.get(Keys.score(height - 1)) + block.blockScore())

      for ((address, id) <- newAddresses) {
        rw.put(Keys.addressId(address), Some(id))
        rw.put(Keys.idToAddress(id), address)
      }

      val threshold        = height - dbSettings.maxRollbackDepth
      val balanceThreshold = height - balanceSnapshotMaxRollbackDepth

      appendBalances(balances, issuedAssets, rw, threshold, balanceThreshold)

      val changedAddresses = (addressTransactions.keys ++ balances.keys).toSet
      rw.put(Keys.changedAddresses(height), changedAddresses.toSeq)

      // leases
      for ((addressId, leaseBalance) <- leaseBalances) {
        rw.put(Keys.leaseBalance(addressId)(height), leaseBalance)
        expiredKeys ++= updateHistory(rw, Keys.leaseBalanceHistory(addressId), balanceThreshold, Keys.leaseBalance(addressId))
      }

      for ((orderId, volumeAndFee) <- filledQuantity) {
        orderFilter.put(orderId.arr)
        rw.put(Keys.filledVolumeAndFee(orderId)(height), volumeAndFee)
        expiredKeys ++= updateHistory(rw, Keys.filledVolumeAndFeeHistory(orderId), threshold, Keys.filledVolumeAndFee(orderId))
      }

      for ((asset, NewAssetInfo(staticInfo, info, volumeInfo)) <- issuedAssets) {
        rw.put(Keys.assetStaticInfo(asset), staticInfo.some)
        rw.put(Keys.assetDetails(asset)(height), (info, volumeInfo))
      }

      for ((asset, infoToUpdate) <- updatedAssets) {
        rw.fromHistory(Keys.assetDetailsHistory(asset), Keys.assetDetails(asset))
          .orElse(issuedAssets.get(asset).map { case NewAssetInfo(_, i, vi) => (i, vi) })
          .foreach {
            case (info, vol) =>
              val updInfo = infoToUpdate.left
                .fold(info)(identity)

              val updVol = infoToUpdate.right
                .fold(vol)(_ |+| vol)

              rw.put(Keys.assetDetails(asset)(height), (updInfo, updVol))
          }
      }

      for (asset <- issuedAssets.keySet ++ updatedAssets.keySet) {
        expiredKeys ++= updateHistory(rw, Keys.assetDetailsHistory(asset), threshold, Keys.assetDetails(asset))
      }

      for ((leaseId, state) <- leaseStates) {
        rw.put(Keys.leaseStatus(leaseId)(height), state)
        expiredKeys ++= updateHistory(rw, Keys.leaseStatusHistory(leaseId), threshold, Keys.leaseStatus(leaseId))
      }

      for ((addressId, script) <- scripts) {
        expiredKeys ++= updateHistory(rw, Keys.addressScriptHistory(addressId), threshold, Keys.addressScript(addressId))
        if (script.isDefined) rw.put(Keys.addressScript(addressId)(height), script)
      }

      for ((asset, script) <- assetScripts) {
        expiredKeys ++= updateHistory(rw, Keys.assetScriptHistory(asset), threshold, Keys.assetScript(asset))
        if (script.isDefined) rw.put(Keys.assetScript(asset)(height), script)
      }

      for ((address, addressData) <- data) {
        val addressId = addressIdWithFallback(address, newAddresses)
        rw.put(Keys.changedDataKeys(height, addressId), addressData.data.keys.toSeq)

        for ((key, value) <- addressData.data) {
          val kdh = Keys.dataHistory(address, key)
          rw.put(Keys.data(addressId, key)(height), Some(value))
          dataKeyFilter.put(kdh.suffix)
          expiredKeys ++= updateHistory(rw, kdh, threshold, Keys.data(addressId, key))
        }
      }

      if (dbSettings.storeTransactionsByAddress) for ((addressId, txIds) <- addressTransactions) {
        val kk        = Keys.addressTransactionSeqNr(addressId)
        val nextSeqNr = rw.get(kk) + 1
        val txTypeNumSeq = txIds.map { txId =>
          val (tx, num, _) = transactions(txId)
          (tx.typeId, num)
        }
        rw.put(Keys.addressTransactionHN(addressId, nextSeqNr), Some((Height(height), txTypeNumSeq.sortBy(-_._2))))
        rw.put(kk, nextSeqNr)
      }

      for ((alias, addressId) <- aliases) {
        rw.put(Keys.addressIdOfAlias(alias), Some(addressId))
      }

      for ((id, (tx, num, succeeded)) <- transactions) {
        rw.put(Keys.transactionAt(Height(height), num), Some((tx, succeeded)))
        rw.put(Keys.transactionMetaById(id), Some(TransactionMeta(height, num, tx.typeId, succeeded)))
      }

      val activationWindowSize = settings.functionalitySettings.activationWindowSize(height)
      if (height % activationWindowSize == 0) {
        val minVotes = settings.functionalitySettings.blocksForFeatureActivation(height)
        val newlyApprovedFeatures = featureVotes(height)
          .filterNot { case (featureId, _) => settings.functionalitySettings.preActivatedFeatures.contains(featureId) }
          .collect {
            case (featureId, voteCount) if voteCount + (if (block.header.featureVotes.contains(featureId)) 1 else 0) >= minVotes =>
              featureId -> height
          }

        if (newlyApprovedFeatures.nonEmpty) {
          approvedFeaturesCache = newlyApprovedFeatures ++ rw.get(Keys.approvedFeatures)
          rw.put(Keys.approvedFeatures, approvedFeaturesCache)

          val featuresToSave = (newlyApprovedFeatures.view.mapValues(_ + activationWindowSize) ++ rw.get(Keys.activatedFeatures)).toMap

          activatedFeaturesCache = featuresToSave ++ settings.functionalitySettings.preActivatedFeatures
          rw.put(Keys.activatedFeatures, featuresToSave)
        }
      }

      reward.foreach { lastReward =>
        rw.put(Keys.blockReward(height), Some(lastReward))
        rw.put(Keys.wavesAmount(height), wavesAmount(height - 1) + lastReward)
      }

      for ((asset, sp: SponsorshipValue) <- sponsorship) {
        rw.put(Keys.sponsorship(asset)(height), sp)
        expiredKeys ++= updateHistory(rw, Keys.sponsorshipHistory(asset), threshold, Keys.sponsorship(asset))
      }

      rw.put(Keys.issuedAssets(height), issuedAssets.keySet.toSeq)
      rw.put(Keys.updatedAssets(height), updatedAssets.keySet.toSeq)
      rw.put(Keys.sponsorshipAssets(height), sponsorship.keySet.toSeq)

      rw.put(Keys.carryFee(height), carry)
      expiredKeys += Keys.carryFee(threshold - 1).keyBytes

      rw.put(Keys.blockTransactionsFee(height), totalFee)

      if (dbSettings.storeInvokeScriptResults) scriptResults.foreach {
        case (txId, result) =>
          val (txHeight, txNum) = transactions
            .get(TransactionId(txId))
            .map { case (_, txNum, _) => (height, txNum) }
            .orElse(rw.get(Keys.transactionMetaById(TransactionId(txId))).map {
              case TransactionMeta(height, txNum, _, _) => (height, TxNum(txNum.toShort))
            })
            .getOrElse(throw new IllegalArgumentException(s"Couldn't find transaction height and num: $txId"))

          try rw.put(Keys.invokeScriptResult(txHeight, txNum), Some(result))
          catch {
            case NonFatal(e) =>
              throw new RuntimeException(s"Error storing invoke script result for $txId: $result", e)
          }
      }

      continuationStates
        .foreach { case (invokeTxId, state) =>
          rw.put(Keys.continuationState(TransactionId(invokeTxId)), state)
        }

      expiredKeys.foreach(rw.delete(_, "expired-keys"))

      if (DisableHijackedAliases.height == height) {
        disabledAliases = DisableHijackedAliases(rw)
      }

      rw.put(Keys.hitSource(height), Some(hitSource))

      if (dbSettings.storeStateHashes) {
        val prevStateHash =
          if (height == 1) ByteStr.empty
          else
            rw.get(Keys.stateHash(height - 1))
              .fold(
                throw new IllegalStateException(
                  s"Couldn't load state hash for ${height - 1}. Please rebuild the state or disable db.store-state-hashes"
                )
              )(_.totalHash)

        val newStateHash = stateHash.createStateHash(prevStateHash)
        rw.put(Keys.stateHash(height), Some(newStateHash))
      }
    }

    log.trace(s"Finished persisting block ${block.id()} at height $height")
  }

  override protected def doRollback(targetBlockId: ByteStr): Seq[(Block, ByteStr)] = {
    readOnly(_.get(Keys.heightOf(targetBlockId))).fold(Seq.empty[(Block, ByteStr)]) { targetHeight =>
      log.debug(s"Rolling back to block $targetBlockId at $targetHeight")

      val discardedBlocks: Seq[(Block, ByteStr)] = for (currentHeight <- height until targetHeight by -1) yield {
        val balancesToInvalidate    = Seq.newBuilder[(Address, Asset)]
        val ordersToInvalidate      = Seq.newBuilder[ByteStr]
        val scriptsToDiscard        = Seq.newBuilder[Address]
        val assetScriptsToDiscard   = Seq.newBuilder[IssuedAsset]
        val accountDataToInvalidate = Seq.newBuilder[(Address, String)]

        val h = Height(currentHeight)

        val discardedBlock = readWrite { rw =>
          rw.put(Keys.height, currentHeight - 1)

          val discardedMeta = rw
            .get(Keys.blockMetaAt(h))
            .getOrElse(throw new IllegalArgumentException(s"No block at height $currentHeight"))

          log.trace(s"Removing block ${discardedMeta.id} at $currentHeight")
          rw.delete(Keys.blockMetaAt(h))

          val changedAddresses = for {
            addressId <- rw.get(Keys.changedAddresses(currentHeight))
          } yield addressId -> rw.get(Keys.idToAddress(addressId))

          rw.iterateOver(KeyTags.ChangedAssetBalances.prefixBytes ++ Ints.toByteArray(h)) { e =>
            val assetId = IssuedAsset(ByteStr(e.getKey.takeRight(32)))
            for ((addressId, address) <- changedAddresses) {
              val kabh    = Keys.assetBalanceHistory(addressId, assetId)
              val history = rw.get(kabh)
              if (history.nonEmpty && history.head == currentHeight) {
                log.trace(s"Discarding ${assetId.id} balance for $address at $currentHeight")
                balancesToInvalidate += address -> assetId
                rw.delete(Keys.assetBalance(addressId, assetId)(history.head))
                rw.put(kabh.keyBytes, writeIntSeq(history.tail))
              }
            }
          }

          for ((addressId, address) <- changedAddresses) {
            for (k <- rw.get(Keys.changedDataKeys(currentHeight, addressId))) {
              log.trace(s"Discarding $k for $address at $currentHeight")
              accountDataToInvalidate += (address -> k)
              rw.delete(Keys.data(addressId, k)(currentHeight))
              rw.filterHistory(Keys.dataHistory(address, k), currentHeight)
            }
            rw.delete(Keys.changedDataKeys(currentHeight, addressId))

            balancesToInvalidate += (address -> Waves)
            rw.delete(Keys.wavesBalance(addressId)(currentHeight))
            rw.filterHistory(Keys.wavesBalanceHistory(addressId), currentHeight)

            rw.delete(Keys.leaseBalance(addressId)(currentHeight))
            rw.filterHistory(Keys.leaseBalanceHistory(addressId), currentHeight)

            balanceAtHeightCache.invalidate((currentHeight, addressId))
            leaseBalanceAtHeightCache.invalidate((currentHeight, addressId))
            discardLeaseBalance(address)

            if (dbSettings.storeTransactionsByAddress) {
              val kTxSeqNr = Keys.addressTransactionSeqNr(addressId)
              val txSeqNr  = rw.get(kTxSeqNr)
              val kTxHNSeq = Keys.addressTransactionHN(addressId, txSeqNr)

              rw.get(kTxHNSeq)
                .filter(_._1 == Height(currentHeight))
                .foreach { _ =>
                  rw.delete(kTxHNSeq)
                  rw.put(kTxSeqNr, (txSeqNr - 1).max(0))
                }
            }
          }

          rollbackAssetsInfo(rw, currentHeight)

          val transactions = transactionsAtHeight(h)

          transactions.foreach {
            case (num, tx) =>
              forgetTransaction(tx.id())
              tx match {
                case _: GenesisTransaction                                                       => // genesis transaction can not be rolled back
                case _: PaymentTransaction | _: TransferTransaction | _: MassTransferTransaction =>
                // balances already restored

                case _: IssueTransaction | _: UpdateAssetInfoTransaction | _: ReissueTransaction | _: BurnTransaction | _: SponsorFeeTransaction =>
                // asset info already restored

                case tx: LeaseTransaction =>
                  rollbackLeaseStatus(rw, tx.id(), currentHeight)
                case tx: LeaseCancelTransaction =>
                  rollbackLeaseStatus(rw, tx.leaseId, currentHeight)

                case tx: SetScriptTransaction =>
                  val address = tx.sender.toAddress
                  scriptsToDiscard += address
                  for (addressId <- addressId(address)) {
                    rw.delete(Keys.addressScript(addressId)(currentHeight))
                    rw.filterHistory(Keys.addressScriptHistory(addressId), currentHeight)
                  }

                case tx: SetAssetScriptTransaction =>
                  val asset = tx.asset
                  assetScriptsToDiscard += asset
                  rw.delete(Keys.assetScript(asset)(currentHeight))
                  rw.filterHistory(Keys.assetScriptHistory(asset), currentHeight)

                case _: DataTransaction => // see changed data keys removal

                case _: InvokeScriptTransaction =>
                  val k = Keys.invokeScriptResult(h, num)
                  rw.delete(k)

                case tx: CreateAliasTransaction => rw.delete(Keys.addressIdOfAlias(tx.alias))
                case tx: ExchangeTransaction =>
                  ordersToInvalidate += rollbackOrderFill(rw, tx.buyOrder.id(), currentHeight)
                  ordersToInvalidate += rollbackOrderFill(rw, tx.sellOrder.id(), currentHeight)
              }

              if (tx.typeId != GenesisTransaction.typeId) {
                rw.delete(Keys.transactionAt(h, num))
                rw.delete(Keys.transactionMetaById(TransactionId(tx.id())))
              }
          }

          rw.delete(Keys.blockMetaAt(h))
          rw.delete(Keys.heightOf(discardedMeta.id))
          rw.delete(Keys.carryFee(currentHeight))
          rw.delete(Keys.blockTransactionsFee(currentHeight))
          rw.delete(Keys.blockReward(currentHeight))
          rw.delete(Keys.wavesAmount(currentHeight))
          rw.delete(Keys.stateHash(currentHeight))

          if (DisableHijackedAliases.height == currentHeight) {
            disabledAliases = DisableHijackedAliases.revert(rw)
          }

          val hitSource = rw.get(Keys.hitSource(currentHeight)).get
          val block     = createBlock(discardedMeta.header, discardedMeta.signature, transactions.map(_._2)).explicitGet()

          (block, hitSource)
        }

        balancesToInvalidate.result().foreach(discardBalance)
        ordersToInvalidate.result().foreach(discardVolumeAndFee)
        scriptsToDiscard.result().foreach(discardScript)
        assetScriptsToDiscard.result().foreach(discardAssetScript)
        accountDataToInvalidate.result().foreach(discardAccountData)
        discardedBlock
      }

      log.debug(s"Rollback to block $targetBlockId at $targetHeight completed")

      discardedBlocks.reverse
    }
  }

  private def rollbackAssetsInfo(rw: RW, currentHeight: Int): Unit = {
    val issuedKey      = Keys.issuedAssets(currentHeight)
    val updatedKey     = Keys.updatedAssets(currentHeight)
    val sponsorshipKey = Keys.sponsorshipAssets(currentHeight)

    val issued      = rw.get(issuedKey)
    val updated     = rw.get(updatedKey)
    val sponsorship = rw.get(sponsorshipKey)

    rw.delete(issuedKey)
    rw.delete(updatedKey)
    rw.delete(sponsorshipKey)

    issued.foreach { asset =>
      rw.delete(Keys.assetStaticInfo(asset))
    }

    (issued ++ updated).foreach { asset =>
      rw.delete(Keys.assetDetails(asset)(currentHeight))
      rw.filterHistory(Keys.assetDetailsHistory(asset), currentHeight)
      discardAssetDescription(asset)
    }

    sponsorship.foreach { asset =>
      rw.delete(Keys.sponsorship(asset)(currentHeight))
      rw.filterHistory(Keys.sponsorshipHistory(asset), currentHeight)
      discardAssetDescription(asset)
    }
  }

  private def rollbackOrderFill(rw: RW, orderId: ByteStr, currentHeight: Int): ByteStr = {
    rw.delete(Keys.filledVolumeAndFee(orderId)(currentHeight))
    rw.filterHistory(Keys.filledVolumeAndFeeHistory(orderId), currentHeight)
    orderId
  }

  private def rollbackLeaseStatus(rw: RW, leaseId: ByteStr, currentHeight: Int): Unit = {
    rw.delete(Keys.leaseStatus(leaseId)(currentHeight))
    rw.filterHistory(Keys.leaseStatusHistory(leaseId), currentHeight)
  }

  override def transferById(id: ByteStr): Option[(Int, TransferTransaction)] = readOnly { db =>
    for {
      TransactionMeta(height, num, TransferTransaction.typeId, _) <- db.get(Keys.transactionMetaById(TransactionId @@ id))
      tx <- db.get(Keys.transactionAt(Height(height), TxNum(num.toShort))).collect { case (t: TransferTransaction, Succeeded) => t }
    } yield (height, tx)
  }

  override def transactionInfo(id: ByteStr): Option[(Int, Transaction, ApplicationStatus)] = readOnly(transactionInfo(id, _))

  protected def transactionInfo(id: ByteStr, db: ReadOnlyDB): Option[(Int, Transaction, ApplicationStatus)] = {
    val txId = TransactionId(id)
    for {
      TransactionMeta(height, num, _, status) <- db.get(Keys.transactionMetaById(txId))
      (tx, _)                                 <- db.get(Keys.transactionAt(Height(height), TxNum(num.toShort)))
    } yield (height, tx, status)
  }

  override def transactionMeta(id: ByteStr): Option[(Int, ApplicationStatus)] = readOnly { db =>
    db.get(Keys.transactionMetaById(TransactionId(id)))
      .map { case TransactionMeta(height, _, _, status) =>
        (height, status)
      }
  }

  override def resolveAlias(alias: Alias): Either[ValidationError, Address] = readOnly { db =>
    if (disabledAliases.contains(alias)) Left(AliasIsDisabled(alias))
    else
      db.get(Keys.addressIdOfAlias(alias))
        .map(addressId => db.get(Keys.idToAddress(addressId)))
        .toRight(AliasDoesNotExist(alias))
  }

  override def leaseDetails(leaseId: ByteStr): Option[LeaseDetails] = readOnly { db =>
    transactionInfo(leaseId, db) match {
      case Some((h, lt: LeaseTransaction, Succeeded)) =>
        Some(LeaseDetails(lt.sender, lt.recipient, h, lt.amount, loadLeaseStatus(db, leaseId)))
      case _ => None
    }
  }

  // These two caches are used exclusively for balance snapshots. They are not used for portfolios, because there aren't
  // as many miners, so snapshots will rarely be evicted due to overflows.

  private val balanceAtHeightCache = CacheBuilder
    .newBuilder()
    .maximumSize(100000)
    .recordStats()
    .build[(Int, AddressId), java.lang.Long]()

  private val leaseBalanceAtHeightCache = CacheBuilder
    .newBuilder()
    .maximumSize(100000)
    .recordStats()
    .build[(Int, AddressId), LeaseBalance]()

  override def balanceAtHeight(address: Address, height: Int, assetId: Asset = Waves): Option[(Int, Long)] = readOnly { db =>
    db.get(Keys.addressId(address)).flatMap { addressId =>
      assetId match {
        case Waves =>
          closest(db.get(Keys.wavesBalanceHistory(addressId)), height).map { wh =>
            val b: Long = db.get(Keys.wavesBalance(addressId)(wh))
            (wh, b)
          }
        case asset @ IssuedAsset(_) =>
          closest(db.get(Keys.assetBalanceHistory(addressId, asset)), height).map { wh =>
            val b: Long = db.get(Keys.assetBalance(addressId, asset)(wh))
            (wh, b)
          }
      }
    }
  }

  override def balanceSnapshots(address: Address, from: Int, to: Option[BlockId]): Seq[BalanceSnapshot] = readOnly { db =>
    db.get(Keys.addressId(address)).fold(Seq(BalanceSnapshot(1, 0, 0, 0))) { addressId =>
      val toHeigth = to.flatMap(this.heightOf).getOrElse(this.height)
      val wbh      = slice(db.get(Keys.wavesBalanceHistory(addressId)), from, toHeigth)
      val lbh      = slice(db.get(Keys.leaseBalanceHistory(addressId)), from, toHeigth)
      for {
        (wh, lh) <- merge(wbh, lbh)
        wb = balanceAtHeightCache.get((wh, addressId), () => db.get(Keys.wavesBalance(addressId)(wh)))
        lb = leaseBalanceAtHeightCache.get((lh, addressId), () => db.get(Keys.leaseBalance(addressId)(lh)))
      } yield BalanceSnapshot(wh.max(lh), wb, lb.in, lb.out)
    }
  }

  def loadScoreOf(blockId: ByteStr): Option[BigInt] = {
    readOnly(db => db.get(Keys.heightOf(blockId)).map(h => db.get(Keys.score(h))))
  }

  override def loadBlockInfo(height: Int): Option[SignedBlockHeader] = {
    writableDB.get(Keys.blockMetaAt(Height(height))).map(_.toSignedHeader)
  }

  def loadBlockInfo(height: Int, db: ReadOnlyDB): Option[SignedBlockHeader] = {
    db.get(Keys.blockMetaAt(Height(height))).map(_.toSignedHeader)
  }

  override def loadHeightOf(blockId: ByteStr): Option[Int] = {
    readOnly(_.get(Keys.heightOf(blockId)))
  }

  override def featureVotes(height: Int): Map[Short, Int] = readOnly { db =>
    settings.functionalitySettings
      .activationWindow(height)
      .flatMap { h =>
        val height = Height(h)
        db.get(Keys.blockMetaAt(height))
          .map(_.header.featureVotes)
          .getOrElse(Seq.empty)
      }
      .groupBy(identity)
      .view
      .mapValues(_.size)
      .toMap
  }

  override def blockRewardVotes(height: Int): Seq[Long] = readOnly { db =>
    activatedFeatures.get(BlockchainFeatures.BlockReward.id) match {
      case Some(activatedAt) if activatedAt <= height =>
        settings.rewardsSettings
          .votingWindow(activatedAt, height)
          .flatMap { h =>
            db.get(Keys.blockMetaAt(Height(h)))
              .map(_.header.rewardVote)
          }
      case _ => Seq()
    }
  }

  override def hitSource(height: Int): Option[ByteStr] = readOnly { db =>
    db.get(Keys.hitSource(height))
      .filter(_.arr.length == Block.HitSourceLength)
  }

  def loadStateHash(height: Int): Option[StateHash] = readOnly { db =>
    db.get(Keys.stateHash(height))
  }

  private def transactionsAtHeight(h: Height): List[(TxNum, Transaction)] = readOnly { db =>
    import com.wavesplatform.protobuf.transaction.PBSignedTransaction

    val txs = new ListBuffer[(TxNum, Transaction)]()

    val prefix = ByteBuffer
      .allocate(6)
      .put(KeyTags.NthTransactionInfoAtHeight.prefixBytes)
      .putInt(h)
      .array()

    db.iterateOver(prefix) { entry =>
      val k = entry.getKey

      for {
        idx <- Try(Shorts.fromByteArray(k.slice(6, 8)))
        tx = readTransactionBytes(entry.getValue) match {
          case (_, Left(legacyBytes)) => TransactionParsers.parseBytes(legacyBytes).get
          case (_, Right(newBytes))   => PBTransactions.vanilla(PBSignedTransaction.parseFrom(newBytes)).explicitGet()
        }
      } txs.append((TxNum(idx), tx))
    }

    txs.toList
  }
}<|MERGE_RESOLUTION|>--- conflicted
+++ resolved
@@ -378,11 +378,8 @@
       hitSource: ByteStr,
       scriptResults: Map[ByteStr, InvokeScriptResult],
       failedTransactionIds: Set[ByteStr],
-<<<<<<< HEAD
+      stateHash: StateHashBuilder.Result,
       continuationStates: Map[ByteStr, ContinuationState]
-=======
-      stateHash: StateHashBuilder.Result
->>>>>>> c84cd2e6
   ): Unit = {
     log.trace(s"Persisting block ${block.id()} at height $height")
     readWrite { rw =>
