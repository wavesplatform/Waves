package com.wavesplatform.database

import scala.annotation.tailrec
import scala.collection.mutable.ArrayBuffer
import scala.jdk.CollectionConverters._
import scala.util.control.NonFatal
import cats.data.Ior
import cats.syntax.option._
import cats.syntax.semigroup._
import com.google.common.cache.CacheBuilder
import com.google.common.collect.MultimapBuilder
import com.google.common.primitives.Ints
import com.wavesplatform.account.{Address, Alias}
import com.wavesplatform.api.BlockMeta
import com.wavesplatform.block.{Block, SignedBlockHeader}
import com.wavesplatform.block.Block.BlockId
import com.wavesplatform.common.state.ByteStr
import com.wavesplatform.common.utils._
import com.wavesplatform.database
import com.wavesplatform.database.patch.DisableHijackedAliases
import com.wavesplatform.database.protobuf.{EthereumTransactionMeta, TransactionMeta}
import com.wavesplatform.features.BlockchainFeatures
import com.wavesplatform.lang.ValidationError
import com.wavesplatform.settings.{BlockchainSettings, DBSettings, WavesSettings}
import com.wavesplatform.state.{TxNum, _}
import com.wavesplatform.state.reader.LeaseDetails
import com.wavesplatform.transaction._
import com.wavesplatform.transaction.Asset.{IssuedAsset, Waves}
import com.wavesplatform.transaction.TxValidationError.{AliasDoesNotExist, AliasIsDisabled}
import com.wavesplatform.transaction.assets._
import com.wavesplatform.transaction.assets.exchange.ExchangeTransaction
import com.wavesplatform.transaction.lease.{LeaseCancelTransaction, LeaseTransaction}
import com.wavesplatform.transaction.smart.{InvokeExpressionTransaction, InvokeScriptTransaction, SetScriptTransaction}
import com.wavesplatform.transaction.transfer._
import com.wavesplatform.utils.{LoggerFacade, ScorexLogging}
import monix.reactive.Observer
import org.iq80.leveldb.DB
import org.slf4j.LoggerFactory

object LevelDBWriter extends ScorexLogging {

  /** {{{
    * ([10, 7, 4], 5, 11) => [10, 7, 4]
    * ([10, 7], 5, 11) => [10, 7, 1]
    * }}}
    */
  private[database] def slice(v: Seq[Int], from: Int, to: Int): Seq[Int] = {
    val (c1, c2) = v.dropWhile(_ > to).partition(_ > from)
    c1 :+ c2.headOption.getOrElse(1)
  }

  private[database] def closest(v: Seq[Int], h: Int): Option[Int] = {
    v.dropWhile(_ > h).headOption // Should we use binary search?
  }

  implicit class ReadOnlyDBExt(val db: ReadOnlyDB) extends AnyVal {
    def fromHistory[A](historyKey: Key[Seq[Int]], valueKey: Int => Key[A]): Option[A] =
      for {
        lastChange <- db.get(historyKey).headOption
      } yield db.get(valueKey(lastChange))

    def hasInHistory(historyKey: Key[Seq[Int]], v: Int => Key[_]): Boolean =
      db.get(historyKey)
        .headOption
        .exists(h => db.has(v(h)))
  }

  implicit class RWExt(val db: RW) extends AnyVal {
    def fromHistory[A](historyKey: Key[Seq[Int]], valueKey: Int => Key[A]): Option[A] =
      for {
        lastChange <- db.get(historyKey).headOption
      } yield db.get(valueKey(lastChange))
  }

  private def loadHeight(db: DB): Int = db.get(Keys.height)

  private[database] def merge(wbh: Seq[Int], lbh: Seq[Int]): Seq[(Int, Int)] = {

    /**
      * Fixed implementation where
      *  {{{([15, 12, 3], [12, 5]) => [(15, 12), (12, 12), (3, 5)]}}}
      */
    @tailrec
    def recMergeFixed(wh: Int, wt: Seq[Int], lh: Int, lt: Seq[Int], buf: ArrayBuffer[(Int, Int)]): ArrayBuffer[(Int, Int)] = {
      buf += wh -> lh
      if (wt.isEmpty && lt.isEmpty) {
        buf
      } else if (wt.isEmpty) {
        recMergeFixed(wh, wt, lt.head, lt.tail, buf)
      } else if (lt.isEmpty) {
        recMergeFixed(wt.head, wt.tail, lh, lt, buf)
      } else {
        if (wh == lh) {
          recMergeFixed(wt.head, wt.tail, lt.head, lt.tail, buf)
        } else if (wh > lh) {
          recMergeFixed(wt.head, wt.tail, lh, lt, buf)
        } else {
          recMergeFixed(wh, wt, lt.head, lt.tail, buf)
        }
      }
    }

    recMergeFixed(wbh.head, wbh.tail, lbh.head, lbh.tail, ArrayBuffer.empty).toSeq
  }

  def apply(db: DB, spendableBalanceChanged: Observer[(Address, Asset)], settings: WavesSettings): LevelDBWriter with AutoCloseable = {
    val expectedHeight = loadHeight(db)
    def load(name: String, key: KeyTags.KeyTag): Option[BloomFilterImpl] = {
      if (settings.dbSettings.useBloomFilter)
        Some(BloomFilter.loadOrPopulate(db, settings.dbSettings.directory, name, expectedHeight, key, 100000000))
      else
        None
    }

    val _orderFilter        = load("orders", KeyTags.FilledVolumeAndFeeHistory)
    val _dataKeyFilter      = load("account-data", KeyTags.DataHistory)
    val _wavesBalanceFilter = load("waves-balances", KeyTags.WavesBalanceHistory)
    val _assetBalanceFilter = load("asset-balances", KeyTags.AssetBalanceHistory)
    new LevelDBWriter(db, spendableBalanceChanged, settings.blockchainSettings, settings.dbSettings) with AutoCloseable {

      override val orderFilter: BloomFilter        = _orderFilter.getOrElse(BloomFilter.AlwaysEmpty)
      override val dataKeyFilter: BloomFilter      = _dataKeyFilter.getOrElse(BloomFilter.AlwaysEmpty)
      override val wavesBalanceFilter: BloomFilter = _wavesBalanceFilter.getOrElse(BloomFilter.AlwaysEmpty)
      override val assetBalanceFilter: BloomFilter = _assetBalanceFilter.getOrElse(BloomFilter.AlwaysEmpty)

      override def close(): Unit = {
        log.debug("Shutting down LevelDBWriter")
        val lastHeight = LevelDBWriter.loadHeight(db)
        _orderFilter.foreach(_.save(lastHeight))
        _dataKeyFilter.foreach(_.save(lastHeight))
        _wavesBalanceFilter.foreach(_.save(lastHeight))
        _assetBalanceFilter.foreach(_.save(lastHeight))
      }
    }
  }

  def readOnly(db: DB, settings: WavesSettings): LevelDBWriter = {
    val expectedHeight = loadHeight(db)
    def loadFilter(filterName: String) =
      if (settings.dbSettings.useBloomFilter)
        BloomFilter
          .tryLoad(db, filterName, settings.dbSettings.directory, expectedHeight)
          .fold(_ => BloomFilter.AlwaysEmpty, gf => new Wrapper(gf))
      else
        BloomFilter.AlwaysEmpty

    new LevelDBWriter(db, Observer.stopped, settings.blockchainSettings, settings.dbSettings) {
      override val orderFilter: BloomFilter        = loadFilter("orders")
      override val dataKeyFilter: BloomFilter      = loadFilter("account-data")
      override val wavesBalanceFilter: BloomFilter = loadFilter("waves-balances")
      override val assetBalanceFilter: BloomFilter = loadFilter("asset-balances")
    }
  }
}

//noinspection UnstableApiUsage
abstract class LevelDBWriter private[database] (
    writableDB: DB,
    spendableBalanceChanged: Observer[(Address, Asset)],
    val settings: BlockchainSettings,
    val dbSettings: DBSettings
) extends Caches(spendableBalanceChanged) {

  private[this] val log = LoggerFacade(LoggerFactory.getLogger(classOf[LevelDBWriter]))

  def orderFilter: BloomFilter
  def dataKeyFilter: BloomFilter
  def wavesBalanceFilter: BloomFilter
  def assetBalanceFilter: BloomFilter

  private[this] var disabledAliases = writableDB.get(Keys.disabledAliases)

  private[this] val balanceSnapshotMaxRollbackDepth: Int = dbSettings.maxRollbackDepth + 1000
  import LevelDBWriter._

  private[database] def readOnly[A](f: ReadOnlyDB => A): A = writableDB.readOnly(f)

  private[this] def readWrite[A](f: RW => A): A = writableDB.readWrite(f)

  private def loadWithFilter[A, R](filter: BloomFilter, key: Key[A])(f: (ReadOnlyDB, A) => Option[R]): Option[R] =
    if (filter.mightContain(key.suffix)) readOnly { ro =>
      f(ro, ro.get(key))
    } else None

  override protected def loadMaxAddressId(): Long = readOnly(db => db.get(Keys.lastAddressId).getOrElse(0L))

  override protected def loadAddressId(address: Address): Option[AddressId] = readOnly(db => db.get(Keys.addressId(address)))

  override protected def loadHeight(): Int = LevelDBWriter.loadHeight(writableDB)

  override def safeRollbackHeight: Int = readOnly(_.get(Keys.safeRollbackHeight))

  override protected def loadScore(): BigInt = readOnly(db => db.get(Keys.score(db.get(Keys.height))))

  override protected def loadLastBlock(): Option[Block] = readOnly { db =>
    loadBlock(Height(db.get(Keys.height)), db)
  }

  override protected def loadScript(address: Address): Option[AccountScriptInfo] = readOnly { db =>
    addressId(address).fold(Option.empty[AccountScriptInfo]) { addressId =>
      db.fromHistory(Keys.addressScriptHistory(addressId), Keys.addressScript(addressId)).flatten
    }
  }

  override protected def hasScriptBytes(address: Address): Boolean = readOnly { db =>
    addressId(address).fold(false) { addressId =>
      db.hasInHistory(Keys.addressScriptHistory(addressId), Keys.addressScript(addressId))
    }
  }

  override protected def loadAssetScript(asset: IssuedAsset): Option[AssetScriptInfo] = readOnly { db =>
    db.fromHistory(Keys.assetScriptHistory(asset), Keys.assetScript(asset)).flatten
  }

  override protected def hasAssetScriptBytes(asset: IssuedAsset): Boolean = readOnly { db =>
    db.fromHistory(Keys.assetScriptHistory(asset), Keys.assetScriptPresent(asset)).flatten.nonEmpty
  }

  override def carryFee: Long = readOnly(_.get(Keys.carryFee(height)))

  override protected def loadAccountData(address: Address, key: String): Option[DataEntry[_]] =
    loadWithFilter(dataKeyFilter, Keys.dataHistory(address, key)) { (ro, history) =>
      for {
        aid <- addressId(address)
        h   <- history.headOption
        e   <- ro.get(Keys.data(aid, key)(h))
      } yield e
    }

  override def hasData(address: Address): Boolean = {
    writableDB.readOnly { ro =>
      ro.get(Keys.addressId(address)).fold(false) { addressId =>
        ro.prefixExists(KeyTags.ChangedDataKeys.prefixBytes ++ addressId.toByteArray)
      }
    }
  }

  protected override def loadBalance(req: (Address, Asset)): Long =
    addressId(req._1).fold(0L) { addressId =>
      req._2 match {
        case asset @ IssuedAsset(_) =>
          val kabh = Keys.assetBalanceHistory(addressId, asset)
          if (assetBalanceFilter.mightContain(kabh.suffix))
            writableDB.readOnly(_.fromHistory(kabh, Keys.assetBalance(addressId, asset))).getOrElse(0L)
          else 0L
        case Waves =>
          val kwbh = Keys.wavesBalanceHistory(addressId)
          if (wavesBalanceFilter.mightContain(kwbh.suffix))
            writableDB.readOnly(_.fromHistory(kwbh, Keys.wavesBalance(addressId))).getOrElse(0L)
          else 0L
      }
    }

  private def loadLeaseBalance(db: ReadOnlyDB, addressId: AddressId): LeaseBalance =
    db.fromHistory(Keys.leaseBalanceHistory(addressId), Keys.leaseBalance(addressId)).getOrElse(LeaseBalance.empty)

  override protected def loadLeaseBalance(address: Address): LeaseBalance = readOnly { db =>
    addressId(address).fold(LeaseBalance.empty)(loadLeaseBalance(db, _))
  }

  private[database] def loadLposPortfolio(db: ReadOnlyDB, addressId: AddressId) = Portfolio(
    db.fromHistory(Keys.wavesBalanceHistory(addressId), Keys.wavesBalance(addressId)).getOrElse(0L),
    loadLeaseBalance(db, addressId),
    Map.empty
  )

  override protected def loadAssetDescription(asset: IssuedAsset): Option[AssetDescription] =
    writableDB.withResource(r => database.loadAssetDescription(r, asset))

  override protected def loadVolumeAndFee(orderId: ByteStr): VolumeAndFee =
    loadWithFilter(orderFilter, Keys.filledVolumeAndFeeHistory(orderId)) { (ro, history) =>
      history.headOption.map(h => ro.get(Keys.filledVolumeAndFee(orderId)(h)))
    }.orEmpty

  override protected def loadApprovedFeatures(): Map[Short, Int] = {
    readOnly(_.get(Keys.approvedFeatures))
  }

  override protected def loadActivatedFeatures(): Map[Short, Int] = {
    val stateFeatures = readOnly(_.get(Keys.activatedFeatures))
    stateFeatures ++ settings.functionalitySettings.preActivatedFeatures
  }

  override def wavesAmount(height: Int): BigInt = readOnly { db =>
    val factHeight = height.min(this.height)
    if (db.has(Keys.wavesAmount(factHeight))) db.get(Keys.wavesAmount(factHeight))
    else settings.genesisSettings.initialBalance
  }

  override def blockReward(height: Int): Option[Long] =
    readOnly(_.db.get(Keys.blockReward(height)))

  private def updateHistory(rw: RW, key: Key[Seq[Int]], threshold: Int, kf: Int => Key[_]): Seq[Array[Byte]] =
    updateHistory(rw, rw.get(key), key, threshold, kf)

  private def updateHistory(rw: RW, history: Seq[Int], key: Key[Seq[Int]], threshold: Int, kf: Int => Key[_]): Seq[Array[Byte]] = {
    val (c1, c2) = history.partition(_ >= threshold)
    rw.put(key, (height +: c1) ++ c2.headOption)
    c2.drop(1).map(kf(_).keyBytes)
  }

  private def appendBalances(
      balances: Map[AddressId, Map[Asset, Long]],
      issuedAssets: Map[IssuedAsset, NewAssetInfo],
      rw: RW,
      threshold: Int,
      balanceThreshold: Int
  ): Unit = {
    val changedAssetBalances = MultimapBuilder.hashKeys().hashSetValues().build[IssuedAsset, java.lang.Long]()
    val updatedNftLists      = MultimapBuilder.hashKeys().hashSetValues().build[java.lang.Long, IssuedAsset]()

    for ((addressId, updatedBalances) <- balances) {
      for ((asset, balance) <- updatedBalances) {
        asset match {
          case Waves =>
            rw.put(Keys.wavesBalance(addressId)(height), balance)
            val kwbh = Keys.wavesBalanceHistory(addressId)
            if (wavesBalanceFilter.mightContain(kwbh.suffix))
              updateHistory(rw, kwbh, balanceThreshold, Keys.wavesBalance(addressId)).foreach(rw.delete)
            else {
              rw.put(kwbh, Seq(height))
              wavesBalanceFilter.put(kwbh.suffix)
            }
          case a: IssuedAsset =>
            changedAssetBalances.put(a, addressId.toLong)
            rw.put(Keys.assetBalance(addressId, a)(height), balance)
            val kabh = Keys.assetBalanceHistory(addressId, a)
            val isNFT = balance > 0 && issuedAssets
              .get(a)
              .map(_.static.nft)
              .orElse(assetDescription(a).map(_.nft))
              .getOrElse(false)
            if (assetBalanceFilter.mightContain(kabh.suffix)) {
              if (rw.get(kabh).isEmpty && isNFT) updatedNftLists.put(addressId.toLong, a)
              updateHistory(rw, kabh, threshold, Keys.assetBalance(addressId, a)).foreach(rw.delete)
            } else {
              rw.put(kabh, Seq(height))
              assetBalanceFilter.put(kabh.suffix)
              if (isNFT) updatedNftLists.put(addressId.toLong, a)
            }
        }
      }
    }

    for ((addressId, nftIds) <- updatedNftLists.asMap().asScala) {
      val kCount           = Keys.nftCount(AddressId(addressId.toLong))
      val previousNftCount = rw.get(kCount)
      rw.put(kCount, previousNftCount + nftIds.size())
      for ((id, idx) <- nftIds.asScala.zipWithIndex) {
        rw.put(Keys.nftAt(AddressId(addressId.toLong), idx, id), Some(()))
      }
    }

    changedAssetBalances.asMap().forEach { (asset, addresses) =>
      rw.put(Keys.changedBalances(height, asset), addresses.asScala.map(id => AddressId(id.toLong)).toSeq)
    }
  }

  //noinspection ScalaStyle
  override protected def doAppend(
      block: Block,
      carry: Long,
      newAddresses: Map[Address, AddressId],
      balances: Map[AddressId, Map[Asset, Long]],
      leaseBalances: Map[AddressId, LeaseBalance],
      addressTransactions: Map[AddressId, Seq[TransactionId]],
      leaseStates: Map[ByteStr, LeaseDetails],
      issuedAssets: Map[IssuedAsset, NewAssetInfo],
      updatedAssets: Map[IssuedAsset, Ior[AssetInfo, AssetVolumeInfo]],
      filledQuantity: Map[ByteStr, VolumeAndFee],
      scripts: Map[AddressId, Option[AccountScriptInfo]],
      assetScripts: Map[IssuedAsset, Option[AssetScriptInfo]],
      data: Map[Address, AccountDataInfo],
      aliases: Map[Alias, AddressId],
      sponsorship: Map[IssuedAsset, Sponsorship],
      totalFee: Long,
      reward: Option[Long],
      hitSource: ByteStr,
      scriptResults: Map[ByteStr, InvokeScriptResult],
      failedTransactionIds: Set[ByteStr],
      stateHash: StateHashBuilder.Result,
      ethereumTransactionMeta: Map[ByteStr, EthereumTransactionMeta]
  ): Unit = {
    log.trace(s"Persisting block ${block.id()} at height $height")
    readWrite { rw =>
      val expiredKeys = new ArrayBuffer[Array[Byte]]

      rw.put(Keys.height, height)

      val previousSafeRollbackHeight = rw.get(Keys.safeRollbackHeight)
      val newSafeRollbackHeight      = height - dbSettings.maxRollbackDepth

      if (previousSafeRollbackHeight < newSafeRollbackHeight) {
        rw.put(Keys.safeRollbackHeight, newSafeRollbackHeight)
      }

      val transactions: Map[TransactionId, (Transaction, TxNum, Boolean)] =
        block.transactionData.zipWithIndex.map { in =>
          val (tx, idx) = in
          val k         = TransactionId(tx.id())
          val v         = (tx, TxNum(idx.toShort), !failedTransactionIds.contains(tx.id()))
          k -> v
        }.toMap

      rw.put(
        Keys.blockMetaAt(Height(height)),
        Some(
          BlockMeta.fromBlock(block, height, totalFee, reward, if (block.header.version >= Block.ProtoBlockVersion) Some(hitSource) else None)
        )
      )
      rw.put(Keys.heightOf(block.id()), Some(height))

      val lastAddressId = loadMaxAddressId() + newAddresses.size

      rw.put(Keys.lastAddressId, Some(lastAddressId))
      rw.put(Keys.score(height), rw.get(Keys.score(height - 1)) + block.blockScore())

      for ((address, id) <- newAddresses) {
        rw.put(Keys.addressId(address), Some(id))
        rw.put(Keys.idToAddress(id), address)
      }

      val threshold        = newSafeRollbackHeight
      val balanceThreshold = height - balanceSnapshotMaxRollbackDepth

      appendBalances(balances, issuedAssets, rw, threshold, balanceThreshold)

      val changedAddresses = (addressTransactions.keys ++ balances.keys).toSet
      rw.put(Keys.changedAddresses(height), changedAddresses.toSeq)

      // leases
      for ((addressId, leaseBalance) <- leaseBalances) {
        rw.put(Keys.leaseBalance(addressId)(height), leaseBalance)
        expiredKeys ++= updateHistory(rw, Keys.leaseBalanceHistory(addressId), balanceThreshold, Keys.leaseBalance(addressId))
      }

      for ((orderId, volumeAndFee) <- filledQuantity) {
        orderFilter.put(orderId.arr)
        rw.put(Keys.filledVolumeAndFee(orderId)(height), volumeAndFee)
        expiredKeys ++= updateHistory(rw, Keys.filledVolumeAndFeeHistory(orderId), threshold, Keys.filledVolumeAndFee(orderId))
      }

      for ((asset, NewAssetInfo(staticInfo, info, volumeInfo)) <- issuedAssets) {
        rw.put(Keys.assetStaticInfo(asset), staticInfo.some)
        rw.put(Keys.assetDetails(asset)(height), (info, volumeInfo))
      }

      for ((asset, infoToUpdate) <- updatedAssets) {
        rw.fromHistory(Keys.assetDetailsHistory(asset), Keys.assetDetails(asset))
          .orElse(issuedAssets.get(asset).map { case NewAssetInfo(_, i, vi) => (i, vi) })
          .foreach {
            case (info, vol) =>
              val updInfo = infoToUpdate.left
                .fold(info)(identity)

              val updVol = infoToUpdate.right
                .fold(vol)(_ |+| vol)

              rw.put(Keys.assetDetails(asset)(height), (updInfo, updVol))
          }
      }

      for (asset <- issuedAssets.keySet ++ updatedAssets.keySet) {
        expiredKeys ++= updateHistory(rw, Keys.assetDetailsHistory(asset), threshold, Keys.assetDetails(asset))
      }

      for ((leaseId, details) <- leaseStates) {
        rw.put(Keys.leaseDetails(leaseId)(height), Some(Right(details)))
        expiredKeys ++= updateHistory(rw, Keys.leaseDetailsHistory(leaseId), threshold, Keys.leaseDetails(leaseId))
      }

      for ((addressId, script) <- scripts) {
        expiredKeys ++= updateHistory(rw, Keys.addressScriptHistory(addressId), threshold, Keys.addressScript(addressId))
        if (script.isDefined) rw.put(Keys.addressScript(addressId)(height), script)
      }

      for ((asset, script) <- assetScripts) {
        expiredKeys ++= updateHistory(rw, Keys.assetScriptHistory(asset), threshold, Keys.assetScript(asset))
        if (script.isDefined) rw.put(Keys.assetScript(asset)(height), script)
      }

      for ((address, addressData) <- data) {
        val addressId = addressIdWithFallback(address, newAddresses)
        rw.put(Keys.changedDataKeys(height, addressId), addressData.data.keys.toSeq)

        for ((key, value) <- addressData.data) {
          val kdh = Keys.dataHistory(address, key)
          rw.put(Keys.data(addressId, key)(height), Some(value))
          dataKeyFilter.put(kdh.suffix)
          expiredKeys ++= updateHistory(rw, kdh, threshold, Keys.data(addressId, key))
        }
      }

      if (dbSettings.storeTransactionsByAddress) for ((addressId, txIds) <- addressTransactions) {
        val kk        = Keys.addressTransactionSeqNr(addressId)
        val nextSeqNr = rw.get(kk) + 1
        val txTypeNumSeq = txIds.map { txId =>
          val (tx, num, _) = transactions(txId)
          (tx.tpe.id.toByte, num)
        }
        rw.put(Keys.addressTransactionHN(addressId, nextSeqNr), Some((Height(height), txTypeNumSeq.sortBy(-_._2))))
        rw.put(kk, nextSeqNr)
      }

      for ((alias, addressId) <- aliases) {
        rw.put(Keys.addressIdOfAlias(alias), Some(addressId))
      }

      for ((id, (tx, num, succeeded)) <- transactions) {
        rw.put(Keys.transactionAt(Height(height), num), Some((tx, succeeded)))
        rw.put(Keys.transactionMetaById(id), Some(TransactionMeta(height, num, tx.tpe.id, !succeeded)))
      }

      val activationWindowSize = settings.functionalitySettings.activationWindowSize(height)
      if (height % activationWindowSize == 0) {
        val minVotes = settings.functionalitySettings.blocksForFeatureActivation(height)
        val newlyApprovedFeatures = featureVotes(height)
          .filterNot { case (featureId, _) => settings.functionalitySettings.preActivatedFeatures.contains(featureId) }
          .collect {
            case (featureId, voteCount) if voteCount + (if (block.header.featureVotes.contains(featureId)) 1 else 0) >= minVotes =>
              featureId -> height
          }

        if (newlyApprovedFeatures.nonEmpty) {
          approvedFeaturesCache = newlyApprovedFeatures ++ rw.get(Keys.approvedFeatures)
          rw.put(Keys.approvedFeatures, approvedFeaturesCache)

          val featuresToSave = (newlyApprovedFeatures.view.mapValues(_ + activationWindowSize) ++ rw.get(Keys.activatedFeatures)).toMap

          activatedFeaturesCache = featuresToSave ++ settings.functionalitySettings.preActivatedFeatures
          rw.put(Keys.activatedFeatures, featuresToSave)
        }
      }

      reward.foreach { lastReward =>
        rw.put(Keys.blockReward(height), Some(lastReward))
        rw.put(Keys.wavesAmount(height), wavesAmount(height - 1) + lastReward)
      }

      for ((asset, sp: SponsorshipValue) <- sponsorship) {
        rw.put(Keys.sponsorship(asset)(height), sp)
        expiredKeys ++= updateHistory(rw, Keys.sponsorshipHistory(asset), threshold, Keys.sponsorship(asset))
      }

      rw.put(Keys.issuedAssets(height), issuedAssets.keySet.toSeq)
      rw.put(Keys.updatedAssets(height), updatedAssets.keySet.toSeq)
      rw.put(Keys.sponsorshipAssets(height), sponsorship.keySet.toSeq)

      rw.put(Keys.carryFee(height), carry)
      expiredKeys += Keys.carryFee(threshold - 1).keyBytes

      rw.put(Keys.blockTransactionsFee(height), totalFee)

      if (dbSettings.storeInvokeScriptResults) scriptResults.foreach {
        case (txId, result) =>
          val (txHeight, txNum) = transactions
            .get(TransactionId(txId))
            .map { case (_, txNum, _) => (height, txNum) }
            .orElse(rw.get(Keys.transactionMetaById(TransactionId(txId))).map { tm =>
              (tm.height, TxNum(tm.num.toShort))
            })
            .getOrElse(throw new IllegalArgumentException(s"Couldn't find transaction height and num: $txId"))

          try rw.put(Keys.invokeScriptResult(txHeight, txNum), Some(result))
          catch {
            case NonFatal(e) =>
              throw new RuntimeException(s"Error storing invoke script result for $txId: $result", e)
          }
      }

      for ((id, meta) <- ethereumTransactionMeta) {
        rw.put(Keys.ethereumTransactionMeta(Height(height), transactions(TransactionId(id))._2), Some(meta))
      }

      expiredKeys.foreach(rw.delete(_, "expired-keys"))

      if (DisableHijackedAliases.height == height) {
        disabledAliases = DisableHijackedAliases(rw)
      }

      rw.put(Keys.hitSource(height), Some(hitSource))

      if (dbSettings.storeStateHashes) {
        val prevStateHash =
          if (height == 1) ByteStr.empty
          else
            rw.get(Keys.stateHash(height - 1))
              .fold(
                throw new IllegalStateException(
                  s"Couldn't load state hash for ${height - 1}. Please rebuild the state or disable db.store-state-hashes"
                )
              )(_.totalHash)

        val newStateHash = stateHash.createStateHash(prevStateHash)
        rw.put(Keys.stateHash(height), Some(newStateHash))
      }
    }

    log.trace(s"Finished persisting block ${block.id()} at height $height")
  }

  override protected def doRollback(targetHeight: Int): Seq[(Block, ByteStr)] = {
    val targetBlockId = readOnly(_.get(Keys.blockMetaAt(Height @@ targetHeight)))
      .map(_.id)
      .getOrElse(throw new IllegalArgumentException(s"No block at height $targetHeight"))

    log.debug(s"Rolling back to block $targetBlockId at $targetHeight")

    val discardedBlocks: Seq[(Block, ByteStr)] = for (currentHeight <- height until targetHeight by -1) yield {
      val balancesToInvalidate    = Seq.newBuilder[(Address, Asset)]
      val ordersToInvalidate      = Seq.newBuilder[ByteStr]
      val scriptsToDiscard        = Seq.newBuilder[Address]
      val assetScriptsToDiscard   = Seq.newBuilder[IssuedAsset]
      val accountDataToInvalidate = Seq.newBuilder[(Address, String)]

      val h = Height(currentHeight)

      val discardedBlock = readWrite { rw =>
        rw.put(Keys.height, currentHeight - 1)

        val discardedMeta = rw
          .get(Keys.blockMetaAt(h))
          .getOrElse(throw new IllegalArgumentException(s"No block at height $currentHeight"))

        log.trace(s"Removing block ${discardedMeta.id} at $currentHeight")
        rw.delete(Keys.blockMetaAt(h))

        val changedAddresses = for {
          addressId <- rw.get(Keys.changedAddresses(currentHeight))
        } yield addressId -> rw.get(Keys.idToAddress(addressId))

        rw.iterateOver(KeyTags.ChangedAssetBalances.prefixBytes ++ Ints.toByteArray(h)) { e =>
          val assetId = IssuedAsset(ByteStr(e.getKey.takeRight(32)))
          for ((addressId, address) <- changedAddresses) {
            val kabh    = Keys.assetBalanceHistory(addressId, assetId)
            val history = rw.get(kabh)
            if (history.nonEmpty && history.head == currentHeight) {
              log.trace(s"Discarding ${assetId.id} balance for $address at $currentHeight")
              balancesToInvalidate += address -> assetId
              rw.delete(Keys.assetBalance(addressId, assetId)(history.head))
              rw.put(kabh.keyBytes, writeIntSeq(history.tail))
            }
          }
        }

        for ((addressId, address) <- changedAddresses) {
          for (k <- rw.get(Keys.changedDataKeys(currentHeight, addressId))) {
            log.trace(s"Discarding $k for $address at $currentHeight")
            accountDataToInvalidate += (address -> k)
            rw.delete(Keys.data(addressId, k)(currentHeight))
            rw.filterHistory(Keys.dataHistory(address, k), currentHeight)
          }
          rw.delete(Keys.changedDataKeys(currentHeight, addressId))

          balancesToInvalidate += (address -> Waves)
          rw.delete(Keys.wavesBalance(addressId)(currentHeight))
          rw.filterHistory(Keys.wavesBalanceHistory(addressId), currentHeight)

          rw.delete(Keys.leaseBalance(addressId)(currentHeight))
          rw.filterHistory(Keys.leaseBalanceHistory(addressId), currentHeight)

          balanceAtHeightCache.invalidate((currentHeight, addressId))
          leaseBalanceAtHeightCache.invalidate((currentHeight, addressId))
          discardLeaseBalance(address)

          if (dbSettings.storeTransactionsByAddress) {
            val kTxSeqNr = Keys.addressTransactionSeqNr(addressId)
            val txSeqNr  = rw.get(kTxSeqNr)
            val kTxHNSeq = Keys.addressTransactionHN(addressId, txSeqNr)

            rw.get(kTxHNSeq)
              .filter(_._1 == Height(currentHeight))
              .foreach { _ =>
                rw.delete(kTxHNSeq)
                rw.put(kTxSeqNr, (txSeqNr - 1).max(0))
              }
          }
        }

        writableDB
          .withResource(loadLeaseIds(_, currentHeight, currentHeight, includeCancelled = true))
          .foreach(rollbackLeaseStatus(rw, _, currentHeight))

        rollbackAssetsInfo(rw, currentHeight)

        val transactions = transactionsAtHeight(h)

        transactions.foreach {
          case (num, tx) =>
            forgetTransaction(tx.id())
            (tx: @unchecked) match {
              case _: GenesisTransaction                                                       => // genesis transaction can not be rolled back
              case _: PaymentTransaction | _: TransferTransaction | _: MassTransferTransaction =>
              // balances already restored

              case _: IssueTransaction | _: UpdateAssetInfoTransaction | _: ReissueTransaction | _: BurnTransaction | _: SponsorFeeTransaction =>
              // asset info already restored

              case _: LeaseTransaction | _: LeaseCancelTransaction =>
              // leases already restored

              case tx: SetScriptTransaction =>
                val address = tx.sender.toAddress
                scriptsToDiscard += address
                for (addressId <- addressId(address)) {
                  rw.delete(Keys.addressScript(addressId)(currentHeight))
                  rw.filterHistory(Keys.addressScriptHistory(addressId), currentHeight)
                }

              case tx: SetAssetScriptTransaction =>
                val asset = tx.asset
                assetScriptsToDiscard += asset
                rw.delete(Keys.assetScript(asset)(currentHeight))
                rw.filterHistory(Keys.assetScriptHistory(asset), currentHeight)

              case _: DataTransaction => // see changed data keys removal

<<<<<<< HEAD
              case _: InvokeScriptTransaction =>
                rw.delete(Keys.invokeScriptResult(h, num))
=======
              case _: InvokeScriptTransaction | _: InvokeExpressionTransaction =>
                val k = Keys.invokeScriptResult(h, num)
                rw.delete(k)
>>>>>>> bfd8218a

              case tx: CreateAliasTransaction => rw.delete(Keys.addressIdOfAlias(tx.alias))
              case tx: ExchangeTransaction =>
                ordersToInvalidate += rollbackOrderFill(rw, tx.buyOrder.id(), currentHeight)
                ordersToInvalidate += rollbackOrderFill(rw, tx.sellOrder.id(), currentHeight)
              case _: EthereumTransaction =>
                rw.delete(Keys.ethereumTransactionMeta(h, num))
            }

            if (tx.tpe != TransactionType.Genesis) {
              rw.delete(Keys.transactionAt(h, num))
              rw.delete(Keys.transactionMetaById(TransactionId(tx.id())))
            }
        }

        rw.delete(Keys.blockMetaAt(h))
        rw.delete(Keys.heightOf(discardedMeta.id))
        rw.delete(Keys.carryFee(currentHeight))
        rw.delete(Keys.blockTransactionsFee(currentHeight))
        rw.delete(Keys.blockReward(currentHeight))
        rw.delete(Keys.wavesAmount(currentHeight))
        rw.delete(Keys.stateHash(currentHeight))

        if (DisableHijackedAliases.height == currentHeight) {
          disabledAliases = DisableHijackedAliases.revert(rw)
        }

        val hitSource = rw.get(Keys.hitSource(currentHeight)).get
        val block     = createBlock(discardedMeta.header, discardedMeta.signature, transactions.map(_._2)).explicitGet()

        (block, hitSource)
      }

      balancesToInvalidate.result().foreach(discardBalance)
      ordersToInvalidate.result().foreach(discardVolumeAndFee)
      scriptsToDiscard.result().foreach(discardScript)
      assetScriptsToDiscard.result().foreach(discardAssetScript)
      accountDataToInvalidate.result().foreach(discardAccountData)
      discardedBlock
    }

    log.debug(s"Rollback to block $targetBlockId at $targetHeight completed")
    discardedBlocks.reverse
  }

  private def rollbackAssetsInfo(rw: RW, currentHeight: Int): Unit = {
    val issuedKey      = Keys.issuedAssets(currentHeight)
    val updatedKey     = Keys.updatedAssets(currentHeight)
    val sponsorshipKey = Keys.sponsorshipAssets(currentHeight)

    val issued      = rw.get(issuedKey)
    val updated     = rw.get(updatedKey)
    val sponsorship = rw.get(sponsorshipKey)

    rw.delete(issuedKey)
    rw.delete(updatedKey)
    rw.delete(sponsorshipKey)

    issued.foreach { asset =>
      rw.delete(Keys.assetStaticInfo(asset))
    }

    (issued ++ updated).foreach { asset =>
      rw.delete(Keys.assetDetails(asset)(currentHeight))
      rw.filterHistory(Keys.assetDetailsHistory(asset), currentHeight)
      discardAssetDescription(asset)
    }

    sponsorship.foreach { asset =>
      rw.delete(Keys.sponsorship(asset)(currentHeight))
      rw.filterHistory(Keys.sponsorshipHistory(asset), currentHeight)
      discardAssetDescription(asset)
    }
  }

  private def rollbackOrderFill(rw: RW, orderId: ByteStr, currentHeight: Int): ByteStr = {
    rw.delete(Keys.filledVolumeAndFee(orderId)(currentHeight))
    rw.filterHistory(Keys.filledVolumeAndFeeHistory(orderId), currentHeight)
    orderId
  }

  private def rollbackLeaseStatus(rw: RW, leaseId: ByteStr, currentHeight: Int): Unit = {
    rw.delete(Keys.leaseDetails(leaseId)(currentHeight))
    rw.filterHistory(Keys.leaseDetailsHistory(leaseId), currentHeight)
  }

  override def transferById(id: ByteStr): Option[(Int, TransferTransaction)] = readOnly { db =>
    for {
      tm <- db.get(Keys.transactionMetaById(TransactionId @@ id))
      if tm.`type` == TransferTransaction.typeId
      tx <- db.get(Keys.transactionAt(Height(tm.height), TxNum(tm.num.toShort))).collect { case (t: TransferTransaction, true) => t }
    } yield (height, tx)
  }

  override def transactionInfo(id: ByteStr): Option[(Int, Transaction, Boolean)] = readOnly(transactionInfo(id, _))

  protected def transactionInfo(id: ByteStr, db: ReadOnlyDB): Option[(Int, Transaction, Boolean)] =
    for {
      tm      <- transactionMeta(id, db)
      (tx, _) <- db.get(Keys.transactionAt(Height(tm.height), TxNum(tm.num.toShort)))
    } yield (tm.height, tx, !tm.failed)

  private def transactionMeta(id: ByteStr, db: ReadOnlyDB) = db.get(Keys.transactionMetaById(TransactionId(id)))

  override def transactionMeta(id: ByteStr): Option[(Int, Boolean)] = readOnly(transactionMeta(id, _)).map { tm =>
    (tm.height, !tm.failed)
  }

  override def resolveAlias(alias: Alias): Either[ValidationError, Address] = readOnly { db =>
    if (disabledAliases.contains(alias)) Left(AliasIsDisabled(alias))
    else
      db.get(Keys.addressIdOfAlias(alias))
        .map(addressId => Address(db.get(Keys.idToAddress(addressId)).publicKeyHash))
        .toRight(AliasDoesNotExist(alias))
  }

  override def leaseDetails(leaseId: ByteStr): Option[LeaseDetails] = readOnly { db =>
    for {
      h             <- db.get(Keys.leaseDetailsHistory(leaseId)).headOption
      detailsOrFlag <- db.get(Keys.leaseDetails(leaseId)(h))
      details <- detailsOrFlag.fold(
        isActive =>
          transactionInfo(leaseId, db).collect {
            case (leaseHeight, lt: LeaseTransaction, _) =>
              LeaseDetails(
                lt.sender,
                lt.recipient,
                lt.amount,
                if (isActive) LeaseDetails.Status.Active
                else LeaseDetails.Status.Cancelled(h, None),
                leaseId,
                leaseHeight
              )
          },
        Some(_)
      )
    } yield details
  }

  // These two caches are used exclusively for balance snapshots. They are not used for portfolios, because there aren't
  // as many miners, so snapshots will rarely be evicted due to overflows.

  private val balanceAtHeightCache = CacheBuilder
    .newBuilder()
    .maximumSize(100000)
    .recordStats()
    .build[(Int, AddressId), java.lang.Long]()

  private val leaseBalanceAtHeightCache = CacheBuilder
    .newBuilder()
    .maximumSize(100000)
    .recordStats()
    .build[(Int, AddressId), LeaseBalance]()

  override def balanceAtHeight(address: Address, height: Int, assetId: Asset = Waves): Option[(Int, Long)] = readOnly { db =>
    db.get(Keys.addressId(address)).flatMap { addressId =>
      assetId match {
        case Waves =>
          closest(db.get(Keys.wavesBalanceHistory(addressId)), height).map { wh =>
            val b: Long = db.get(Keys.wavesBalance(addressId)(wh))
            (wh, b)
          }
        case asset @ IssuedAsset(_) =>
          closest(db.get(Keys.assetBalanceHistory(addressId, asset)), height).map { wh =>
            val b: Long = db.get(Keys.assetBalance(addressId, asset)(wh))
            (wh, b)
          }
      }
    }
  }

  override def balanceSnapshots(address: Address, from: Int, to: Option[BlockId]): Seq[BalanceSnapshot] = readOnly { db =>
    db.get(Keys.addressId(address)).fold(Seq(BalanceSnapshot(1, 0, 0, 0))) { addressId =>
      val toHeigth = to.flatMap(this.heightOf).getOrElse(this.height)
      val wbh      = slice(db.get(Keys.wavesBalanceHistory(addressId)), from, toHeigth)
      val lbh      = slice(db.get(Keys.leaseBalanceHistory(addressId)), from, toHeigth)
      for {
        (wh, lh) <- merge(wbh, lbh)
        wb = balanceAtHeightCache.get((wh, addressId), () => db.get(Keys.wavesBalance(addressId)(wh)))
        lb = leaseBalanceAtHeightCache.get((lh, addressId), () => db.get(Keys.leaseBalance(addressId)(lh)))
      } yield BalanceSnapshot(wh.max(lh), wb, lb.in, lb.out)
    }
  }

  def loadScoreOf(blockId: ByteStr): Option[BigInt] = {
    readOnly(db => db.get(Keys.heightOf(blockId)).map(h => db.get(Keys.score(h))))
  }

  override def loadBlockInfo(height: Int): Option[SignedBlockHeader] = {
    writableDB.get(Keys.blockMetaAt(Height(height))).map(_.toSignedHeader)
  }

  def loadBlockInfo(height: Int, db: ReadOnlyDB): Option[SignedBlockHeader] = {
    db.get(Keys.blockMetaAt(Height(height))).map(_.toSignedHeader)
  }

  override def loadHeightOf(blockId: ByteStr): Option[Int] = {
    readOnly(_.get(Keys.heightOf(blockId)))
  }

  override def featureVotes(height: Int): Map[Short, Int] = readOnly { db =>
    settings.functionalitySettings
      .activationWindow(height)
      .flatMap { h =>
        val height = Height(h)
        db.get(Keys.blockMetaAt(height))
          .map(_.header.featureVotes)
          .getOrElse(Seq.empty)
      }
      .groupBy(identity)
      .view
      .mapValues(_.size)
      .toMap
  }

  override def blockRewardVotes(height: Int): Seq[Long] = readOnly { db =>
    activatedFeatures.get(BlockchainFeatures.BlockReward.id) match {
      case Some(activatedAt) if activatedAt <= height =>
        settings.rewardsSettings
          .votingWindow(activatedAt, height)
          .flatMap { h =>
            db.get(Keys.blockMetaAt(Height(h)))
              .map(_.header.rewardVote)
          }
      case _ => Seq()
    }
  }

  override def hitSource(height: Int): Option[ByteStr] = readOnly { db =>
    db.get(Keys.hitSource(height))
      .filter(_.arr.length == Block.HitSourceLength)
  }

  def loadStateHash(height: Int): Option[StateHash] = readOnly { db =>
    db.get(Keys.stateHash(height))
  }

  private def transactionsAtHeight(h: Height): List[(TxNum, Transaction)] = readOnly { db =>
    loadTransactions(h, db).fold[List[(TxNum, Transaction)]](Nil) { transactions =>
      transactions.zipWithIndex.collect { case ((tx, _), txNum) => TxNum(txNum.toShort) -> tx }.toList
    }
  }

  override def resolveERC20Address(address: ERC20Address): Option[IssuedAsset] = writableDB.withResource { r =>
    r.iterator.seek(KeyTags.AssetStaticInfo.prefixBytes ++ address.arr)
    val nextAssetId = r.iterator.next().getKey.drop(2)
    if (nextAssetId.view.take(20).sameElements(address.arr)) Some(IssuedAsset(ByteStr(nextAssetId))) else None
  }
}<|MERGE_RESOLUTION|>--- conflicted
+++ resolved
@@ -715,14 +715,8 @@
 
               case _: DataTransaction => // see changed data keys removal
 
-<<<<<<< HEAD
-              case _: InvokeScriptTransaction =>
+              case _: InvokeScriptTransaction | _: InvokeExpressionTransaction =>
                 rw.delete(Keys.invokeScriptResult(h, num))
-=======
-              case _: InvokeScriptTransaction | _: InvokeExpressionTransaction =>
-                val k = Keys.invokeScriptResult(h, num)
-                rw.delete(k)
->>>>>>> bfd8218a
 
               case tx: CreateAliasTransaction => rw.delete(Keys.addressIdOfAlias(tx.alias))
               case tx: ExchangeTransaction =>
