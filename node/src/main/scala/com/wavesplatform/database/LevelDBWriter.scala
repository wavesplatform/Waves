--- conflicted
+++ resolved
@@ -363,7 +363,6 @@
       expiredKeys ++= updateHistory(rw, Keys.leaseBalanceHistory(addressId), balanceThreshold, Keys.leaseBalance(addressId))
     }
 
-<<<<<<< HEAD
     def getHNForAsset(assetId: IssuedAsset) = {
       lazy val maybeHNFromState = assetDescriptionCache.get(assetId).map(_._2)
       lazy val maybeHNFromNewTransactions = transactions
@@ -374,34 +373,21 @@
         .orElse(maybeHNFromState)
     }
 
-    val newAddressesForAsset = mutable.AnyRefMap.empty[IssuedAsset, Set[AddressId]]
+    val newAddressesForAsset = mutable.AnyRefMap.empty[IssuedAsset, Set[Long]]
+    val assetsByAddress = mutable.LongMap.empty[Set[IssuedAsset]]
+
     for ((addressId, assets) <- assetBalances) {
-      val prevAssets   = rw.get(Keys.assetList(addressId))
-      val prevAssetSet = prevAssets.toSet
-      val newAssets    = assets.keys.filter(!prevAssetSet(_))
+      val prevAssetSet = assetsByAddress.getOrElseUpdate(addressId, assetBalanceIterator(rw, addressId).map(_._1._1).toSet)
+      val newAssets = assets.keys.filter(!prevAssetSet(_))
+      for (asset <- newAssets) newAddressesForAsset += asset -> (newAddressesForAsset.getOrElse(asset, Set.empty) + addressId)
+
       for (asset <- newAssets) {
         newAddressesForAsset += asset -> (newAddressesForAsset.getOrElse(asset, Set.empty) + addressId)
       }
-      rw.put(Keys.assetList(addressId), newAssets.toList ++ prevAssets)
-
       for ((asset, balance) <- assets; (h, n) <- getHNForAsset(asset)) {
         rw.put(Keys.assetBalance(addressId, h, n)(height), balance)
         rw.put(Keys.assetBalanceLastHeight(addressId, h, n), height)
         // deleteOldKeysForAddress(Keys.AssetBalancePrefix, addressId, Keys.heightWithNum(h, n))(Keys.assetBalance(_, h, n))
-=======
-    val newAddressesForAsset = mutable.AnyRefMap.empty[IssuedAsset, Set[Long]]
-    val assetsByAddress = mutable.LongMap.empty[Set[IssuedAsset]]
-
-    for ((addressId, assets) <- assetBalances) {
-      val prevAssetSet = assetsByAddress.getOrElseUpdate(addressId, assetBalanceIterator(rw, addressId).map(_._1._1).toSet)
-      val newAssets = assets.keys.filter(!prevAssetSet(_))
-      for (asset <- newAssets) newAddressesForAsset += asset -> (newAddressesForAsset.getOrElse(asset, Set.empty) + addressId)
-
-      for ((asset, balance) <- assets) {
-        rw.put(Keys.assetBalance(addressId, asset)(height), balance)
-        rw.put(Keys.assetBalanceLastHeight(addressId, asset), height)
-        deleteOldKeysForAddress(Keys.AssetBalancePrefix, addressId, asset.id)(Keys.assetBalance(_, asset))
->>>>>>> 97fb1095
       }
     }
 
@@ -450,11 +436,7 @@
           dataKeySuffix = Bytes.concat(AddressId.toBytes(addressId), key.getBytes(UTF_8))
           isNew = rw.lastValue(Keys.DataPrefix, dataKeySuffix, this.height).isEmpty
           _ = rw.put(Keys.data(addressId, key)(height), Some(value))
-<<<<<<< HEAD
           // _             = deleteOldKeys(Keys.DataPrefix, dataKeySuffix)(Keys.data(addressId, key))
-=======
-          _ = deleteOldKeys(Keys.DataPrefix, dataKeySuffix)(Keys.data(addressId, key))
->>>>>>> 97fb1095
           if isNew
         } yield key
       ).toSeq
