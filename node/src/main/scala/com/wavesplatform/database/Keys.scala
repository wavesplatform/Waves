--- conflicted
+++ resolved
@@ -181,13 +181,7 @@
   val HitSourcePrefix: Short                   = 59
   def hitSource(height: Int): Key[Array[Byte]] = Key("hit-source", h(HitSourcePrefix, height), identity, identity)
 
-<<<<<<< HEAD
-  val AssetStaticInfoPrefix: Short = 61
-  def assetStaticInfo(asset: IssuedAsset): Key[Option[AssetStaticInfo]] =
-    Key.opt("asset-static-info", bytes(61, asset.id.arr), readAssetStaticInfo, writeAssetStaticInfo)
-=======
   val AssetStaticInfoPrefix: Short = 60
   def assetStaticInfo(asset: IssuedAsset): Key[Option[AssetStaticInfo]] =
     Key.opt("asset-static-info", bytes(AssetStaticInfoPrefix, asset.id.arr), readAssetStaticInfo, writeAssetStaticInfo)
->>>>>>> 8925bfaf
 }