package com.wavesplatform.database

import com.google.common.base.Charsets.UTF_8
import com.google.common.primitives.{Ints, Longs, Shorts}
import com.wavesplatform.account.{Address, Alias}
import com.wavesplatform.block.Block.BlockInfo
import com.wavesplatform.common.state.ByteStr
import com.wavesplatform.common.utils.EitherExt2
import com.wavesplatform.lang.script.{Script, ScriptReader}
import com.wavesplatform.state._
import com.wavesplatform.transaction.Asset.IssuedAsset
import com.wavesplatform.transaction.{Transaction, TransactionParsers}

object Keys {
  import KeyHelpers._

  val version: Key[Int]               = intKey("version", 0, default = 1)
  val height: Key[Int]                = intKey("height", 1)
  def score(height: Int): Key[BigInt] = Key("score", h(2, height), Option(_).fold(BigInt(0))(BigInt(_)), _.toByteArray)

  def heightOf(blockId: ByteStr): Key[Option[Int]] = Key.opt[Int]("height-of", hash(4, blockId), Ints.fromByteArray, Ints.toByteArray)

  def wavesBalanceHistory(addressId: BigInt): Key[Seq[Int]] = historyKey("waves-balance-history", 5, addressId.toByteArray)
  def wavesBalance(addressId: BigInt)(height: Int): Key[Long] =
    Key("waves-balance", hAddr(6, height, addressId), Option(_).fold(0L)(Longs.fromByteArray), Longs.toByteArray)

  def assetList(addressId: BigInt): Key[List[IssuedAsset]] =
    Key("asset-list", addr(7, addressId), readTxIds(_).map(IssuedAsset), assets => writeTxIds(assets.map(_.id)))
  def assetBalanceHistory(addressId: BigInt, asset: IssuedAsset): Key[Seq[Int]] =
    historyKey("asset-balance-history", 8, addressId.toByteArray ++ asset.id.arr)
  val AssetBalancePrefix: Short = 9
  def assetBalance(addressId: BigInt, asset: IssuedAsset)(height: Int): Key[Long] =
    Key("asset-balance", hBytes(AssetBalancePrefix, height, addressId.toByteArray ++ asset.id.arr), Option(_).fold(0L)(Longs.fromByteArray), Longs.toByteArray)

  def assetInfoHistory(asset: IssuedAsset): Key[Seq[Int]] = historyKey("asset-info-history", 10, asset.id.arr)
  def assetInfo(asset: IssuedAsset)(height: Int): Key[AssetInfo] =
    Key("asset-info", hBytes(11, height, asset.id.arr), readAssetInfo, writeAssetInfo)

  def leaseBalanceHistory(addressId: BigInt): Key[Seq[Int]] = historyKey("lease-balance-history", 12, addressId.toByteArray)
  def leaseBalance(addressId: BigInt)(height: Int): Key[LeaseBalance] =
    Key("lease-balance", hAddr(13, height, addressId), readLeaseBalance, writeLeaseBalance)
  def leaseStatusHistory(leaseId: ByteStr): Key[Seq[Int]] = historyKey("lease-status-history", 14, leaseId.arr)
  val LeaseStatusPrefix: Short                            = 15
  def leaseStatus(leaseId: ByteStr)(height: Int): Key[Boolean] =
    Key("lease-status", hBytes(LeaseStatusPrefix, height, leaseId.arr), _(0) == 1, active => Array[Byte](if (active) 1 else 0))

  def filledVolumeAndFeeHistory(orderId: ByteStr): Key[Seq[Int]] = historyKey("filled-volume-and-fee-history", 16, orderId.arr)
  def filledVolumeAndFee(orderId: ByteStr)(height: Int): Key[VolumeAndFee] =
    Key("filled-volume-and-fee", hBytes(17, height, orderId.arr), readVolumeAndFee, writeVolumeAndFee)

  // 19, 20 were never used

  def changedAddresses(height: Int): Key[Seq[BigInt]] = Key("changed-addresses", h(21, height), readBigIntSeq, writeBigIntSeq)

  def addressIdOfAlias(alias: Alias): Key[Option[BigInt]] = Key.opt("address-id-of-alias", bytes(23, alias.bytes.arr), BigInt(_), _.toByteArray)

  val lastAddressId: Key[Option[BigInt]] = Key.opt("last-address-id", Array[Byte](0, 24), BigInt(_), _.toByteArray)

  def addressId(address: Address): Key[Option[BigInt]] = Key.opt("address-id", bytes(25, address.bytes.arr), BigInt(_), _.toByteArray)
  def idToAddress(id: BigInt): Key[Address]            = Key("id-to-address", bytes(26, id.toByteArray), Address.fromBytes(_).explicitGet(), _.bytes.arr)

  def addressScriptHistory(addressId: BigInt): Key[Seq[Int]] = historyKey("address-script-history", 27, addressId.toByteArray)
  def addressScript(addressId: BigInt)(height: Int): Key[Option[Script]] =
    Key.opt("address-script", hAddr(28, height, addressId), ScriptReader.fromBytes(_).explicitGet(), _.bytes().arr)

  val approvedFeatures: Key[Map[Short, Int]]  = Key("approved-features", Array[Byte](0, 29), readFeatureMap, writeFeatureMap)
  val activatedFeatures: Key[Map[Short, Int]] = Key("activated-features", Array[Byte](0, 30), readFeatureMap, writeFeatureMap)

  def dataKeyChunkCount(addressId: BigInt): Key[Int] =
    Key("data-key-chunk-count", addr(31, addressId), Option(_).fold(0)(Ints.fromByteArray), Ints.toByteArray)
  def dataKeyChunk(addressId: BigInt, chunkNo: Int): Key[Seq[String]] =
    Key("data-key-chunk", addr(32, addressId) ++ Ints.toByteArray(chunkNo), readStrings, writeStrings)

  val DataHistoryPrefix: Short = 33
  def dataHistory(addressId: BigInt, key: String): Key[Seq[Int]] = historyKey("data-history", 33, addressId.toByteArray ++ key.getBytes(UTF_8))
  def data(addressId: BigInt, key: String)(height: Int): Key[Option[DataEntry[_]]] =
    Key.opt("data", hBytes(34, height, addressId.toByteArray ++ key.getBytes(UTF_8)), DataEntry.parseValue(key, _, 0)._1, _.valueBytes)

  def sponsorshipHistory(asset: IssuedAsset): Key[Seq[Int]] = historyKey("sponsorship-history", 35, asset.id.arr)
  def sponsorship(asset: IssuedAsset)(height: Int): Key[SponsorshipValue] =
    Key("sponsorship", hBytes(36, height, asset.id.arr), readSponsorship, writeSponsorship)

  val addressesForWavesSeqNr: Key[Int]                = intKey("addresses-for-waves-seq-nr", 37)
  def addressesForWaves(seqNr: Int): Key[Seq[BigInt]] = Key("addresses-for-waves", h(38, seqNr), readBigIntSeq, writeBigIntSeq)

  def addressesForAssetSeqNr(asset: IssuedAsset): Key[Int] = bytesSeqNr("addresses-for-asset-seq-nr", 39, asset.id.arr)
  def addressesForAsset(asset: IssuedAsset, seqNr: Int): Key[Seq[BigInt]] =
    Key("addresses-for-asset", hBytes(40, seqNr, asset.id.arr), readBigIntSeq, writeBigIntSeq)

  /* 43: aliasIsDisabled, obsolete */
  /* 44: carryFeeHistory, obsolete */

  def carryFee(height: Int): Key[Long] = Key("carry-fee", h(45, height), Option(_).fold(0L)(Longs.fromByteArray), Longs.toByteArray)

  def assetScriptHistory(asset: IssuedAsset): Key[Seq[Int]] = historyKey("asset-script-history", 46, asset.id.arr)
  def assetScript(asset: IssuedAsset)(height: Int): Key[Option[Script]] =
    Key.opt("asset-script", hBytes(47, height, asset.id.arr), ScriptReader.fromBytes(_).explicitGet(), _.bytes().arr)
  def assetScriptPresent(asset: IssuedAsset)(height: Int): Key[Option[Unit]] =
    Key.opt("asset-script", hBytes(47, height, asset.id.arr), _ => (), _ => Array[Byte]())

  val safeRollbackHeight: Key[Int] = intKey("safe-rollback-height", 48)

  def changedDataKeys(height: Int, addressId: BigInt): Key[Seq[String]] =
    Key("changed-data-keys", hAddr(49, height, addressId), readStrings, writeStrings)

  val BlockHeaderPrefix: Short = 50

  def blockInfoAt(height: Height): Key[Option[BlockInfo]] =
    Key.opt("block-header-at-height", h(BlockHeaderPrefix, height), readBlockInfo, writeBlockInfo)

  def blockHeaderBytesAt(height: Height): Key[Option[Array[Byte]]] =
    Key.opt(
      "block-header-bytes-at-height",
      h(BlockHeaderPrefix, height),
      _.drop(4),
      _ => throw new Exception("Key \"block-header-bytes-at-height\" - is read only!")
    )

  val TransactionInfoPrefix: Short = 51
  def transactionAt(height: Height, n: TxNum): Key[Option[Transaction]] =
    Key.opt[Transaction](
      "nth-transaction-info-at-height",
      hNum(TransactionInfoPrefix, height, n),
      data => TransactionParsers.parseBytes(data).get,
      _.bytes()
    )

  def transactionBytesAt(height: Height, n: TxNum): Key[Option[Array[Byte]]] =
    Key.opt(
      "nth-transaction-info-bytes-at-height",
      hNum(TransactionInfoPrefix, height, n),
      identity,
      identity
    )

  val AddressTransactionSeqNrPrefix: Short = 52
  def addressTransactionSeqNr(addressId: AddressId): Key[Int] =
    bytesSeqNr("address-transaction-seq-nr", AddressTransactionSeqNrPrefix, addressId.toByteArray)

  val AddressTransactionHNPrefix: Short = 53
  def addressTransactionHN(addressId: AddressId, seqNr: Int): Key[Option[(Height, Seq[(Byte, TxNum, ByteStr)])]] =
    Key.opt(
      "address-transaction-height-type-and-nums",
      hBytes(AddressTransactionHNPrefix, seqNr, addressId.toByteArray),
      readTransactionHNSeqAndType,
      writeTransactionHNSeqAndType
    )

  val TransactionHeightNumByIdPrefix: Short = 54
  def transactionHNById(txId: TransactionId): Key[Option[(Height, TxNum)]] =
    Key.opt(
      "transaction-height-and-nums-by-id",
      bytes(TransactionHeightNumByIdPrefix, txId.arr),
      readTransactionHN,
      writeTransactionHN
    )

  val BlockTransactionsFeePrefix: Short = 55
  def blockTransactionsFee(height: Int): Key[Long] =
    Key(
      "block-transactions-fee",
      h(BlockTransactionsFeePrefix, height),
      Longs.fromByteArray,
      Longs.toByteArray
    )

  val InvokeScriptResultPrefix: Short = 56
  def invokeScriptResult(height: Int, txNum: TxNum): Key[InvokeScriptResult] =
    Key("invoke-script-result", hNum(InvokeScriptResultPrefix, height, txNum), InvokeScriptResult.fromBytes, InvokeScriptResult.toBytes)

  val BlockRewardPrefix: Short = 57
  def blockReward(height: Int): Key[Option[Long]] =
    Key.opt("block-reward", h(BlockRewardPrefix, height), Longs.fromByteArray, Longs.toByteArray)

<<<<<<< HEAD
  val wavesAmountPrefix: Short              = 58
  def wavesAmount(height: Int): Key[BigInt] = Key("waves-amount", h(wavesAmountPrefix, height), Option(_).fold(BigInt(0))(BigInt(_)), _.toByteArray)

  val disabledAliases: Key[Set[Alias]] = Key(
    "disabled-aliases",
    Shorts.toByteArray(59.toShort),
    b => readStrings(b).map(s => Alias.create(s).explicitGet()).toSet,
    as => writeStrings(as.map(_.name).toSeq)
  )
=======
  val WavesAmountPrefix: Short = 58
  def wavesAmount(height: Int): Key[BigInt] = Key("waves-amount", h(WavesAmountPrefix, height), Option(_).fold(BigInt(0))(BigInt(_)), _.toByteArray)

  val HitSourcePrefix: Short = 59
  def hitSource(height: Int): Key[Array[Byte]] = Key("hit-source", h(HitSourcePrefix, height), identity, identity)
>>>>>>> 25ad5537
}<|MERGE_RESOLUTION|>--- conflicted
+++ resolved
@@ -3,7 +3,7 @@
 import com.google.common.base.Charsets.UTF_8
 import com.google.common.primitives.{Ints, Longs, Shorts}
 import com.wavesplatform.account.{Address, Alias}
-import com.wavesplatform.block.Block.BlockInfo
+import com.wavesplatform.api.BlockMeta
 import com.wavesplatform.common.state.ByteStr
 import com.wavesplatform.common.utils.EitherExt2
 import com.wavesplatform.lang.script.{Script, ScriptReader}
@@ -30,7 +30,12 @@
     historyKey("asset-balance-history", 8, addressId.toByteArray ++ asset.id.arr)
   val AssetBalancePrefix: Short = 9
   def assetBalance(addressId: BigInt, asset: IssuedAsset)(height: Int): Key[Long] =
-    Key("asset-balance", hBytes(AssetBalancePrefix, height, addressId.toByteArray ++ asset.id.arr), Option(_).fold(0L)(Longs.fromByteArray), Longs.toByteArray)
+    Key(
+      "asset-balance",
+      hBytes(AssetBalancePrefix, height, addressId.toByteArray ++ asset.id.arr),
+      Option(_).fold(0L)(Longs.fromByteArray),
+      Longs.toByteArray
+    )
 
   def assetInfoHistory(asset: IssuedAsset): Key[Seq[Int]] = historyKey("asset-info-history", 10, asset.id.arr)
   def assetInfo(asset: IssuedAsset)(height: Int): Key[AssetInfo] =
@@ -71,7 +76,7 @@
   def dataKeyChunk(addressId: BigInt, chunkNo: Int): Key[Seq[String]] =
     Key("data-key-chunk", addr(32, addressId) ++ Ints.toByteArray(chunkNo), readStrings, writeStrings)
 
-  val DataHistoryPrefix: Short = 33
+  val DataHistoryPrefix: Short                                   = 33
   def dataHistory(addressId: BigInt, key: String): Key[Seq[Int]] = historyKey("data-history", 33, addressId.toByteArray ++ key.getBytes(UTF_8))
   def data(addressId: BigInt, key: String)(height: Int): Key[Option[DataEntry[_]]] =
     Key.opt("data", hBytes(34, height, addressId.toByteArray ++ key.getBytes(UTF_8)), DataEntry.parseValue(key, _, 0)._1, _.valueBytes)
@@ -105,8 +110,8 @@
 
   val BlockHeaderPrefix: Short = 50
 
-  def blockInfoAt(height: Height): Key[Option[BlockInfo]] =
-    Key.opt("block-header-at-height", h(BlockHeaderPrefix, height), readBlockInfo, writeBlockInfo)
+  def blockMetaAt(height: Height): Key[Option[BlockMeta]] =
+    Key.opt("block-header-at-height", h(BlockHeaderPrefix, height), readBlockInfo(height), writeBlockInfo)
 
   def blockHeaderBytesAt(height: Height): Key[Option[Array[Byte]]] =
     Key.opt(
@@ -172,21 +177,16 @@
   def blockReward(height: Int): Key[Option[Long]] =
     Key.opt("block-reward", h(BlockRewardPrefix, height), Longs.fromByteArray, Longs.toByteArray)
 
-<<<<<<< HEAD
   val wavesAmountPrefix: Short              = 58
   def wavesAmount(height: Int): Key[BigInt] = Key("waves-amount", h(wavesAmountPrefix, height), Option(_).fold(BigInt(0))(BigInt(_)), _.toByteArray)
 
+  val HitSourcePrefix: Short                       = 59
+  def hitSource(height: Int): Key[Option[ByteStr]] = Key.opt("hit-source", h(HitSourcePrefix, height), ByteStr(_), _.arr)
+
   val disabledAliases: Key[Set[Alias]] = Key(
     "disabled-aliases",
-    Shorts.toByteArray(59.toShort),
+    Shorts.toByteArray(60.toShort),
     b => readStrings(b).map(s => Alias.create(s).explicitGet()).toSet,
     as => writeStrings(as.map(_.name).toSeq)
   )
-=======
-  val WavesAmountPrefix: Short = 58
-  def wavesAmount(height: Int): Key[BigInt] = Key("waves-amount", h(WavesAmountPrefix, height), Option(_).fold(BigInt(0))(BigInt(_)), _.toByteArray)
-
-  val HitSourcePrefix: Short = 59
-  def hitSource(height: Int): Key[Array[Byte]] = Key("hit-source", h(HitSourcePrefix, height), identity, identity)
->>>>>>> 25ad5537
 }