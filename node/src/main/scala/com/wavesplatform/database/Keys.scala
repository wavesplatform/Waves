package com.wavesplatform.database

import com.google.common.base.Charsets.UTF_8
import com.google.common.primitives.{Ints, Longs}
import com.wavesplatform.account.{Address, Alias, PublicKey}
import com.wavesplatform.block.Block.BlockInfo
import com.wavesplatform.common.state.ByteStr
import com.wavesplatform.common.utils.EitherExt2
import com.wavesplatform.lang.script.Script
import com.wavesplatform.protobuf.transaction.{PBSignedTransaction, PBTransactions}
import com.wavesplatform.protobuf.utils.PBUtils
import com.wavesplatform.state._
import com.wavesplatform.transaction.Asset.IssuedAsset
import com.wavesplatform.transaction.assets.IssueTransaction
import com.wavesplatform.transaction.{Transaction, TransactionParsers}

object Keys {
  import KeyHelpers._

  val version: Key[Int]               = intKey("version", 0, default = 1)
  val height: Key[Int]                = intKey("height", 1)
  def score(height: Int): Key[BigInt] = Key("score", h(2, height), Option(_).fold(BigInt(0))(BigInt(_)), _.toByteArray)

  def heightOf(blockId: ByteStr): Key[Option[Int]] = Key.opt[Int]("height-of", hash(4, blockId), Ints.fromByteArray, Ints.toByteArray)

  def wavesBalanceHistory(addressId: BigInt): Key[Seq[Int]] = historyKey("waves-balance-history", 5, addressId.toByteArray)
  def wavesBalance(addressId: BigInt)(height: Int): Key[Long] =
    Key("waves-balance", hAddr(6, height, addressId), Option(_).fold(0L)(Longs.fromByteArray), Longs.toByteArray)

  def assetList(addressId: BigInt): Key[List[IssuedAsset]] =
    Key("asset-list", addr(7, addressId), readTxIds(_).map(IssuedAsset), assets => writeTxIds(assets.map(_.id)))
  def assetBalanceHistory(addressId: BigInt, asset: IssuedAsset): Key[Seq[Int]] =
    historyKey("asset-balance-history", 8, addressId.toByteArray ++ asset.id.arr)
  def assetBalance(addressId: BigInt, asset: IssuedAsset)(height: Int): Key[Long] =
    Key("asset-balance", hBytes(9, height, addressId.toByteArray ++ asset.id.arr), Option(_).fold(0L)(Longs.fromByteArray), Longs.toByteArray)

  def assetInfoHistory(asset: IssuedAsset): Key[Seq[Int]] = historyKey("asset-info-history", 10, asset.id.arr)
  def assetInfo(asset: IssuedAsset)(height: Int): Key[AssetInfo] =
    Key("asset-info", hBytes(11, height, asset.id.arr), readAssetInfo, writeAssetInfo)

  def leaseBalanceHistory(addressId: BigInt): Key[Seq[Int]] = historyKey("lease-balance-history", 12, addressId.toByteArray)
  def leaseBalance(addressId: BigInt)(height: Int): Key[LeaseBalance] =
    Key("lease-balance", hAddr(13, height, addressId), readLeaseBalance, writeLeaseBalance)
  def leaseStatusHistory(leaseId: ByteStr): Key[Seq[Int]] = historyKey("lease-status-history", 14, leaseId.arr)
  val LeaseStatusPrefix: Short                            = 15
  def leaseStatus(leaseId: ByteStr)(height: Int): Key[Boolean] =
    Key("lease-status", hBytes(LeaseStatusPrefix, height, leaseId.arr), _(0) == 1, active => Array[Byte](if (active) 1 else 0))

  def filledVolumeAndFeeHistory(orderId: ByteStr): Key[Seq[Int]] = historyKey("filled-volume-and-fee-history", 16, orderId.arr)
  def filledVolumeAndFee(orderId: ByteStr)(height: Int): Key[VolumeAndFee] =
    Key("filled-volume-and-fee", hBytes(17, height, orderId.arr), readVolumeAndFee, writeVolumeAndFee)

  // 19, 20 were never used

  def changedAddresses(height: Int): Key[Seq[BigInt]] = Key("changed-addresses", h(21, height), readBigIntSeq, writeBigIntSeq)

  def addressIdOfAlias(alias: Alias): Key[Option[BigInt]] = Key.opt("address-id-of-alias", bytes(23, alias.bytes.arr), BigInt(_), _.toByteArray)

  val lastAddressId: Key[Option[BigInt]] = Key.opt("last-address-id", Array[Byte](0, 24), BigInt(_), _.toByteArray)

  def addressId(address: Address): Key[Option[BigInt]] = Key.opt("address-id", bytes(25, address.bytes.arr), BigInt(_), _.toByteArray)
  def idToAddress(id: BigInt): Key[Address]            = Key("id-to-address", bytes(26, id.toByteArray), Address.fromBytes(_).explicitGet(), _.bytes.arr)

  def addressScriptHistory(addressId: BigInt): Key[Seq[Int]] = historyKey("address-script-history", 27, addressId.toByteArray)
<<<<<<< HEAD
  def addressScript(addressId: BigInt)(height: Int): Key[Option[(PublicKey, Script, Long)]] =
=======
  def addressScript(addressId: BigInt)(height: Int): Key[Option[(Script, Long, Map[String, Long])]] =
>>>>>>> 81cabfb3
    Key.opt("address-script", hAddr(28, height, addressId), readScript, writeScript)

  val approvedFeatures: Key[Map[Short, Int]]  = Key("approved-features", Array[Byte](0, 29), readFeatureMap, writeFeatureMap)
  val activatedFeatures: Key[Map[Short, Int]] = Key("activated-features", Array[Byte](0, 30), readFeatureMap, writeFeatureMap)

  def dataKeyChunkCount(addressId: BigInt): Key[Int] =
    Key("data-key-chunk-count", addr(31, addressId), Option(_).fold(0)(Ints.fromByteArray), Ints.toByteArray)
  def dataKeyChunk(addressId: BigInt, chunkNo: Int): Key[Seq[String]] =
    Key("data-key-chunk", addr(32, addressId) ++ Ints.toByteArray(chunkNo), readStrings, writeStrings)

  def dataHistory(addressId: BigInt, key: String): Key[Seq[Int]] = historyKey("data-history", 33, addressId.toByteArray ++ key.getBytes(UTF_8))
  def data(addressId: BigInt, key: String)(height: Int): Key[Option[DataEntry[_]]] =
    Key.opt("data", hBytes(34, height, addressId.toByteArray ++ key.getBytes(UTF_8)), DataEntry.parseValue(key, _, 0)._1, _.valueBytes)

  def sponsorshipHistory(asset: IssuedAsset): Key[Seq[Int]] = historyKey("sponsorship-history", 35, asset.id.arr)
  def sponsorship(asset: IssuedAsset)(height: Int): Key[SponsorshipValue] =
    Key("sponsorship", hBytes(36, height, asset.id.arr), readSponsorship, writeSponsorship)

  val addressesForWavesSeqNr: Key[Int]                = intKey("addresses-for-waves-seq-nr", 37)
  def addressesForWaves(seqNr: Int): Key[Seq[BigInt]] = Key("addresses-for-waves", h(38, seqNr), readBigIntSeq, writeBigIntSeq)

  def addressesForAssetSeqNr(asset: IssuedAsset): Key[Int] = bytesSeqNr("addresses-for-asset-seq-nr", 39, asset.id.arr)
  def addressesForAsset(asset: IssuedAsset, seqNr: Int): Key[Seq[BigInt]] =
    Key("addresses-for-asset", hBytes(40, seqNr, asset.id.arr), readBigIntSeq, writeBigIntSeq)

  val AliasIsDisabledPrefix: Short = 43
  def aliasIsDisabled(alias: Alias): Key[Boolean] =
    Key("alias-is-disabled", bytes(AliasIsDisabledPrefix, alias.bytes.arr), Option(_).exists(_(0) == 1), if (_) Array[Byte](1) else Array[Byte](0))

  /* 44: carryFeeHistory, obsolete */
  def carryFee(height: Int): Key[Long] = Key("carry-fee", h(45, height), Option(_).fold(0L)(Longs.fromByteArray), Longs.toByteArray)

  def assetScriptHistory(asset: IssuedAsset): Key[Seq[Int]] = historyKey("asset-script-history", 46, asset.id.arr)
<<<<<<< HEAD
  def assetScript(asset: IssuedAsset)(height: Int): Key[Option[(PublicKey, Script, Long)]] =
    Key.opt("asset-script", hBytes(47, height, asset.id.arr), readScript, writeScript)
=======
  def assetScript(asset: IssuedAsset)(height: Int): Key[Option[(Script, Long)]] =
    Key.opt("asset-script", hBytes(47, height, asset.id.arr), readAssetScript, writeAssetScript)
>>>>>>> 81cabfb3
  def assetScriptPresent(asset: IssuedAsset)(height: Int): Key[Option[Unit]] =
    Key.opt("asset-script", hBytes(47, height, asset.id.arr), _ => (), _ => Array[Byte]())

  val safeRollbackHeight: Key[Int] = intKey("safe-rollback-height", 48)

  def changedDataKeys(height: Int, addressId: BigInt): Key[Seq[String]] =
    Key("changed-data-keys", hAddr(49, height, addressId), readStrings, writeStrings)

  val BlockHeaderPrefix: Short = 50

  def blockInfoAt(height: Height): Key[Option[BlockInfo]] =
    Key.opt("block-header-at-height", h(BlockHeaderPrefix, height), readBlockInfo, writeBlockInfo)

  def blockHeaderBytesAt(height: Height): Key[Option[Array[Byte]]] = // TODO: Store protobuf block header
    Key.opt(
      "block-header-bytes-at-height",
      h(BlockHeaderPrefix, height),
      _.drop(4),
      _ => throw new Exception("Key \"block-header-bytes-at-height\" - is read only!")
    )

  val TransactionInfoPrefix: Short = 51
  def transactionAt(height: Height, n: TxNum): Key[Option[Transaction]] =
    Key.opt[Transaction](
      "nth-transaction-info-at-height",
      hNum(TransactionInfoPrefix, height, n),
      data => PBTransactions.vanillaUnsafe(PBSignedTransaction.parseFrom(data)),
      tx => PBUtils.encodeDeterministic(PBTransactions.protobuf(tx))
    )

  def transactionBytesAt(height: Height, n: TxNum): Key[Option[Array[Byte]]] =
    Key.opt(
      "nth-transaction-info-bytes-at-height",
      hNum(TransactionInfoPrefix, height, n),
      identity,
      identity
    )

  val AddressTransactionSeqNrPrefix: Short = 52
  def addressTransactionSeqNr(addressId: AddressId): Key[Int] =
    bytesSeqNr("address-transaction-seq-nr", AddressTransactionSeqNrPrefix, addressId.toByteArray)

  val AddressTransactionHNPrefix: Short = 53
  def addressTransactionHN(addressId: AddressId, seqNr: Int): Key[Option[(Height, Seq[(Byte, TxNum)])]] =
    Key.opt(
      "address-transaction-height-type-and-nums",
      hBytes(AddressTransactionHNPrefix, seqNr, addressId.toByteArray),
      readTransactionHNSeqAndType,
      writeTransactionHNSeqAndType
    )

  val TransactionHeightNumByIdPrefix: Short = 54
  def transactionHNById(txId: TransactionId): Key[Option[(Height, TxNum)]] =
    Key.opt(
      "transaction-height-and-nums-by-id",
      bytes(TransactionHeightNumByIdPrefix, txId.arr),
      readTransactionHN,
      writeTransactionHN
    )

  val BlockTransactionsFeePrefix: Short = 55
  def blockTransactionsFee(height: Int): Key[Long] =
    Key(
      "block-transactions-fee",
      h(BlockTransactionsFeePrefix, height),
      Longs.fromByteArray,
      Longs.toByteArray
    )

  val InvokeScriptResultPrefix: Short = 56
  def invokeScriptResult(height: Int, txNum: TxNum): Key[InvokeScriptResult] =
    Key("invoke-script-result", hNum(InvokeScriptResultPrefix, height, txNum), InvokeScriptResult.fromBytes, InvokeScriptResult.toBytes)

  val BlockRewardPrefix: Short = 57
  def blockReward(height: Int): Key[Option[Long]] =
    Key.opt("block-reward", h(BlockRewardPrefix, height), Longs.fromByteArray, Longs.toByteArray)

  val WavesAmountPrefix: Short              = 58
  def wavesAmount(height: Int): Key[BigInt] = Key("waves-amount", h(WavesAmountPrefix, height), Option(_).fold(BigInt(0))(BigInt(_)), _.toByteArray)

  val HitSourcePrefix: Short                   = 59
  def hitSource(height: Int): Key[Array[Byte]] = Key("hit-source", h(HitSourcePrefix, height), identity, identity)

  val generatedAssetInfoPrefix: Short = 60
  def generatedAssetInfo(asset: IssuedAsset): Key[Option[(Int, IssueTransaction)]] = Key.opt("generated-assetinfo", bytes(generatedAssetInfoPrefix, asset.id.arr), (readTransactionInfo(_) match {
    case (h, t) => (h -> t.asInstanceOf[IssueTransaction])
    }), writeTransactionInfo)
}<|MERGE_RESOLUTION|>--- conflicted
+++ resolved
@@ -62,11 +62,7 @@
   def idToAddress(id: BigInt): Key[Address]            = Key("id-to-address", bytes(26, id.toByteArray), Address.fromBytes(_).explicitGet(), _.bytes.arr)
 
   def addressScriptHistory(addressId: BigInt): Key[Seq[Int]] = historyKey("address-script-history", 27, addressId.toByteArray)
-<<<<<<< HEAD
-  def addressScript(addressId: BigInt)(height: Int): Key[Option[(PublicKey, Script, Long)]] =
-=======
-  def addressScript(addressId: BigInt)(height: Int): Key[Option[(Script, Long, Map[String, Long])]] =
->>>>>>> 81cabfb3
+  def addressScript(addressId: BigInt)(height: Int): Key[Option[(PublicKey, Script, Long, Map[String, Long])]] =
     Key.opt("address-script", hAddr(28, height, addressId), readScript, writeScript)
 
   val approvedFeatures: Key[Map[Short, Int]]  = Key("approved-features", Array[Byte](0, 29), readFeatureMap, writeFeatureMap)
@@ -100,13 +96,8 @@
   def carryFee(height: Int): Key[Long] = Key("carry-fee", h(45, height), Option(_).fold(0L)(Longs.fromByteArray), Longs.toByteArray)
 
   def assetScriptHistory(asset: IssuedAsset): Key[Seq[Int]] = historyKey("asset-script-history", 46, asset.id.arr)
-<<<<<<< HEAD
   def assetScript(asset: IssuedAsset)(height: Int): Key[Option[(PublicKey, Script, Long)]] =
-    Key.opt("asset-script", hBytes(47, height, asset.id.arr), readScript, writeScript)
-=======
-  def assetScript(asset: IssuedAsset)(height: Int): Key[Option[(Script, Long)]] =
     Key.opt("asset-script", hBytes(47, height, asset.id.arr), readAssetScript, writeAssetScript)
->>>>>>> 81cabfb3
   def assetScriptPresent(asset: IssuedAsset)(height: Int): Key[Option[Unit]] =
     Key.opt("asset-script", hBytes(47, height, asset.id.arr), _ => (), _ => Array[Byte]())
 
