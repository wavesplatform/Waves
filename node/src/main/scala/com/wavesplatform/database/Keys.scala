package com.wavesplatform.database

import com.google.common.primitives.{Ints, Longs}
import com.wavesplatform.account.{Address, Alias}
import com.wavesplatform.common.state.ByteStr
import com.wavesplatform.common.utils.EitherExt2
import com.wavesplatform.database.protobuf.{EthereumTransactionMeta, StaticAssetInfo, TransactionMeta, BlockMeta as PBBlockMeta}
import com.wavesplatform.protobuf.snapshot.TransactionStateSnapshot
import com.wavesplatform.state.*
import com.wavesplatform.transaction.Asset.IssuedAsset
import com.wavesplatform.transaction.{ERC20Address, Transaction}
import com.wavesplatform.utils.*

case class CurrentBalance(balance: Long, height: Height, prevHeight: Height)
object CurrentBalance {
  val Unavailable: CurrentBalance = CurrentBalance(0L, Height(0), Height(0))
}

case class BalanceNode(balance: Long, prevHeight: Height)
object BalanceNode {
  val Empty: BalanceNode = BalanceNode(0, Height(0))
  val SizeInBytes: Int   = 12
}

case class CurrentVolumeAndFee(volume: Long, fee: Long, height: Height, prevHeight: Height)
object CurrentVolumeAndFee {
  val Unavailable: CurrentVolumeAndFee = CurrentVolumeAndFee(0, 0, Height(0), Height(0))
}

case class VolumeAndFeeNode(volume: Long, fee: Long, prevHeight: Height)
object VolumeAndFeeNode {
  val Empty: VolumeAndFeeNode = VolumeAndFeeNode(0, 0, Height(0))
}

case class CurrentLeaseBalance(in: Long, out: Long, height: Height, prevHeight: Height)
object CurrentLeaseBalance {
  val Unavailable: CurrentLeaseBalance = CurrentLeaseBalance(0, 0, Height(0), Height(0))
}

case class LeaseBalanceNode(in: Long, out: Long, prevHeight: Height)
object LeaseBalanceNode {
  val Empty: LeaseBalanceNode = LeaseBalanceNode(0, 0, Height(0))
}

case class CurrentData(entry: DataEntry[?], height: Height, prevHeight: Height)
object CurrentData {
  def empty(key: String): CurrentData = CurrentData(EmptyDataEntry(key), Height(0), Height(0))
}

case class DataNode(entry: DataEntry[?], prevHeight: Height)
object DataNode {
  def empty(key: String): DataNode = DataNode(EmptyDataEntry(key), Height(0))
}

object Keys {
  import KeyHelpers.*
  import KeyTags.{AddressId as AddressIdTag, EthereumTransactionMeta as EthereumTransactionMetaTag, InvokeScriptResult as InvokeScriptResultTag, LeaseDetails as LeaseDetailsTag, *}

<<<<<<< HEAD
  val version: Key[Int]   = intKey(Version, default = 1)
  val height: Key[Height] = heightKey(Height)
=======
  val version: Key[Int] = intKey(Version, default = 1)
  val height: Key[Height] =
    Key(Height, Array.emptyByteArray, v => state.Height @@ (if (v != null && v.length >= Ints.BYTES) Ints.fromByteArray(v) else 0), Ints.toByteArray)
>>>>>>> d7c07851

  def heightOf(blockId: ByteStr): Key[Option[Int]] = Key.opt[Int](HeightOf, blockId.arr, Ints.fromByteArray, Ints.toByteArray)

  def wavesBalance(addressId: AddressId): Key[CurrentBalance] =
    Key(WavesBalance, addressId.toByteArray, readCurrentBalance, writeCurrentBalance)

  def wavesBalanceAt(addressId: AddressId, height: Height): Key[BalanceNode] =
    Key(WavesBalanceHistory, hBytes(addressId.toByteArray, height), readBalanceNode, writeBalanceNode)

  def assetBalance(addressId: AddressId, asset: IssuedAsset): Key[CurrentBalance] =
    Key(AssetBalance, addressId.toByteArray ++ asset.id.arr, readCurrentBalance, writeCurrentBalance)

  def assetBalanceAt(addressId: AddressId, asset: IssuedAsset, height: Height): Key[BalanceNode] =
    Key(AssetBalanceHistory, hBytes(asset.id.arr ++ addressId.toByteArray, height), readBalanceNode, writeBalanceNode)

  def assetDetailsHistory(asset: IssuedAsset): Key[Seq[Int]] = historyKey(AssetDetailsHistory, asset.id.arr)
  def assetDetails(asset: IssuedAsset)(height: Int): Key[(AssetInfo, AssetVolumeInfo)] =
    Key(AssetDetails, hBytes(asset.id.arr, height), readAssetDetails, writeAssetDetails)

  def issuedAssets(height: Int): Key[Seq[IssuedAsset]] =
    Key(IssuedAssets, h(height), d => readAssetIds(d).map(IssuedAsset(_)), ias => writeAssetIds(ias.map(_.id)))
  def updatedAssets(height: Int): Key[Seq[IssuedAsset]] =
    Key(UpdatedAssets, h(height), d => readAssetIds(d).map(IssuedAsset(_)), ias => writeAssetIds(ias.map(_.id)))
  def sponsorshipAssets(height: Int): Key[Seq[IssuedAsset]] =
    Key(SponsoredAssets, h(height), d => readAssetIds(d).map(IssuedAsset(_)), ias => writeAssetIds(ias.map(_.id)))
  def leaseBalanceAt(addressId: AddressId, height: Height): Key[LeaseBalanceNode] =
    Key(LeaseBalanceHistory, hBytes(addressId.toByteArray, height), readLeaseBalanceNode, writeLeaseBalanceNode)

  def leaseBalance(addressId: AddressId): Key[CurrentLeaseBalance] =
    Key(LeaseBalance, addressId.toByteArray, readLeaseBalance, writeLeaseBalance)

  def leaseDetailsHistory(leaseId: ByteStr): Key[Seq[Int]] = historyKey(LeaseDetailsHistory, leaseId.arr)
  def leaseDetails(leaseId: ByteStr)(height: Int): Key[Option[LeaseDetails]] =
    Key.opt(LeaseDetailsTag, Ints.toByteArray(height) ++ leaseId.arr, readLeaseDetails, writeLeaseDetails)

  def filledVolumeAndFeeAt(orderId: ByteStr, height: Height): Key[VolumeAndFeeNode] =
    Key(FilledVolumeAndFeeHistory, hBytes(orderId.arr, height), readVolumeAndFeeNode, writeVolumeAndFeeNode)

  def filledVolumeAndFee(orderId: ByteStr): Key[CurrentVolumeAndFee] =
    Key(FilledVolumeAndFee, orderId.arr, readVolumeAndFee, writeVolumeAndFee)

  def changedAddresses(height: Int): Key[Seq[AddressId]] = Key(ChangedAddresses, h(height), readAddressIds, writeAddressIds)

  def changedBalances(height: Int, asset: IssuedAsset): Key[Seq[AddressId]] =
    Key(ChangedAssetBalances, h(height) ++ asset.id.arr, readAddressIds, writeAddressIds)

  def changedBalancesAtPrefix(height: Int): Array[Byte] = KeyTags.ChangedAssetBalances.prefixBytes ++ h(height)

  def addressIdOfAlias(alias: Alias): Key[Option[AddressId]] = Key.opt(AddressIdOfAlias, alias.bytes, AddressId.fromByteArray, _.toByteArray)

  val lastAddressId: Key[Option[Long]] = Key.opt(LastAddressId, Array.emptyByteArray, Longs.fromByteArray, _.toByteArray)

  def addressId(address: Address): Key[Option[AddressId]] = Key.opt(AddressIdTag, address.bytes, AddressId.fromByteArray, _.toByteArray)
  def idToAddress(addressId: AddressId): Key[Address]     = Key(IdToAddress, addressId.toByteArray, Address.fromBytes(_).explicitGet(), _.bytes)

  def addressScriptHistory(addressId: AddressId): Key[Seq[Int]] = historyKey(AddressScriptHistory, addressId.toByteArray)
  def addressScript(addressId: AddressId)(height: Int): Key[Option[AccountScriptInfo]] =
    Key.opt(AddressScript, hAddr(height, addressId), readAccountScriptInfo, writeAccountScriptInfo)

  val approvedFeatures: Key[Map[Short, Int]]  = Key(ApprovedFeatures, Array.emptyByteArray, readFeatureMap, writeFeatureMap)
  val activatedFeatures: Key[Map[Short, Int]] = Key(ActivatedFeatures, Array.emptyByteArray, readFeatureMap, writeFeatureMap)

  // public key hash is used here so it's possible to populate bloom filter by just scanning all the history keys
  def data(addressId: AddressId, key: String): Key[CurrentData] =
    Key(Data, addressId.toByteArray ++ key.utf8Bytes, readCurrentData(key), writeCurrentData)

  def dataAt(addressId: AddressId, key: String)(height: Int): Key[DataNode] =
    Key(DataHistory, hBytes(addressId.toByteArray ++ key.utf8Bytes, height), readDataNode(key), writeDataNode)

  def sponsorshipHistory(asset: IssuedAsset): Key[Seq[Int]] = historyKey(SponsorshipHistory, asset.id.arr)
  def sponsorship(asset: IssuedAsset)(height: Int): Key[SponsorshipValue] =
    Key(Sponsorship, hBytes(asset.id.arr, height), readSponsorship, writeSponsorship)

  def carryFee(height: Int): Key[Long] = Key(CarryFee, h(height), Option(_).fold(0L)(Longs.fromByteArray), Longs.toByteArray)

  def assetScriptHistory(asset: IssuedAsset): Key[Seq[Int]] = historyKey(AssetScriptHistory, asset.id.arr)
  def assetScript(asset: IssuedAsset)(height: Int): Key[Option[AssetScriptInfo]] =
    Key.opt(AssetScript, hBytes(asset.id.arr, height), readAssetScript, writeAssetScript)
  def assetScriptPresent(asset: IssuedAsset)(height: Int): Key[Option[Unit]] =
    Key.opt(AssetScript, hBytes(asset.id.arr, height), _ => (), _ => Array[Byte]())

  val safeRollbackHeight: Key[Int] = intKey(SafeRollbackHeight)

  def changedDataKeys(height: Int, addressId: AddressId): Key[Seq[String]] =
    Key(ChangedDataKeys, hBytes(addressId.toByteArray, height), readStrings, writeStrings)

  def blockMetaAt(height: Height): Key[Option[PBBlockMeta]] =
    Key.opt(BlockInfoAtHeight, h(height), readBlockMeta, writeBlockMeta)

  def blockInfoBytesAt(height: Height): Key[Option[Array[Byte]]] =
    Key.opt(
      BlockInfoAtHeight,
      h(height),
      identity,
      unsupported("Can not explicitly write block bytes")
    )

  def transactionAt(height: Height, n: TxNum, cfHandle: RDB.TxHandle): Key[Option[(TxMeta, Transaction)]] =
    Key.opt[(TxMeta, Transaction)](
      NthTransactionInfoAtHeight,
      hNum(height, n),
      readTransaction(height),
      writeTransaction,
      Some(cfHandle.handle)
    )

  def transactionStateSnapshotAt(height: Height, n: TxNum, cfHandle: RDB.TxHandle): Key[Option[TransactionStateSnapshot]] =
    Key.opt[TransactionStateSnapshot](
      NthTransactionStateSnapshotAtHeight,
      hNum(height, n),
      TransactionStateSnapshot.parseFrom,
      _.toByteArray,
      Some(cfHandle.handle)
    )

  def addressTransactionSeqNr(addressId: AddressId): Key[Int] =
    bytesSeqNr(AddressTransactionSeqNr, addressId.toByteArray)

  def addressTransactionHN(addressId: AddressId, seqNr: Int): Key[Option[(Height, Seq[(Byte, TxNum, Int)])]] =
    Key.opt(
      AddressTransactionHeightTypeAndNums,
      hBytes(addressId.toByteArray, seqNr),
      readTransactionHNSeqAndType,
      writeTransactionHNSeqAndType
    )

  def addressLeaseSeqNr(addressId: AddressId): Key[Int] =
    bytesSeqNr(AddressLeaseInfoSeqNr, addressId.toByteArray)

  def addressLeaseSeq(addressId: AddressId, seqNr: Int): Key[Option[Seq[ByteStr]]] =
    Key.opt(
      AddressLeaseInfoSeq,
      hBytes(addressId.toByteArray, seqNr),
      readLeaseIdSeq,
      writeLeaseIdSeq
    )

  def transactionMetaById(txId: TransactionId, cfh: RDB.TxMetaHandle): Key[Option[TransactionMeta]] =
    Key.opt(
      TransactionMetaById,
      txId.arr,
      TransactionMeta.parseFrom,
      _.toByteArray,
      Some(cfh.handle)
    )

  def invokeScriptResult(height: Int, txNum: TxNum): Key[Option[InvokeScriptResult]] =
    Key.opt(InvokeScriptResultTag, hNum(height, txNum), InvokeScriptResult.fromBytes, InvokeScriptResult.toBytes)

  val disabledAliases: Key[Set[Alias]] = Key(
    DisabledAliases,
    Array.emptyByteArray,
    b => readStrings(b).map(s => Alias.create(s).explicitGet()).toSet,
    as => writeStrings(as.map(_.name).toSeq)
  )

  def assetStaticInfo(asset: IssuedAsset): Key[Option[StaticAssetInfo]] =
    Key.opt(AssetStaticInfo, asset.id.arr.take(20), StaticAssetInfo.parseFrom, _.toByteArray)

  def assetStaticInfo(addr: ERC20Address): Key[Option[StaticAssetInfo]] =
    Key.opt(AssetStaticInfo, addr.arr, StaticAssetInfo.parseFrom, _.toByteArray)

  def nftCount(addressId: AddressId): Key[Int] =
    Key(NftCount, addressId.toByteArray, Option(_).fold(0)(Ints.fromByteArray), Ints.toByteArray)

  def nftAt(addressId: AddressId, index: Int, assetId: IssuedAsset): Key[Option[Unit]] =
    Key.opt(NftPossession, addressId.toByteArray ++ Longs.toByteArray(index) ++ assetId.id.arr, _ => (), _ => Array.emptyByteArray)

  def stateHash(height: Int): Key[Option[StateHash]] =
    Key.opt(StateHash, h(height), readStateHash, writeStateHash)

  def blockStateHash(height: Int): Key[ByteStr] =
    Key(BlockStateHash, h(height), Option(_).fold(TxStateSnapshotHashBuilder.InitStateHash)(ByteStr(_)), _.arr)

  def ethereumTransactionMeta(height: Height, txNum: TxNum): Key[Option[EthereumTransactionMeta]] =
    Key.opt(EthereumTransactionMetaTag, hNum(height, txNum), EthereumTransactionMeta.parseFrom, _.toByteArray)

  def maliciousMinerBanHeights(addressBytes: Array[Byte]): Key[Seq[Int]] =
    historyKey(MaliciousMinerBanHeights, addressBytes)

  val lastCleanupHeight: Key[Height] = heightKey(LastCleanupHeight)
}<|MERGE_RESOLUTION|>--- conflicted
+++ resolved
@@ -56,14 +56,8 @@
   import KeyHelpers.*
   import KeyTags.{AddressId as AddressIdTag, EthereumTransactionMeta as EthereumTransactionMetaTag, InvokeScriptResult as InvokeScriptResultTag, LeaseDetails as LeaseDetailsTag, *}
 
-<<<<<<< HEAD
   val version: Key[Int]   = intKey(Version, default = 1)
   val height: Key[Height] = heightKey(Height)
-=======
-  val version: Key[Int] = intKey(Version, default = 1)
-  val height: Key[Height] =
-    Key(Height, Array.emptyByteArray, v => state.Height @@ (if (v != null && v.length >= Ints.BYTES) Ints.fromByteArray(v) else 0), Ints.toByteArray)
->>>>>>> d7c07851
 
   def heightOf(blockId: ByteStr): Key[Option[Int]] = Key.opt[Int](HeightOf, blockId.arr, Ints.fromByteArray, Ints.toByteArray)
 
