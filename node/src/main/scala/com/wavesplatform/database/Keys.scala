package com.wavesplatform.database

import com.google.common.base.Charsets.UTF_8
import com.google.common.primitives.{Ints, Longs, Shorts}
import com.wavesplatform.account.{Address, Alias}
import com.wavesplatform.api.BlockMeta
import com.wavesplatform.common.state.ByteStr
import com.wavesplatform.common.utils.EitherExt2
import com.wavesplatform.lang.script.{Script, ScriptReader}
import com.wavesplatform.protobuf.transaction.{PBSignedTransaction, PBTransactions}
import com.wavesplatform.protobuf.utils.PBUtils
import com.wavesplatform.state._
import com.wavesplatform.transaction.Asset.IssuedAsset
import com.wavesplatform.transaction.Transaction

object Keys {
  import KeyHelpers._

  val version: Key[Int]               = intKey("version", 0, default = 1)
  val height: Key[Int]                = intKey("height", 1)
  def score(height: Int): Key[BigInt] = Key("score", h(2, height), Option(_).fold(BigInt(0))(BigInt(_)), _.toByteArray)

  def heightOf(blockId: ByteStr): Key[Option[Int]] = Key.opt[Int]("height-of", hash(4, blockId), Ints.fromByteArray, Ints.toByteArray)

  def wavesBalanceHistory(addressId: BigInt): Key[Seq[Int]] = historyKey("waves-balance-history", 5, addressId.toByteArray)

  val WavesBalancePrefix: Short = 6
  def wavesBalance(addressId: BigInt)(height: Int): Key[Long] =
    Key("waves-balance", hAddr(WavesBalancePrefix, height, addressId), Option(_).fold(0L)(Longs.fromByteArray), Longs.toByteArray)

  def assetList(addressId: BigInt): Key[List[IssuedAsset]] =
    Key("asset-list", addr(7, addressId), readTxIds(_).map(IssuedAsset), assets => writeTxIds(assets.map(_.id)))
  def assetBalanceHistory(addressId: BigInt, asset: IssuedAsset): Key[Seq[Int]] =
    historyKey("asset-balance-history", 8, addressId.toByteArray ++ asset.id.arr)
  val AssetBalancePrefix: Short = 9
  def assetBalance(addressId: BigInt, asset: IssuedAsset)(height: Int): Key[Long] =
    Key(
      "asset-balance",
      hBytes(AssetBalancePrefix,  asset.id.arr ++ addressId.toByteArray, height),
      Option(_).fold(0L)(Longs.fromByteArray),
      Longs.toByteArray
    )

  def assetInfoHistory(asset: IssuedAsset): Key[Seq[Int]] = historyKey("asset-info-history", 10, asset.id.arr)
  def assetInfo(asset: IssuedAsset)(height: Int): Key[AssetInfo] =
    Key("asset-info", hBytes(11, asset.id.arr, height), readAssetInfo, writeAssetInfo)

  def leaseBalanceHistory(addressId: BigInt): Key[Seq[Int]] = historyKey("lease-balance-history", 12, addressId.toByteArray)
  def leaseBalance(addressId: BigInt)(height: Int): Key[LeaseBalance] =
    Key("lease-balance", hAddr(13, height, addressId), readLeaseBalance, writeLeaseBalance)
  def leaseStatusHistory(leaseId: ByteStr): Key[Seq[Int]] = historyKey("lease-status-history", 14, leaseId.arr)
  val LeaseStatusPrefix: Short                            = 15
  def leaseStatus(leaseId: ByteStr)(height: Int): Key[Boolean] =
    Key("lease-status", hBytes(LeaseStatusPrefix, leaseId.arr, height), _(0) == 1, active => Array[Byte](if (active) 1 else 0))

  def filledVolumeAndFeeHistory(orderId: ByteStr): Key[Seq[Int]] = historyKey("filled-volume-and-fee-history", 16, orderId.arr)
  def filledVolumeAndFee(orderId: ByteStr)(height: Int): Key[VolumeAndFee] =
    Key("filled-volume-and-fee", hBytes(17, orderId.arr, height), readVolumeAndFee, writeVolumeAndFee)

  // 19, 20 were never used

  def changedAddresses(height: Int): Key[Seq[BigInt]] = Key("changed-addresses", h(21, height), readBigIntSeq, writeBigIntSeq)

  def addressIdOfAlias(alias: Alias): Key[Option[BigInt]] = Key.opt("address-id-of-alias", bytes(23, alias.bytes.arr), BigInt(_), _.toByteArray)

  val lastAddressId: Key[Option[BigInt]] = Key.opt("last-address-id", Array[Byte](0, 24), BigInt(_), _.toByteArray)

  def addressId(address: Address): Key[Option[BigInt]] = Key.opt("address-id", bytes(25, address.bytes.arr), BigInt(_), _.toByteArray)
  def idToAddress(id: BigInt): Key[Address]            = Key("id-to-address", bytes(26, id.toByteArray), Address.fromBytes(_).explicitGet(), _.bytes.arr)

  def addressScriptHistory(addressId: BigInt): Key[Seq[Int]] = historyKey("address-script-history", 27, addressId.toByteArray)
  def addressScript(addressId: BigInt)(height: Int): Key[Option[(Script, Long)]] =
    Key.opt("address-script", hAddr(28, height, addressId), readScript, writeScript)

  val approvedFeatures: Key[Map[Short, Int]]  = Key("approved-features", Array[Byte](0, 29), readFeatureMap, writeFeatureMap)
  val activatedFeatures: Key[Map[Short, Int]] = Key("activated-features", Array[Byte](0, 30), readFeatureMap, writeFeatureMap)

  def dataKeyChunkCount(addressId: BigInt): Key[Int] =
    Key("data-key-chunk-count", addr(31, addressId), Option(_).fold(0)(Ints.fromByteArray), Ints.toByteArray)
  def dataKeyChunk(addressId: BigInt, chunkNo: Int): Key[Seq[String]] =
    Key("data-key-chunk", addr(32, addressId) ++ Ints.toByteArray(chunkNo), readStrings, writeStrings)

  val DataHistoryPrefix: Short                                   = 33
  def dataHistory(addressId: BigInt, key: String): Key[Seq[Int]] = historyKey("data-history", 33, addressId.toByteArray ++ key.getBytes(UTF_8))
  def data(addressId: BigInt, key: String)(height: Int): Key[Option[DataEntry[_]]] =
    Key.opt("data", hBytes(34, addressId.toByteArray ++ key.getBytes(UTF_8), height), DataEntry.parseValue(key, _, 0)._1, _.valueBytes)

  def sponsorshipHistory(asset: IssuedAsset): Key[Seq[Int]] = historyKey("sponsorship-history", 35, asset.id.arr)
  def sponsorship(asset: IssuedAsset)(height: Int): Key[SponsorshipValue] =
    Key("sponsorship", hBytes(36, asset.id.arr, height), readSponsorship, writeSponsorship)

  /* 37: addressesForWavesSeqNr, obsolete
   * 38: addressesForWaves, obsolete
   * 39: addressesForAssetSeqNr, obsolete
   * 40: addressesForAsset, obsolete
   * 41, 42 were never used
   * 43: aliasIsDisabled, obsolete
   * 44: carryFeeHistory, obsolete */

  def carryFee(height: Int): Key[Long] = Key("carry-fee", h(45, height), Option(_).fold(0L)(Longs.fromByteArray), Longs.toByteArray)

  def assetScriptHistory(asset: IssuedAsset): Key[Seq[Int]] = historyKey("asset-script-history", 46, asset.id.arr)
<<<<<<< HEAD
  def assetScript(asset: IssuedAsset)(height: Int): Key[Option[Script]] =
    Key.opt("asset-script", hBytes(47, asset.id.arr, height), ScriptReader.fromBytes(_).explicitGet(), _.bytes().arr)
=======
  def assetScript(asset: IssuedAsset)(height: Int): Key[Option[(Script, Long)]] =
    Key.opt("asset-script", hBytes(47, height, asset.id.arr), readScript, writeScript)
>>>>>>> 5920eeaf
  def assetScriptPresent(asset: IssuedAsset)(height: Int): Key[Option[Unit]] =
    Key.opt("asset-script", hBytes(47, asset.id.arr, height), _ => (), _ => Array[Byte]())

  val safeRollbackHeight: Key[Int] = intKey("safe-rollback-height", 48)

  def changedDataKeys(height: Int, addressId: BigInt): Key[Seq[String]] =
    Key("changed-data-keys", hAddr(49, height, addressId), readStrings, writeStrings)

  val BlockHeaderPrefix: Short = 50

  def blockMetaAt(height: Height): Key[Option[BlockMeta]] =
    Key.opt("block-header-at-height", h(BlockHeaderPrefix, height), readBlockMeta(height), writeBlockMeta)

  def blockHeaderBytesAt(height: Height): Key[Option[Array[Byte]]] = // TODO: Store protobuf block header
    Key.opt(
      "block-header-bytes-at-height",
      h(BlockHeaderPrefix, height),
      _.drop(4),
      _ => throw new Exception("Key \"block-header-bytes-at-height\" - is read only!")
    )

  val TransactionInfoPrefix: Short = 51
  def transactionAt(height: Height, n: TxNum): Key[Option[Transaction]] =
    Key.opt[Transaction](
      "nth-transaction-info-at-height",
      hNum(TransactionInfoPrefix, height, n),
      data => PBTransactions.vanillaUnsafe(PBSignedTransaction.parseFrom(data)),
      tx => PBUtils.encodeDeterministic(PBTransactions.protobuf(tx))
    )

  def transactionBytesAt(height: Height, n: TxNum): Key[Option[Array[Byte]]] =
    Key.opt(
      "nth-transaction-info-bytes-at-height",
      hNum(TransactionInfoPrefix, height, n),
      identity,
      identity
    )

  val AddressTransactionSeqNrPrefix: Short = 52
  def addressTransactionSeqNr(addressId: AddressId): Key[Int] =
    bytesSeqNr("address-transaction-seq-nr", AddressTransactionSeqNrPrefix, addressId.toByteArray)

  val AddressTransactionHNPrefix: Short = 53
  def addressTransactionHN(addressId: AddressId, seqNr: Int): Key[Option[(Height, Seq[(Byte, TxNum, ByteStr)])]] =
    Key.opt(
      "address-transaction-height-type-and-nums",
      hBytes(AddressTransactionHNPrefix, addressId.toByteArray, seqNr),
      readTransactionHNSeqAndType,
      writeTransactionHNSeqAndType
    )

  val TransactionHeightNumByIdPrefix: Short = 54
  def transactionHNById(txId: TransactionId): Key[Option[(Height, TxNum)]] =
    Key.opt(
      "transaction-height-and-nums-by-id",
      bytes(TransactionHeightNumByIdPrefix, txId.arr),
      readTransactionHN,
      writeTransactionHN
    )

  val BlockTransactionsFeePrefix: Short = 55
  def blockTransactionsFee(height: Int): Key[Long] =
    Key(
      "block-transactions-fee",
      h(BlockTransactionsFeePrefix, height),
      Longs.fromByteArray,
      Longs.toByteArray
    )

  val InvokeScriptResultPrefix: Short = 56
  def invokeScriptResult(height: Int, txNum: TxNum): Key[InvokeScriptResult] =
    Key("invoke-script-result", hNum(InvokeScriptResultPrefix, height, txNum), InvokeScriptResult.fromBytes, InvokeScriptResult.toBytes)

  val BlockRewardPrefix: Short = 57
  def blockReward(height: Int): Key[Option[Long]] =
    Key.opt("block-reward", h(BlockRewardPrefix, height), Longs.fromByteArray, Longs.toByteArray)

<<<<<<< HEAD
  val wavesAmountPrefix: Short              = 58
  def wavesAmount(height: Int): Key[BigInt] = Key("waves-amount", h(wavesAmountPrefix, height), Option(_).fold(BigInt(0))(BigInt(_)), _.toByteArray)

  val HitSourcePrefix: Short                       = 59
  def hitSource(height: Int): Key[Option[ByteStr]] = Key.opt("hit-source", h(HitSourcePrefix, height), ByteStr(_), _.arr)

  val disabledAliases: Key[Set[Alias]] = Key(
    "disabled-aliases",
    Shorts.toByteArray(60.toShort),
    b => readStrings(b).map(s => Alias.create(s).explicitGet()).toSet,
    as => writeStrings(as.map(_.name).toSeq)
  )
=======
  val WavesAmountPrefix: Short              = 58
  def wavesAmount(height: Int): Key[BigInt] = Key("waves-amount", h(WavesAmountPrefix, height), Option(_).fold(BigInt(0))(BigInt(_)), _.toByteArray)

  val HitSourcePrefix: Short                   = 59
  def hitSource(height: Int): Key[Array[Byte]] = Key("hit-source", h(HitSourcePrefix, height), identity, identity)
>>>>>>> 5920eeaf
}<|MERGE_RESOLUTION|>--- conflicted
+++ resolved
@@ -100,13 +100,8 @@
   def carryFee(height: Int): Key[Long] = Key("carry-fee", h(45, height), Option(_).fold(0L)(Longs.fromByteArray), Longs.toByteArray)
 
   def assetScriptHistory(asset: IssuedAsset): Key[Seq[Int]] = historyKey("asset-script-history", 46, asset.id.arr)
-<<<<<<< HEAD
-  def assetScript(asset: IssuedAsset)(height: Int): Key[Option[Script]] =
-    Key.opt("asset-script", hBytes(47, asset.id.arr, height), ScriptReader.fromBytes(_).explicitGet(), _.bytes().arr)
-=======
   def assetScript(asset: IssuedAsset)(height: Int): Key[Option[(Script, Long)]] =
-    Key.opt("asset-script", hBytes(47, height, asset.id.arr), readScript, writeScript)
->>>>>>> 5920eeaf
+    Key.opt("asset-script", hBytes(47, asset.id.arr, height), readScript, writeScript)
   def assetScriptPresent(asset: IssuedAsset)(height: Int): Key[Option[Unit]] =
     Key.opt("asset-script", hBytes(47, asset.id.arr, height), _ => (), _ => Array[Byte]())
 
@@ -184,7 +179,6 @@
   def blockReward(height: Int): Key[Option[Long]] =
     Key.opt("block-reward", h(BlockRewardPrefix, height), Longs.fromByteArray, Longs.toByteArray)
 
-<<<<<<< HEAD
   val wavesAmountPrefix: Short              = 58
   def wavesAmount(height: Int): Key[BigInt] = Key("waves-amount", h(wavesAmountPrefix, height), Option(_).fold(BigInt(0))(BigInt(_)), _.toByteArray)
 
@@ -197,11 +191,4 @@
     b => readStrings(b).map(s => Alias.create(s).explicitGet()).toSet,
     as => writeStrings(as.map(_.name).toSeq)
   )
-=======
-  val WavesAmountPrefix: Short              = 58
-  def wavesAmount(height: Int): Key[BigInt] = Key("waves-amount", h(WavesAmountPrefix, height), Option(_).fold(BigInt(0))(BigInt(_)), _.toByteArray)
-
-  val HitSourcePrefix: Short                   = 59
-  def hitSource(height: Int): Key[Array[Byte]] = Key("hit-source", h(HitSourcePrefix, height), identity, identity)
->>>>>>> 5920eeaf
 }