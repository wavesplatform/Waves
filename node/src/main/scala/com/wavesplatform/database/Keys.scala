--- conflicted
+++ resolved
@@ -53,12 +53,7 @@
   def updatedAssets(height: Int): Key[Seq[IssuedAsset]] =
     Key(UpdatedAssets, h(height), d => readAssetIds(d).map(IssuedAsset(_)), ias => writeAssetIds(ias.map(_.id)))
   def sponsorshipAssets(height: Int): Key[Seq[IssuedAsset]] =
-<<<<<<< HEAD
     Key(SponsoredAssets, h(height), d => readAssetIds(d).map(IssuedAsset(_)), ias => writeAssetIds(ias.map(_.id)))
-=======
-    Key(SponsoredAssets, h(height), d => readAssetIds(d).map(IssuedAsset), ias => writeAssetIds(ias.map(_.id)))
->>>>>>> 2f13caf8
-
   def leaseBalanceHistory(addressId: AddressId): Key[Seq[Int]] = historyKey(LeaseBalanceHistory, addressId.toByteArray)
   def leaseBalance(addressId: AddressId)(height: Int): Key[LeaseBalance] =
     Key(LeaseBalance, hAddr(height, addressId), readLeaseBalance, writeLeaseBalance)
