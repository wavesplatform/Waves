package com.wavesplatform.database

import com.google.common.base.Charsets.UTF_8
import com.google.common.primitives.{Ints, Longs}
import com.wavesplatform.account.{Address, Alias}
import com.wavesplatform.block.Block.BlockInfo
import com.wavesplatform.common.state.ByteStr
import com.wavesplatform.common.utils.EitherExt2
import com.wavesplatform.lang.script.{Script, ScriptReader}
import com.wavesplatform.state._
import com.wavesplatform.transaction.Asset.IssuedAsset
import com.wavesplatform.transaction.assets.IssueTransaction
import com.wavesplatform.transaction.{Transaction, TransactionParsers}

object Keys {
  import KeyHelpers._

  val version: Key[Int]               = intKey("version", 0, default = 1)
  val height: Key[Int]                = intKey("height", 1)
  def score(height: Int): Key[BigInt] = Key("score", h(2, height), Option(_).fold(BigInt(0))(BigInt(_)), _.toByteArray)

  def heightOf(blockId: ByteStr): Key[Option[Int]] = Key.opt[Int]("height-of", hash(4, blockId), Ints.fromByteArray, Ints.toByteArray)

  def wavesBalanceHistory(addressId: BigInt): Key[Seq[Int]] = historyKey("waves-balance-history", 5, addressId.toByteArray)
  def wavesBalance(addressId: BigInt)(height: Int): Key[Long] =
    Key("waves-balance", hAddr(6, height, addressId), Option(_).fold(0L)(Longs.fromByteArray), Longs.toByteArray)

  def assetList(addressId: BigInt): Key[List[IssuedAsset]] =
    Key("asset-list", addr(7, addressId), readTxIds(_).map(IssuedAsset), assets => writeTxIds(assets.map(_.id)))
  def assetBalanceHistory(addressId: BigInt, asset: IssuedAsset): Key[Seq[Int]] =
    historyKey("asset-balance-history", 8, addressId.toByteArray ++ asset.id.arr)
  def assetBalance(addressId: BigInt, asset: IssuedAsset)(height: Int): Key[Long] =
    Key("asset-balance", hBytes(9, height, addressId.toByteArray ++ asset.id.arr), Option(_).fold(0L)(Longs.fromByteArray), Longs.toByteArray)

  def assetInfoHistory(asset: IssuedAsset): Key[Seq[Int]] = historyKey("asset-info-history", 10, asset.id.arr)
  def assetInfo(asset: IssuedAsset)(height: Int): Key[AssetInfo] =
    Key("asset-info", hBytes(11, height, asset.id.arr), readAssetInfo, writeAssetInfo)

  def leaseBalanceHistory(addressId: BigInt): Key[Seq[Int]] = historyKey("lease-balance-history", 12, addressId.toByteArray)
  def leaseBalance(addressId: BigInt)(height: Int): Key[LeaseBalance] =
    Key("lease-balance", hAddr(13, height, addressId), readLeaseBalance, writeLeaseBalance)
  def leaseStatusHistory(leaseId: ByteStr): Key[Seq[Int]] = historyKey("lease-status-history", 14, leaseId.arr)
  val LeaseStatusPrefix: Short = 15
  def leaseStatus(leaseId: ByteStr)(height: Int): Key[Boolean] =
    Key("lease-status", hBytes(LeaseStatusPrefix, height, leaseId.arr), _(0) == 1, active => Array[Byte](if (active) 1 else 0))

  def filledVolumeAndFeeHistory(orderId: ByteStr): Key[Seq[Int]] = historyKey("filled-volume-and-fee-history", 16, orderId.arr)
  def filledVolumeAndFee(orderId: ByteStr)(height: Int): Key[VolumeAndFee] =
    Key("filled-volume-and-fee", hBytes(17, height, orderId.arr), readVolumeAndFee, writeVolumeAndFee)

  // 19, 20 were never used

  def changedAddresses(height: Int): Key[Seq[BigInt]] = Key("changed-addresses", h(21, height), readBigIntSeq, writeBigIntSeq)

  def addressIdOfAlias(alias: Alias): Key[Option[BigInt]] = Key.opt("address-id-of-alias", bytes(23, alias.bytes.arr), BigInt(_), _.toByteArray)

  val lastAddressId: Key[Option[BigInt]] = Key.opt("last-address-id", Array[Byte](0, 24), BigInt(_), _.toByteArray)

  def addressId(address: Address): Key[Option[BigInt]] = Key.opt("address-id", bytes(25, address.bytes.arr), BigInt(_), _.toByteArray)
  def idToAddress(id: BigInt): Key[Address]            = Key("id-to-address", bytes(26, id.toByteArray), Address.fromBytes(_).explicitGet(), _.bytes.arr)

  def addressScriptHistory(addressId: BigInt): Key[Seq[Int]] = historyKey("address-script-history", 27, addressId.toByteArray)
  def addressScript(addressId: BigInt)(height: Int): Key[Option[Script]] =
    Key.opt("address-script", hAddr(28, height, addressId), ScriptReader.fromBytes(_).explicitGet(), _.bytes().arr)

  val approvedFeatures: Key[Map[Short, Int]]  = Key("approved-features", Array[Byte](0, 29), readFeatureMap, writeFeatureMap)
  val activatedFeatures: Key[Map[Short, Int]] = Key("activated-features", Array[Byte](0, 30), readFeatureMap, writeFeatureMap)

  def dataKeyChunkCount(addressId: BigInt): Key[Int] =
    Key("data-key-chunk-count", addr(31, addressId), Option(_).fold(0)(Ints.fromByteArray), Ints.toByteArray)
  def dataKeyChunk(addressId: BigInt, chunkNo: Int): Key[Seq[String]] =
    Key("data-key-chunk", addr(32, addressId) ++ Ints.toByteArray(chunkNo), readStrings, writeStrings)

  def dataHistory(addressId: BigInt, key: String): Key[Seq[Int]] = historyKey("data-history", 33, addressId.toByteArray ++ key.getBytes(UTF_8))
  def data(addressId: BigInt, key: String)(height: Int): Key[Option[DataEntry[_]]] =
    Key.opt("data", hBytes(34, height, addressId.toByteArray ++ key.getBytes(UTF_8)), DataEntry.parseValue(key, _, 0)._1, _.valueBytes)

  def sponsorshipHistory(asset: IssuedAsset): Key[Seq[Int]] = historyKey("sponsorship-history", 35, asset.id.arr)
  def sponsorship(asset: IssuedAsset)(height: Int): Key[SponsorshipValue] =
    Key("sponsorship", hBytes(36, height, asset.id.arr), readSponsorship, writeSponsorship)

  val addressesForWavesSeqNr: Key[Int]                = intKey("addresses-for-waves-seq-nr", 37)
  def addressesForWaves(seqNr: Int): Key[Seq[BigInt]] = Key("addresses-for-waves", h(38, seqNr), readBigIntSeq, writeBigIntSeq)

  def addressesForAssetSeqNr(asset: IssuedAsset): Key[Int] = bytesSeqNr("addresses-for-asset-seq-nr", 39, asset.id.arr)
  def addressesForAsset(asset: IssuedAsset, seqNr: Int): Key[Seq[BigInt]] =
    Key("addresses-for-asset", hBytes(40, seqNr, asset.id.arr), readBigIntSeq, writeBigIntSeq)

  val AliasIsDisabledPrefix: Short = 43
  def aliasIsDisabled(alias: Alias): Key[Boolean] =
    Key("alias-is-disabled", bytes(AliasIsDisabledPrefix, alias.bytes.arr), Option(_).exists(_(0) == 1), if (_) Array[Byte](1) else Array[Byte](0))

  /* 44: carryFeeHistory, obsolete */
  def carryFee(height: Int): Key[Long] = Key("carry-fee", h(45, height), Option(_).fold(0L)(Longs.fromByteArray), Longs.toByteArray)

  def assetScriptHistory(asset: IssuedAsset): Key[Seq[Int]] = historyKey("asset-script-history", 46, asset.id.arr)
  def assetScript(asset: IssuedAsset)(height: Int): Key[Option[Script]] =
    Key.opt("asset-script", hBytes(47, height, asset.id.arr), ScriptReader.fromBytes(_).explicitGet(), _.bytes().arr)
  def assetScriptPresent(asset: IssuedAsset)(height: Int): Key[Option[Unit]] =
    Key.opt("asset-script", hBytes(47, height, asset.id.arr), _ => (), _ => Array[Byte]())

  val safeRollbackHeight: Key[Int] = intKey("safe-rollback-height", 48)

  def changedDataKeys(height: Int, addressId: BigInt): Key[Seq[String]] =
    Key("changed-data-keys", hAddr(49, height, addressId), readStrings, writeStrings)

  val BlockHeaderPrefix: Short = 50

  def blockInfoAt(height: Height): Key[Option[BlockInfo]] =
    Key.opt("block-header-at-height", h(BlockHeaderPrefix, height), readBlockInfo, writeBlockInfo)

  def blockHeaderBytesAt(height: Height): Key[Option[Array[Byte]]] =
    Key.opt(
      "block-header-bytes-at-height",
      h(BlockHeaderPrefix, height),
      _.drop(4),
      _ => throw new Exception("Key \"block-header-bytes-at-height\" - is read only!")
    )

  val TransactionInfoPrefix: Short = 51
  def transactionAt(height: Height, n: TxNum): Key[Option[Transaction]] =
    Key.opt[Transaction](
      "nth-transaction-info-at-height",
      hNum(TransactionInfoPrefix, height, n),
      data => TransactionParsers.parseBytes(data).get,
      _.bytes()
    )

  def transactionBytesAt(height: Height, n: TxNum): Key[Option[Array[Byte]]] =
    Key.opt(
      "nth-transaction-info-bytes-at-height",
      hNum(TransactionInfoPrefix, height, n),
      identity,
      identity
    )

  val AddressTransactionSeqNrPrefix: Short = 52
  def addressTransactionSeqNr(addressId: AddressId): Key[Int] =
    bytesSeqNr("address-transaction-seq-nr", AddressTransactionSeqNrPrefix, addressId.toByteArray)

  val AddressTransactionHNPrefix: Short = 53
  def addressTransactionHN(addressId: AddressId, seqNr: Int): Key[Option[(Height, Seq[(Byte, TxNum)])]] =
    Key.opt(
      "address-transaction-height-type-and-nums",
      hBytes(AddressTransactionHNPrefix, seqNr, addressId.toByteArray),
      readTransactionHNSeqAndType,
      writeTransactionHNSeqAndType
    )

  val TransactionHeightNumByIdPrefix: Short = 54
  def transactionHNById(txId: TransactionId): Key[Option[(Height, TxNum)]] =
    Key.opt(
      "transaction-height-and-nums-by-id",
      bytes(TransactionHeightNumByIdPrefix, txId.arr),
      readTransactionHN,
      writeTransactionHN
    )

  val BlockTransactionsFeePrefix: Short = 55
  def blockTransactionsFee(height: Int): Key[Long] =
    Key(
      "block-transactions-fee",
      h(BlockTransactionsFeePrefix, height),
      Longs.fromByteArray,
      Longs.toByteArray
    )

  val InvokeScriptResultPrefix: Short = 56
  def invokeScriptResult(height: Int, txNum: TxNum): Key[InvokeScriptResult] =
    Key("invoke-script-result", hNum(InvokeScriptResultPrefix, height, txNum), InvokeScriptResult.fromBytes, InvokeScriptResult.toBytes)

  val BlockRewardPrefix: Short = 57
  def blockReward(height: Int): Key[Option[Long]] =
    Key.opt("block-reward", h(BlockRewardPrefix, height), Longs.fromByteArray, Longs.toByteArray)

<<<<<<< HEAD
  val wavesAmountPrefix: Short = 58
  def wavesAmount(height: Int): Key[BigInt] = Key("waves-amount", h(wavesAmountPrefix, height), Option(_).fold(BigInt(0))(BigInt(_)), _.toByteArray)

  val generatedAssetInfoPrefix: Short = 59
  def generatedAssetInfo(asset: IssuedAsset): Key[Option[(Int, IssueTransaction)]] = Key.opt("generated-assetinfo", bytes(generatedAssetInfoPrefix, asset.id.arr), (readTransactionInfo(_) match {
    case (h, t) => (h -> t.asInstanceOf[IssueTransaction])
    }), writeTransactionInfo)
=======
  val WavesAmountPrefix: Short = 58
  def wavesAmount(height: Int): Key[BigInt] = Key("waves-amount", h(WavesAmountPrefix, height), Option(_).fold(BigInt(0))(BigInt(_)), _.toByteArray)

  val HitSourcePrefix: Short = 59
  def hitSource(height: Int): Key[Array[Byte]] = Key("hit-source", h(HitSourcePrefix, height), identity, identity)
>>>>>>> 22aa9bce
}<|MERGE_RESOLUTION|>--- conflicted
+++ resolved
@@ -173,19 +173,14 @@
   def blockReward(height: Int): Key[Option[Long]] =
     Key.opt("block-reward", h(BlockRewardPrefix, height), Longs.fromByteArray, Longs.toByteArray)
 
-<<<<<<< HEAD
-  val wavesAmountPrefix: Short = 58
-  def wavesAmount(height: Int): Key[BigInt] = Key("waves-amount", h(wavesAmountPrefix, height), Option(_).fold(BigInt(0))(BigInt(_)), _.toByteArray)
-
-  val generatedAssetInfoPrefix: Short = 59
-  def generatedAssetInfo(asset: IssuedAsset): Key[Option[(Int, IssueTransaction)]] = Key.opt("generated-assetinfo", bytes(generatedAssetInfoPrefix, asset.id.arr), (readTransactionInfo(_) match {
-    case (h, t) => (h -> t.asInstanceOf[IssueTransaction])
-    }), writeTransactionInfo)
-=======
   val WavesAmountPrefix: Short = 58
   def wavesAmount(height: Int): Key[BigInt] = Key("waves-amount", h(WavesAmountPrefix, height), Option(_).fold(BigInt(0))(BigInt(_)), _.toByteArray)
 
   val HitSourcePrefix: Short = 59
   def hitSource(height: Int): Key[Array[Byte]] = Key("hit-source", h(HitSourcePrefix, height), identity, identity)
->>>>>>> 22aa9bce
+
+  val generatedAssetInfoPrefix: Short = 60
+  def generatedAssetInfo(asset: IssuedAsset): Key[Option[(Int, IssueTransaction)]] = Key.opt("generated-assetinfo", bytes(generatedAssetInfoPrefix, asset.id.arr), (readTransactionInfo(_) match {
+    case (h, t) => (h -> t.asInstanceOf[IssueTransaction])
+    }), writeTransactionInfo)
 }