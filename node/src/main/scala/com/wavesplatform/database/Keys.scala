--- conflicted
+++ resolved
@@ -68,7 +68,7 @@
   def idToAddress(id: BigInt): Key[Address]            = Key("id-to-address", bytes(26, id.toByteArray), Address.fromBytes(_).explicitGet(), _.bytes.arr)
 
   def addressScriptHistory(addressId: BigInt): Key[Seq[Int]] = historyKey("address-script-history", 27, addressId.toByteArray)
-  def addressScript(addressId: BigInt)(height: Int): Key[Option[(Script, Long, Map[String, Long])]] =
+  def addressScript(addressId: BigInt)(height: Int): Key[Option[AccountScriptInfo]] =
     Key.opt("address-script", hAddr(28, height, addressId), readScript, writeScript)
 
   val approvedFeatures: Key[Map[Short, Int]]  = Key("approved-features", Array[Byte](0, 29), readFeatureMap, writeFeatureMap)
@@ -100,11 +100,7 @@
 
   def assetScriptHistory(asset: IssuedAsset): Key[Seq[Int]] = historyKey("asset-script-history", 46, asset.id.arr)
   def assetScript(asset: IssuedAsset)(height: Int): Key[Option[(Script, Long)]] =
-<<<<<<< HEAD
-    Key.opt("asset-script", hBytes(47, asset.id.arr, height), readScript, writeScript)
-=======
-    Key.opt("asset-script", hBytes(47, height, asset.id.arr), readAssetScript, writeAssetScript)
->>>>>>> 81cabfb3
+    Key.opt("asset-script", hBytes(47, asset.id.arr, height), readAssetScript, writeAssetScript)
   def assetScriptPresent(asset: IssuedAsset)(height: Int): Key[Option[Unit]] =
     Key.opt("asset-script", hBytes(47, asset.id.arr, height), _ => (), _ => Array[Byte]())
 
