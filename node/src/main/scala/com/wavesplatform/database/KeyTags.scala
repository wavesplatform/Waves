package com.wavesplatform.database

import com.google.common.primitives.Shorts

object KeyTags extends Enumeration {
  type KeyTag = Value
  val Version,
  Height,
  Score,
  HeightOf,
  WavesBalanceHistory,
  WavesBalance,
  AssetBalanceHistory,
  AssetBalance,
  AssetDetailsHistory,
  AssetDetails,
  LeaseBalanceHistory,
  LeaseBalance,
  LeaseStatusHistory,
  LeaseStatus,
  FilledVolumeAndFeeHistory,
  FilledVolumeAndFee,
  ChangedAddresses,
  AddressIdOfAlias,
  LastAddressId,
  AddressId,
  IdToAddress,
  AddressScriptHistory,
  AddressScript,
  ApprovedFeatures,
  ActivatedFeatures,
  DataHistory,
  Data,
  SponsorshipHistory,
  Sponsorship,
  CarryFee,
  AssetScriptHistory,
  AssetScript,
  SafeRollbackHeight,
  ChangedDataKeys,
  BlockInfoAtHeight,
  NthTransactionInfoAtHeight,
  AddressTransactionSeqNr,
  AddressTransactionHeightTypeAndNums,
  TransactionHeightAndNumsById,
  BlockTransactionsFee,
  InvokeScriptResult,
  BlockReward,
  WavesAmount,
  HitSource,
  DisabledAliases,
  AssetStaticInfo,
  NftCount,
  NftPossession,
<<<<<<< HEAD
  ContinuationStates = Value
=======
  BloomFilterChecksum = Value
>>>>>>> 57751b8a

  final implicit class KeyTagExt(val t: KeyTag) extends AnyVal {
    @inline def prefixBytes: Array[Byte] = Shorts.toByteArray(t.id.toShort)
  }
}<|MERGE_RESOLUTION|>--- conflicted
+++ resolved
@@ -52,11 +52,8 @@
   AssetStaticInfo,
   NftCount,
   NftPossession,
-<<<<<<< HEAD
+  BloomFilterChecksum,
   ContinuationStates = Value
-=======
-  BloomFilterChecksum = Value
->>>>>>> 57751b8a
 
   final implicit class KeyTagExt(val t: KeyTag) extends AnyVal {
     @inline def prefixBytes: Array[Byte] = Shorts.toByteArray(t.id.toShort)
