package com.wavesplatform.consensus

import scala.concurrent.duration.FiniteDuration

import cats.syntax.either.*
import com.wavesplatform.account.KeyPair
import com.wavesplatform.block.{Block, BlockHeader}
import com.wavesplatform.common.state.ByteStr
import com.wavesplatform.common.utils.Base58
import com.wavesplatform.consensus.nxt.NxtLikeConsensusBlockData
import com.wavesplatform.crypto
import com.wavesplatform.features.BlockchainFeatures
import com.wavesplatform.lang.ValidationError
import com.wavesplatform.state.Blockchain
import com.wavesplatform.transaction.TxValidationError.GenericError
import com.wavesplatform.utils.{forceStopApplication, BaseTargetReachedMaximum, ScorexLogging}

case class PoSSelector(blockchain: Blockchain, maxBaseTarget: Option[Long]) extends ScorexLogging {
  import PoSCalculator.*
  import blockchain.settings as blockchainSettings

  protected def posCalculator(height: Int): PoSCalculator =
    if (fairPosActivated(height))
      if (vrfActivated(height)) FairPoSCalculator.fromSettings(blockchain.settings.functionalitySettings)
      else FairPoSCalculator.V1
    else NxtPoSCalculator

  def consensusData(
      account: KeyPair,
      height: Int,
      targetBlockDelay: FiniteDuration,
      refBlockBT: Long,
      refBlockTS: Long,
      greatGrandParentTS: Option[Long],
      currentTime: Long
  ): Either[ValidationError, NxtLikeConsensusBlockData] = {
    val bt = posCalculator(height).calculateBaseTarget(targetBlockDelay.toSeconds, height, refBlockBT, refBlockTS, greatGrandParentTS, currentTime)

    checkBaseTargetLimit(bt, height).flatMap(_ =>
      if (vrfActivated(height + 1))
        getHitSource(height)
          .map(hs => NxtLikeConsensusBlockData(bt, crypto.signVRF(account.privateKey, hs.arr)))
      else
        blockchain
          .blockHeader(height)
          .map(_.header.generationSignature)
          .map(gs => NxtLikeConsensusBlockData(bt, ByteStr(generationSignature(gs, account.publicKey))))
          .toRight(GenericError("No blocks in blockchain"))
    )
  }

  def getValidBlockDelay(height: Int, account: KeyPair, refBlockBT: Long, balance: Long): Either[ValidationError, Long] = {
    val pc = posCalculator(height)

    getHit(height, account)
      .map(pc.calculateDelay(_, refBlockBT, balance))
  }

  def validateBlockDelay(parentHeight: Int, header: BlockHeader, parent: BlockHeader, effectiveBalance: Long): Either[ValidationError, Unit] = {
    for {
      parentHitSource <- getHitSource(parentHeight)
      gs <-
        if (vrfActivated(parentHeight + 1)) {
          crypto
<<<<<<< HEAD
            .verifyVRF(header.generationSignature, parentHitSource.arr, header.generator, blockchain.isFeatureActivated(BlockchainFeatures.RideV6))
=======
            .verifyVRF(header.generationSignature, parentHitSource.arr, header.generator, blockchain.isFeatureActivated(BlockchainFeatures.RideV6, parentHeight))
>>>>>>> 4f0cbb2c
            .map(_.arr)
        } else {
          generationSignature(parentHitSource, header.generator).asRight[ValidationError]
        }
      ts = posCalculator(parentHeight).calculateDelay(hit(gs), parent.baseTarget, effectiveBalance) + parent.timestamp
      _ <- Either.cond(
        ts <= header.timestamp,
        (),
        GenericError(s"Block timestamp ${header.timestamp} less than min valid timestamp $ts")
      )
    } yield ()
  }

  def validateGenerationSignature(block: Block): Either[ValidationError, ByteStr] = {
    val blockGenSig = block.header.generationSignature
<<<<<<< HEAD
    val height      = blockchain.height

    if (vrfActivated(height + 1)) {
      getHitSource(height).flatMap(hs =>
        crypto.verifyVRF(blockGenSig, hs.arr, block.header.generator, blockchain.isFeatureActivated(BlockchainFeatures.RideV6))
      )
    } else {
      blockchain.lastBlockHeader
        .toRight(GenericError("No blocks in blockchain"))
        .map(b => generationSignature(b.header.generationSignature, block.header.generator))
        .ensureOr { expectedGenSig =>
          GenericError(s"Generation signatures does not match: Expected = ${Base58.encode(expectedGenSig)}; Found = $blockGenSig")
        } { expectedGenSig =>
          blockGenSig.arr sameElements expectedGenSig
        }
        .map(_ => block.header.generationSignature)
=======

    blockchain.heightOf(block.header.reference).toRight(GenericError(s"Block reference ${block.header.reference} doesn't exist")).flatMap { height =>
      if (vrfActivated(height + 1)) {
        getHitSource(height)
          .flatMap(hs => crypto.verifyVRF(blockGenSig, hs.arr, block.header.generator, blockchain.isFeatureActivated(BlockchainFeatures.RideV6, height)))
      } else {
        blockchain
          .blockHeader(height)
          .toRight(GenericError("No blocks in blockchain"))
          .map(b => generationSignature(b.header.generationSignature, block.header.generator))
          .ensureOr { expectedGenSig =>
            GenericError(s"Generation signatures does not match: Expected = ${Base58.encode(expectedGenSig)}; Found = $blockGenSig")
          } { expectedGenSig =>
            blockGenSig.arr sameElements expectedGenSig
          }
          .map(_ => block.header.generationSignature)
      }
>>>>>>> 4f0cbb2c
    }
  }

  def checkBaseTargetLimit(baseTarget: Long, height: Int): Either[ValidationError, Unit] = {
    def stopNode(): ValidationError = {
      log.error(
        s"Base target reached maximum value (settings: synchronization.max-base-target=${maxBaseTarget.getOrElse(-1)}). Anti-fork protection."
      )
      log.error("FOR THIS REASON THE NODE WAS STOPPED AUTOMATICALLY")
      forceStopApplication(BaseTargetReachedMaximum)
      GenericError("Base target reached maximum")
    }

    Either.cond(
      // We need to choose some moment with stable baseTarget value in case of loading blockchain from beginning.
      !fairPosActivated(height) || maxBaseTarget.forall(baseTarget < _),
      (),
      stopNode()
    )
  }

  private[this] def calculateBaseTarget(height: Int, timestamp: Long, parent: BlockHeader, grandParent: Option[BlockHeader]): Long = {
    posCalculator(height).calculateBaseTarget(
      blockchainSettings.genesisSettings.averageBlockDelay.toSeconds,
      height,
      parent.baseTarget,
      parent.timestamp,
      grandParent.map(_.timestamp),
      timestamp
    )
  }

  def validateBaseTarget(height: Int, block: Block, parent: BlockHeader, grandParent: Option[BlockHeader]): Either[ValidationError, Unit] = {
    val blockBT    = block.header.baseTarget
    val expectedBT = calculateBaseTarget(height, block.header.timestamp, parent, grandParent)

    for {
      _ <- Either.cond(
        expectedBT == blockBT,
        (),
        GenericError(s"declared baseTarget $blockBT does not match calculated baseTarget $expectedBT")
      )

      _ <- checkBaseTargetLimit(blockBT, height)
    } yield ()
  }

  private def getHitSource(height: Int): Either[ValidationError, ByteStr] = {
    val hitSource = if (fairPosActivated(height) && height > 100) blockchain.hitSource(height - 100) else blockchain.hitSource(height)
    hitSource.toRight(GenericError(s"Couldn't find hit source for height: $height"))
  }

  private def getHit(height: Int, account: KeyPair): Either[ValidationError, BigInt] =
    for {
      hitSource <- getHitSource(height)
      gs <-
        if (vrfActivated(height + 1)) {
          val vrfProof = crypto.signVRF(account.privateKey, hitSource.arr)
<<<<<<< HEAD
          crypto.verifyVRF(vrfProof, hitSource.arr, account.publicKey, blockchain.isFeatureActivated(BlockchainFeatures.RideV6)).map(_.arr)
=======
          crypto.verifyVRF(vrfProof, hitSource.arr, account.publicKey, blockchain.isFeatureActivated(BlockchainFeatures.RideV6, height)).map(_.arr)
>>>>>>> 4f0cbb2c
        } else {
          generationSignature(hitSource, account.publicKey).asRight[ValidationError]
        }
    } yield hit(gs)

  private def fairPosActivated(height: Int): Boolean = blockchain.activatedFeaturesAt(height).contains(BlockchainFeatures.FairPoS.id)
  private def vrfActivated(height: Int): Boolean     = blockchain.activatedFeaturesAt(height).contains(BlockchainFeatures.BlockV5.id)
}<|MERGE_RESOLUTION|>--- conflicted
+++ resolved
@@ -62,11 +62,7 @@
       gs <-
         if (vrfActivated(parentHeight + 1)) {
           crypto
-<<<<<<< HEAD
-            .verifyVRF(header.generationSignature, parentHitSource.arr, header.generator, blockchain.isFeatureActivated(BlockchainFeatures.RideV6))
-=======
             .verifyVRF(header.generationSignature, parentHitSource.arr, header.generator, blockchain.isFeatureActivated(BlockchainFeatures.RideV6, parentHeight))
->>>>>>> 4f0cbb2c
             .map(_.arr)
         } else {
           generationSignature(parentHitSource, header.generator).asRight[ValidationError]
@@ -82,29 +78,13 @@
 
   def validateGenerationSignature(block: Block): Either[ValidationError, ByteStr] = {
     val blockGenSig = block.header.generationSignature
-<<<<<<< HEAD
-    val height      = blockchain.height
-
-    if (vrfActivated(height + 1)) {
-      getHitSource(height).flatMap(hs =>
-        crypto.verifyVRF(blockGenSig, hs.arr, block.header.generator, blockchain.isFeatureActivated(BlockchainFeatures.RideV6))
-      )
-    } else {
-      blockchain.lastBlockHeader
-        .toRight(GenericError("No blocks in blockchain"))
-        .map(b => generationSignature(b.header.generationSignature, block.header.generator))
-        .ensureOr { expectedGenSig =>
-          GenericError(s"Generation signatures does not match: Expected = ${Base58.encode(expectedGenSig)}; Found = $blockGenSig")
-        } { expectedGenSig =>
-          blockGenSig.arr sameElements expectedGenSig
-        }
-        .map(_ => block.header.generationSignature)
-=======
 
     blockchain.heightOf(block.header.reference).toRight(GenericError(s"Block reference ${block.header.reference} doesn't exist")).flatMap { height =>
       if (vrfActivated(height + 1)) {
         getHitSource(height)
-          .flatMap(hs => crypto.verifyVRF(blockGenSig, hs.arr, block.header.generator, blockchain.isFeatureActivated(BlockchainFeatures.RideV6, height)))
+          .flatMap(hs =>
+        crypto.verifyVRF(blockGenSig, hs.arr, block.header.generator, blockchain.isFeatureActivated(BlockchainFeatures.RideV6, height))
+      )
       } else {
         blockchain
           .blockHeader(height)
@@ -117,7 +97,6 @@
           }
           .map(_ => block.header.generationSignature)
       }
->>>>>>> 4f0cbb2c
     }
   }
 
@@ -176,11 +155,7 @@
       gs <-
         if (vrfActivated(height + 1)) {
           val vrfProof = crypto.signVRF(account.privateKey, hitSource.arr)
-<<<<<<< HEAD
-          crypto.verifyVRF(vrfProof, hitSource.arr, account.publicKey, blockchain.isFeatureActivated(BlockchainFeatures.RideV6)).map(_.arr)
-=======
           crypto.verifyVRF(vrfProof, hitSource.arr, account.publicKey, blockchain.isFeatureActivated(BlockchainFeatures.RideV6, height)).map(_.arr)
->>>>>>> 4f0cbb2c
         } else {
           generationSignature(hitSource, account.publicKey).asRight[ValidationError]
         }
