package com.wavesplatform.consensus

import cats.syntax.either._
import com.wavesplatform.account.{KeyPair, PublicKey}
import com.wavesplatform.block.{Block, BlockHeader}
import com.wavesplatform.common.state.ByteStr
import com.wavesplatform.common.utils.Base58
import com.wavesplatform.consensus.nxt.NxtLikeConsensusBlockData
import com.wavesplatform.crypto
import com.wavesplatform.features.BlockchainFeatures
import com.wavesplatform.features.FeatureProvider._
import com.wavesplatform.lang.ValidationError
import com.wavesplatform.settings.{BlockchainSettings, SynchronizationSettings}
import com.wavesplatform.state.Blockchain
import com.wavesplatform.transaction.TxValidationError.GenericError
import com.wavesplatform.utils.{BaseTargetReachedMaximum, ScorexLogging, forceStopApplication}

import scala.concurrent.duration.FiniteDuration

class PoSSelector(blockchain: Blockchain, blockchainSettings: BlockchainSettings, syncSettings: SynchronizationSettings) extends ScorexLogging {
  import PoSCalculator._

  protected def pos(height: Int): PoSCalculator =
    if (fairPosActivated(height)) FairPoSCalculator
    else NxtPoSCalculator

  def consensusData(
<<<<<<< HEAD
      accountPublicKey: PublicKey,
=======
      account: KeyPair,
>>>>>>> 25ad5537
      height: Int,
      targetBlockDelay: FiniteDuration,
      refBlockBT: Long,
      refBlockTS: Long,
      greatGrandParentTS: Option[Long],
      currentTime: Long
  ): Either[ValidationError, NxtLikeConsensusBlockData] = {
    val bt = pos(height).calculateBaseTarget(targetBlockDelay.toSeconds, height, refBlockBT, refBlockTS, greatGrandParentTS, currentTime)

<<<<<<< HEAD
    checkBaseTargetLimit(bt, height).flatMap(
      _ =>
        blockchain.lastBlockHeader
          .map(_.generationSignature.arr)
          .map(gs => NxtLikeConsensusBlockData(bt, ByteStr(generatorSignature(gs, accountPublicKey))))
          .toRight(GenericError("No blocks in blockchain"))
    )
=======
    checkBaseTargetLimit(bt, height).flatMap { _ =>
      blockchain
        .hitSourceAtHeight(height)
        .toRight(GenericError(s"Couldn't find hit source at height: $height"))
        .map(parentHitSource => NxtLikeConsensusBlockData(bt, headerGenerationSignature(height, parentHitSource, account)))
    }
>>>>>>> 25ad5537
  }

  def getValidBlockDelay(height: Int, accountPublicKey: PublicKey, refBlockBT: Long, balance: Long): Either[ValidationError, Long] =
    getHit(height, accountPublicKey)
      .map(pos(height).calculateDelay(_, refBlockBT, balance))

  def validateBlockDelay(height: Int, block: Block, parent: BlockHeader, effectiveBalance: Long): Either[ValidationError, Unit] = {
    getValidBlockDelay(height, block.header.generator, parent.baseTarget, effectiveBalance)
      .map(_ + parent.timestamp)
<<<<<<< HEAD
      .ensureOr(mvt => GenericError(s"Block timestamp ${block.header.timestamp} less than min valid timestamp $mvt"))(
        ts => ts <= block.header.timestamp
      )
      .map(_ => ())
  }

  def validateGeneratorSignature(height: Int, block: Block): Either[ValidationError, Unit] = {
    val blockGS = block.header.generationSignature.arr
    blockchain.lastBlockHeader
      .toRight(GenericError("No blocks in blockchain"))
      .map(b => generatorSignature(b.generationSignature.arr, block.header.generator))
      .ensureOr(vgs => GenericError(s"Generation signatures does not match: Expected = ${Base58.encode(vgs)}; Found = ${Base58.encode(blockGS)}"))(
        _ sameElements blockGS
      )
      .map(_ => ())
=======
      .ensureOr { mvt =>
        GenericError(s"Block timestamp ${block.header.timestamp} less than min valid timestamp $mvt")
      }(ts => ts <= block.header.timestamp)
      .map(_ => ())
  }

  def validateGenerationSignature(block: Block): Either[ValidationError, ByteStr] = {
    val h             = blockchain.height
    val prevHitSource = blockchain.hitSourceAtHeight(h).toRight(GenericError(s"Couldn't find hit source at height: $h"))
    val genSig        = block.header.generationSignature
    val generator     = block.header.generator

    if (vrfActivated(h))
      prevHitSource.flatMap(crypto.verifyVRF(genSig, _, generator))
    else
      prevHitSource
        .map(phs => ByteStr(generationSignature(phs.arr, generator)))
        .ensureOr { expectedGenSig =>
          GenericError(s"Generation signatures does not match: Expected = ${Base58.encode(expectedGenSig)}; Found = ${Base58.encode(genSig)}")
        } { expectedGenSig =>
          genSig.arr sameElements expectedGenSig.arr
        }
>>>>>>> 25ad5537
  }

  def checkBaseTargetLimit(baseTarget: Long, height: Int): Either[ValidationError, Unit] = {
    def stopNode(): ValidationError = {
      log.error(
        s"Base target reached maximum value (settings: synchronization.max-base-target=${syncSettings.maxBaseTargetOpt.getOrElse(-1)}). Anti-fork protection."
      )
      log.error("FOR THIS REASON THE NODE WAS STOPPED AUTOMATICALLY")
      forceStopApplication(BaseTargetReachedMaximum)
      GenericError("Base target reached maximum")
    }

    Either.cond(
      // We need to choose some moment with stable baseTarget value in case of loading blockchain from beginning.
      !fairPosActivated(height) || syncSettings.maxBaseTargetOpt.forall(baseTarget < _),
      (),
      stopNode()
    )
  }

  def validateBaseTarget(height: Int, block: Block, parent: BlockHeader, grandParent: Option[BlockHeader]): Either[ValidationError, Unit] = {
    val blockBT = block.header.baseTarget
    val blockTS = block.header.timestamp

    val expectedBT = pos(height).calculateBaseTarget(
      blockchainSettings.genesisSettings.averageBlockDelay.toSeconds,
      height,
      parent.baseTarget,
      parent.timestamp,
      grandParent.map(_.timestamp),
      blockTS
    )

    Either.cond(
      expectedBT == blockBT,
      checkBaseTargetLimit(blockBT, height),
      GenericError(s"declared baseTarget $blockBT does not match calculated baseTarget $expectedBT")
    )
  }

<<<<<<< HEAD
  private def getHit(height: Int, accountPublicKey: PublicKey): Option[BigInt] = {
    val generationSignatureForHit =
      if (fairPosActivated(height) && height > 100) blockchain.blockHeaderAndSize(height - 100).map(_._1.generationSignature)
      else blockchain.lastBlockHeader.map(_.generationSignature)

    generationSignatureForHit.map { genSig =>
      hit(generatorSignature(genSig.arr, accountPublicKey))
    }
=======
  private def getHit(height: Int, accountPublicKey: PublicKey): Either[ValidationError, BigInt] = {
    val message =
      if (fairPosActivated(height) && height > 100) blockchain.hitSourceAtHeight(height - 100)
      else blockchain.hitSourceAtHeight(blockchain.height)

    message
      .map(msg => if (vrfActivated(height)) msg.arr else generationSignature(msg, accountPublicKey))
      .map(msg => hit(msg))
      .toRight(GenericError(s"Couldn't find hit source at height: $height"))
>>>>>>> 25ad5537
  }

  private def headerGenerationSignature(height: Int, parentHitSource: ByteStr, account: KeyPair): ByteStr =
    if (vrfActivated(height))
      generationVRFSignature(parentHitSource.arr, account.privateKey)
    else
      generationSignature(parentHitSource.arr, account.publicKey)

  private def fairPosActivated(height: Int): Boolean = blockchain.activatedFeaturesAt(height).contains(BlockchainFeatures.FairPoS.id)
  private def vrfActivated(height: Int): Boolean     = blockchain.activatedFeaturesAt(height).contains(BlockchainFeatures.BlockV5.id)
}<|MERGE_RESOLUTION|>--- conflicted
+++ resolved
@@ -25,11 +25,7 @@
     else NxtPoSCalculator
 
   def consensusData(
-<<<<<<< HEAD
-      accountPublicKey: PublicKey,
-=======
       account: KeyPair,
->>>>>>> 25ad5537
       height: Int,
       targetBlockDelay: FiniteDuration,
       refBlockBT: Long,
@@ -39,22 +35,12 @@
   ): Either[ValidationError, NxtLikeConsensusBlockData] = {
     val bt = pos(height).calculateBaseTarget(targetBlockDelay.toSeconds, height, refBlockBT, refBlockTS, greatGrandParentTS, currentTime)
 
-<<<<<<< HEAD
-    checkBaseTargetLimit(bt, height).flatMap(
-      _ =>
-        blockchain.lastBlockHeader
-          .map(_.generationSignature.arr)
-          .map(gs => NxtLikeConsensusBlockData(bt, ByteStr(generatorSignature(gs, accountPublicKey))))
-          .toRight(GenericError("No blocks in blockchain"))
-    )
-=======
     checkBaseTargetLimit(bt, height).flatMap { _ =>
       blockchain
-        .hitSourceAtHeight(height)
+        .hitSource(height)
         .toRight(GenericError(s"Couldn't find hit source at height: $height"))
         .map(parentHitSource => NxtLikeConsensusBlockData(bt, headerGenerationSignature(height, parentHitSource, account)))
     }
->>>>>>> 25ad5537
   }
 
   def getValidBlockDelay(height: Int, accountPublicKey: PublicKey, refBlockBT: Long, balance: Long): Either[ValidationError, Long] =
@@ -64,32 +50,17 @@
   def validateBlockDelay(height: Int, block: Block, parent: BlockHeader, effectiveBalance: Long): Either[ValidationError, Unit] = {
     getValidBlockDelay(height, block.header.generator, parent.baseTarget, effectiveBalance)
       .map(_ + parent.timestamp)
-<<<<<<< HEAD
-      .ensureOr(mvt => GenericError(s"Block timestamp ${block.header.timestamp} less than min valid timestamp $mvt"))(
+      .ensureOr { mvt =>
+        GenericError(s"Block timestamp ${block.header.timestamp} less than min valid timestamp $mvt")
+      }(
         ts => ts <= block.header.timestamp
       )
       .map(_ => ())
   }
 
-  def validateGeneratorSignature(height: Int, block: Block): Either[ValidationError, Unit] = {
-    val blockGS = block.header.generationSignature.arr
-    blockchain.lastBlockHeader
-      .toRight(GenericError("No blocks in blockchain"))
-      .map(b => generatorSignature(b.generationSignature.arr, block.header.generator))
-      .ensureOr(vgs => GenericError(s"Generation signatures does not match: Expected = ${Base58.encode(vgs)}; Found = ${Base58.encode(blockGS)}"))(
-        _ sameElements blockGS
-      )
-      .map(_ => ())
-=======
-      .ensureOr { mvt =>
-        GenericError(s"Block timestamp ${block.header.timestamp} less than min valid timestamp $mvt")
-      }(ts => ts <= block.header.timestamp)
-      .map(_ => ())
-  }
-
   def validateGenerationSignature(block: Block): Either[ValidationError, ByteStr] = {
     val h             = blockchain.height
-    val prevHitSource = blockchain.hitSourceAtHeight(h).toRight(GenericError(s"Couldn't find hit source at height: $h"))
+    val prevHitSource = blockchain.hitSource(h).toRight(GenericError(s"Couldn't find hit source at height: $h"))
     val genSig        = block.header.generationSignature
     val generator     = block.header.generator
 
@@ -97,13 +68,12 @@
       prevHitSource.flatMap(crypto.verifyVRF(genSig, _, generator))
     else
       prevHitSource
-        .map(phs => ByteStr(generationSignature(phs.arr, generator)))
+        .map(phs => generationSignature(phs, generator))
         .ensureOr { expectedGenSig =>
           GenericError(s"Generation signatures does not match: Expected = ${Base58.encode(expectedGenSig)}; Found = ${Base58.encode(genSig)}")
         } { expectedGenSig =>
           genSig.arr sameElements expectedGenSig.arr
         }
->>>>>>> 25ad5537
   }
 
   def checkBaseTargetLimit(baseTarget: Long, height: Int): Either[ValidationError, Unit] = {
@@ -144,26 +114,15 @@
     )
   }
 
-<<<<<<< HEAD
-  private def getHit(height: Int, accountPublicKey: PublicKey): Option[BigInt] = {
-    val generationSignatureForHit =
-      if (fairPosActivated(height) && height > 100) blockchain.blockHeaderAndSize(height - 100).map(_._1.generationSignature)
-      else blockchain.lastBlockHeader.map(_.generationSignature)
-
-    generationSignatureForHit.map { genSig =>
-      hit(generatorSignature(genSig.arr, accountPublicKey))
-    }
-=======
   private def getHit(height: Int, accountPublicKey: PublicKey): Either[ValidationError, BigInt] = {
     val message =
-      if (fairPosActivated(height) && height > 100) blockchain.hitSourceAtHeight(height - 100)
-      else blockchain.hitSourceAtHeight(blockchain.height)
+      if (fairPosActivated(height) && height > 100) blockchain.hitSource(height - 100)
+      else blockchain.hitSource(blockchain.height)
 
     message
-      .map(msg => if (vrfActivated(height)) msg.arr else generationSignature(msg, accountPublicKey))
-      .map(msg => hit(msg))
+      .map(msg => if (vrfActivated(height)) msg else generationSignature(msg.arr, accountPublicKey))
+      .map(msg => hit(msg.arr))
       .toRight(GenericError(s"Couldn't find hit source at height: $height"))
->>>>>>> 25ad5537
   }
 
   private def headerGenerationSignature(height: Int, parentHitSource: ByteStr, account: KeyPair): ByteStr =
