package com.wavesplatform.consensus

import com.wavesplatform.account.{PrivateKey, PublicKey}
import com.wavesplatform.crypto

trait PoSCalculator {
  def calculateBaseTarget(
      targetBlockDelaySeconds: Long,
      prevHeight: Int,
      prevBaseTarget: Long,
      parentTimestamp: Long,
      maybeGreatGrandParentTimestamp: Option[Long],
      timestamp: Long
  ): Long

  def calculateDelay(hit: BigInt, bt: Long, balance: Long): Long
}

object PoSCalculator {
  private[consensus] val HitSize: Int        = 8
  private[consensus] val MinBaseTarget: Long = 9

<<<<<<< HEAD
  private[consensus] def generationSignature(signature: Array[Byte], publicKey: PublicKey): Array[Byte] = {
    val s = new Array[Byte](crypto.DigestSize * 2)
    System.arraycopy(signature, 0, s, 0, crypto.DigestSize)
    System.arraycopy(publicKey.arr, 0, s, crypto.DigestSize, crypto.DigestSize)
=======
  private[consensus] def generatorSignature(signature: Array[Byte], publicKey: PublicKey): Array[Byte] = {
    val s = new Array[Byte](crypto.DigestLength * 2)
    System.arraycopy(signature, 0, s, 0, crypto.DigestLength)
    System.arraycopy(publicKey.arr, 0, s, crypto.DigestLength, crypto.DigestLength)
>>>>>>> 2578cd96
    crypto.fastHash(s)
  }

  private[consensus] def generationVRFSignature(signature: Array[Byte], privateKey: PrivateKey): Array[Byte] =
    crypto.signVRF(privateKey, signature)

  private[consensus] def hit(generatorSignature: Array[Byte]): BigInt = BigInt(1, generatorSignature.take(HitSize).reverse)

  private[consensus] def normalize(value: Long, targetBlockDelaySeconds: Long): Double =
    value * targetBlockDelaySeconds / (60: Double)

  private[consensus] def normalizeBaseTarget(baseTarget: Long, targetBlockDelaySeconds: Long): Long = {
    baseTarget
      .max(MinBaseTarget)
      .min(Long.MaxValue / targetBlockDelaySeconds)
  }
}

object NxtPoSCalculator extends PoSCalculator {
  protected val MinBlockDelaySeconds = 53
  protected val MaxBlockDelaySeconds = 67
  protected val BaseTargetGamma      = 64
  protected val MeanCalculationDepth = 3

  import PoSCalculator._

  def calculateBaseTarget(
      targetBlockDelaySeconds: Long,
      prevHeight: Int,
      prevBaseTarget: Long,
      parentTimestamp: Long,
      maybeGreatGrandParentTimestamp: Option[Long],
      timestamp: Long
  ): Long = {

    if (prevHeight % 2 == 0) {
      val meanBlockDelay  = maybeGreatGrandParentTimestamp.fold(timestamp - parentTimestamp)(ts => (timestamp - ts) / MeanCalculationDepth) / 1000
      val minBlockDelay   = normalize(MinBlockDelaySeconds, targetBlockDelaySeconds)
      val maxBlockDelay   = normalize(MaxBlockDelaySeconds, targetBlockDelaySeconds)
      val baseTargetGamma = normalize(BaseTargetGamma, targetBlockDelaySeconds)

      val baseTarget = (if (meanBlockDelay > targetBlockDelaySeconds) {
                          prevBaseTarget * Math.min(meanBlockDelay, maxBlockDelay) / targetBlockDelaySeconds
                        } else {
                          prevBaseTarget - prevBaseTarget * baseTargetGamma *
                            (targetBlockDelaySeconds - Math.max(meanBlockDelay, minBlockDelay)) / (targetBlockDelaySeconds * 100)
                        }).toLong

      normalizeBaseTarget(baseTarget, targetBlockDelaySeconds)
    } else {
      prevBaseTarget
    }
  }

  def calculateDelay(hit: BigInt, bt: Long, balance: Long): Long = Math.ceil((BigDecimal(hit) / (BigDecimal(bt) * balance)).toDouble).toLong * 1000

}

object FairPoSCalculator extends PoSCalculator {

  import PoSCalculator._

  private val MaxSignature: Array[Byte] = Array.fill[Byte](HitSize)(-1)
  private val MaxHit: BigDecimal        = BigDecimal(BigInt(1, MaxSignature))
  private val C1                        = 70000
  private val C2                        = 5e17
  private val TMin                      = 5000

  def calculateDelay(hit: BigInt, bt: Long, balance: Long): Long = {
    val h = (BigDecimal(hit) / MaxHit).toDouble
    val a = TMin + C1 * math.log(1 - C2 * math.log(h) / bt / balance)
    a.toLong
  }

  def calculateBaseTarget(
      targetBlockDelaySeconds: Long,
      prevHeight: Int,
      prevBaseTarget: Long,
      parentTimestamp: Long,
      maybeGreatGrandParentTimestamp: Option[Long],
      timestamp: Long
  ): Long = {
    val maxDelay = normalize(90, targetBlockDelaySeconds)
    val minDelay = normalize(30, targetBlockDelaySeconds)

    maybeGreatGrandParentTimestamp match {
      case None =>
        prevBaseTarget
      case Some(ts) =>
        val avg = (timestamp - ts) / 3 / 1000
        if (avg > maxDelay) prevBaseTarget + math.max(1, prevBaseTarget / 100)
        else if (avg < minDelay) prevBaseTarget - math.max(1, prevBaseTarget / 100)
        else prevBaseTarget
    }
  }
}<|MERGE_RESOLUTION|>--- conflicted
+++ resolved
@@ -20,17 +20,10 @@
   private[consensus] val HitSize: Int        = 8
   private[consensus] val MinBaseTarget: Long = 9
 
-<<<<<<< HEAD
   private[consensus] def generationSignature(signature: Array[Byte], publicKey: PublicKey): Array[Byte] = {
-    val s = new Array[Byte](crypto.DigestSize * 2)
-    System.arraycopy(signature, 0, s, 0, crypto.DigestSize)
-    System.arraycopy(publicKey.arr, 0, s, crypto.DigestSize, crypto.DigestSize)
-=======
-  private[consensus] def generatorSignature(signature: Array[Byte], publicKey: PublicKey): Array[Byte] = {
     val s = new Array[Byte](crypto.DigestLength * 2)
     System.arraycopy(signature, 0, s, 0, crypto.DigestLength)
     System.arraycopy(publicKey.arr, 0, s, crypto.DigestLength, crypto.DigestLength)
->>>>>>> 2578cd96
     crypto.fastHash(s)
   }
 
