--- conflicted
+++ resolved
@@ -12,25 +12,14 @@
 object StorageFactory extends ScorexLogging {
   private val StorageVersion = 4
 
-<<<<<<< HEAD
-  def apply(settings: WavesSettings, db: DB, time: Time, spendableBalanceChanged: Observer[(Address, Asset)], storeTransactionsByAddress: Boolean, blockchainUpdated: Option[Observer[BlockchainUpdated]] = None): BlockchainUpdater with NG = {
-    checkVersion(db)
-    val levelDBWriter = new LevelDBWriter(
-      db,
-      spendableBalanceChanged,
-      settings.blockchainSettings.functionalitySettings,
-      settings.dbSettings.maxCacheSize,
-      settings.dbSettings.maxRollbackDepth,
-      settings.dbSettings.rememberBlocks.toMillis,
-      storeTransactionsByAddress
-    )
-    new BlockchainUpdaterImpl(levelDBWriter, spendableBalanceChanged, settings, time, blockchainUpdated)
-=======
-  def apply(settings: WavesSettings, db: DB, time: Time, spendableBalanceChanged: Observer[(Address, Asset)]): BlockchainUpdater with NG = {
+  def apply(settings: WavesSettings,
+            db: DB,
+            time: Time,
+            spendableBalanceChanged: Observer[(Address, Asset)],
+            blockchainUpdated: Option[Observer[BlockchainUpdated]] = None): BlockchainUpdater with NG = {
     checkVersion(db)
     val levelDBWriter = new LevelDBWriter(db, spendableBalanceChanged, settings.blockchainSettings.functionalitySettings, settings.dbSettings)
-    new BlockchainUpdaterImpl(levelDBWriter, spendableBalanceChanged, settings, time)
->>>>>>> 66018b83
+    new BlockchainUpdaterImpl(levelDBWriter, spendableBalanceChanged, settings, time, blockchainUpdated)
   }
 
   private def checkVersion(db: DB): Unit = db.readWrite { rw =>
