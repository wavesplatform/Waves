package com.wavesplatform.history

import com.wavesplatform.account.Address
import com.wavesplatform.database.{DBExt, Keys, LevelDBWriter}
import com.wavesplatform.events.BlockchainUpdateTriggers
import com.wavesplatform.settings.WavesSettings
import com.wavesplatform.state.{BlockchainUpdated, BlockchainUpdaterImpl}
import com.wavesplatform.transaction.Asset
import com.wavesplatform.utils.{ScorexLogging, Time, UnsupportedFeature, forceStopApplication}
import monix.reactive.Observer
import org.iq80.leveldb.DB
<<<<<<< HEAD
=======
import com.wavesplatform.state.{BlockchainUpdaterImpl, NG}
>>>>>>> fb666be0

object StorageFactory extends ScorexLogging {
  private val StorageVersion = 5

  def apply(settings: WavesSettings,
            db: DB,
            time: Time,
            spendableBalanceChanged: Observer[(Address, Asset)],
<<<<<<< HEAD
            blockchainUpdated: Observer[BlockchainUpdated]): BlockchainUpdaterImpl = {
=======
            blockchainUpdateTriggers: BlockchainUpdateTriggers): BlockchainUpdater with NG = {
>>>>>>> fb666be0
    checkVersion(db)
    val levelDBWriter = new LevelDBWriter(db, spendableBalanceChanged, settings.blockchainSettings, settings.dbSettings)
    new BlockchainUpdaterImpl(levelDBWriter, spendableBalanceChanged, settings, time, blockchainUpdateTriggers)
  }

  private def checkVersion(db: DB): Unit = db.readWrite { rw =>
    val version = rw.get(Keys.version)
    val height  = rw.get(Keys.height)
    if (version != StorageVersion) {
      if (height == 0) {
        // The storage is empty, set current version
        rw.put(Keys.version, StorageVersion)
      } else {
        // Here we've detected that the storage is not empty and doesn't contain version
        log.error(
          s"Storage version $version is not compatible with expected version $StorageVersion! Please, rebuild node's state, use import or sync from scratch.")
        log.error("FOR THIS REASON THE NODE STOPPED AUTOMATICALLY")
        forceStopApplication(UnsupportedFeature)
      }
    }
  }
}<|MERGE_RESOLUTION|>--- conflicted
+++ resolved
@@ -4,15 +4,11 @@
 import com.wavesplatform.database.{DBExt, Keys, LevelDBWriter}
 import com.wavesplatform.events.BlockchainUpdateTriggers
 import com.wavesplatform.settings.WavesSettings
-import com.wavesplatform.state.{BlockchainUpdated, BlockchainUpdaterImpl}
+import com.wavesplatform.state.BlockchainUpdaterImpl
 import com.wavesplatform.transaction.Asset
 import com.wavesplatform.utils.{ScorexLogging, Time, UnsupportedFeature, forceStopApplication}
 import monix.reactive.Observer
 import org.iq80.leveldb.DB
-<<<<<<< HEAD
-=======
-import com.wavesplatform.state.{BlockchainUpdaterImpl, NG}
->>>>>>> fb666be0
 
 object StorageFactory extends ScorexLogging {
   private val StorageVersion = 5
@@ -21,11 +17,7 @@
             db: DB,
             time: Time,
             spendableBalanceChanged: Observer[(Address, Asset)],
-<<<<<<< HEAD
-            blockchainUpdated: Observer[BlockchainUpdated]): BlockchainUpdaterImpl = {
-=======
-            blockchainUpdateTriggers: BlockchainUpdateTriggers): BlockchainUpdater with NG = {
->>>>>>> fb666be0
+            blockchainUpdateTriggers: BlockchainUpdateTriggers): BlockchainUpdaterImpl = {
     checkVersion(db)
     val levelDBWriter = new LevelDBWriter(db, spendableBalanceChanged, settings.blockchainSettings, settings.dbSettings)
     new BlockchainUpdaterImpl(levelDBWriter, spendableBalanceChanged, settings, time, blockchainUpdateTriggers)
