--- conflicted
+++ resolved
@@ -18,13 +18,8 @@
             spendableBalanceChanged: Observer[(Address, Asset)],
             blockchainUpdated: Observer[BlockchainUpdated]): BlockchainUpdater with NG = {
     checkVersion(db)
-<<<<<<< HEAD
-    val levelDBWriter = new LevelDBWriter(db, spendableBalanceChanged, settings.blockchainSettings.functionalitySettings, settings.dbSettings)
+    val levelDBWriter = new LevelDBWriter(db, spendableBalanceChanged, settings.blockchainSettings, settings.dbSettings)
     new BlockchainUpdaterImpl(levelDBWriter, spendableBalanceChanged, settings, time, blockchainUpdated)
-=======
-    val levelDBWriter = new LevelDBWriter(db, spendableBalanceChanged, settings.blockchainSettings, settings.dbSettings)
-    new BlockchainUpdaterImpl(levelDBWriter, spendableBalanceChanged, settings, time)
->>>>>>> 95fb2edf
   }
 
   private def checkVersion(db: DB): Unit = db.readWrite { rw =>
