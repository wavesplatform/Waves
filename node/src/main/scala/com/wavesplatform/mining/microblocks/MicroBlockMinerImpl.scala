package com.wavesplatform.mining.microblocks

import cats.implicits._
import com.wavesplatform.account.KeyPair
import com.wavesplatform.block.Block.BlockId
import com.wavesplatform.block.{Block, MicroBlock}
import com.wavesplatform.features.FeatureProvider._
import com.wavesplatform.metrics._
import com.wavesplatform.mining.microblocks.MicroBlockMinerImpl._
import com.wavesplatform.mining.{MinerDebugInfo, MiningConstraint, MiningConstraints, MultiDimensionalMiningConstraint}
import com.wavesplatform.network.{MicroBlockInv, _}
import com.wavesplatform.settings.MinerSettings
import com.wavesplatform.state.Blockchain
import com.wavesplatform.state.appender.MicroblockAppender
import com.wavesplatform.transaction.{BlockchainUpdater, Transaction}
import com.wavesplatform.utils.ScorexLogging
import com.wavesplatform.utx.UtxPool
import com.wavesplatform.utx.UtxPool.PackStrategy
import io.netty.channel.group.ChannelGroup
import kamon.Kamon
import monix.eval.Task
import monix.execution.schedulers.SchedulerService

import scala.concurrent.duration._

class MicroBlockMinerImpl(
    setDebugState: MinerDebugInfo.State => Unit,
    allChannels: ChannelGroup,
    blockchainUpdater: BlockchainUpdater with Blockchain,
    utx: UtxPool,
    settings: MinerSettings,
    minerScheduler: SchedulerService,
    appenderScheduler: SchedulerService
) extends MicroBlockMiner
    with ScorexLogging {

<<<<<<< HEAD
  private val microBlockBuildTimeStats = Kamon.timer("miner.forge-microblock-time").withoutTags()
=======
  val microBlockBuildTimeStats = Kamon.timer("miner.forge-microblock-time")
>>>>>>> c6450693

  def generateMicroBlockSequence(
      account: KeyPair,
      accumulatedBlock: Block,
      constraints: MiningConstraints,
      restTotalConstraint: MiningConstraint,
      lastMicroBlock: Long
  ): Task[Unit] = {
    generateOneMicroBlockTask(account, accumulatedBlock, constraints, restTotalConstraint, lastMicroBlock)
      .flatMap {
        case res @ Success(newBlock, newConstraint) =>
          Task.defer(generateMicroBlockSequence(account, newBlock, constraints, newConstraint, res.nanoTime))
        case Retry =>
          Task
            .defer(generateMicroBlockSequence(account, accumulatedBlock, constraints, restTotalConstraint, lastMicroBlock))
            .delayExecution(1 second)
        case Stop =>
          setDebugState(MinerDebugInfo.MiningBlocks)
          Task(log.debug("MicroBlock mining completed, block is full"))
      }
      .recover { case e => log.error("Error mining microblock", e) }
  }

  private def generateOneMicroBlockTask(
      account: KeyPair,
      accumulatedBlock: Block,
      constraints: MiningConstraints,
      restTotalConstraint: MiningConstraint,
      lastMicroBlock: Long
  ) = {
    val packTask = Task.cancelable[(Option[Seq[Transaction]], MiningConstraint)] { cb =>
      @volatile var cancelled = false
      minerScheduler.execute { () =>
        val mdConstraint = MultiDimensionalMiningConstraint(restTotalConstraint, constraints.micro)
        val packStrategy =
          if (accumulatedBlock.transactionData.isEmpty) PackStrategy.Limit(settings.microBlockInterval)
          else PackStrategy.Estimate(settings.microBlockInterval)
        log.info(s"Starting pack for ${accumulatedBlock.id()} with $packStrategy, initial constraint is $mdConstraint")
        val (unconfirmed, updatedMdConstraint) =
          concurrent.blocking(
            Instrumented.logMeasure(log, "packing unconfirmed transactions for microblock")(
              utx.packUnconfirmed(
                mdConstraint,
                packStrategy,
                () => cancelled
              )
            )
          )
        log.info("Finished pack")
        val updatedTotalConstraint = updatedMdConstraint.constraints.head
        cb.onSuccess(unconfirmed -> updatedTotalConstraint)
      }
      Task.eval {
        log.trace("Cancelling execution")
        cancelled = true
      }
    }

    packTask.flatMap {
      case (Some(unconfirmed), updatedTotalConstraint) if unconfirmed.nonEmpty =>
        val delay = {
          val delay         = System.nanoTime() - lastMicroBlock
          val requiredDelay = settings.microBlockInterval.toNanos
          if (delay >= requiredDelay) Duration.Zero else (requiredDelay - delay).nanos
        }

        for {
          _ <- Task.now(if (delay > Duration.Zero) log.trace(s"Sleeping ${delay.toMillis} ms before applying microBlock"))
          _ <- Task.sleep(delay)
          _ = log.trace(s"Generating microBlock for ${account.toAddress}, constraints: $updatedTotalConstraint")
          blocks <- forgeBlocks(account, accumulatedBlock, unconfirmed)
            .leftWiden[Throwable]
            .liftTo[Task]
          (signedBlock, microBlock) = blocks
          blockId <- appendMicroBlock(microBlock)
          _       <- broadcastMicroBlock(account, microBlock, blockId)
        } yield {
          if (updatedTotalConstraint.isFull) Stop
          else Success(signedBlock, updatedTotalConstraint)
        }

<<<<<<< HEAD
            for {
              blocks <- forgeBlocks(account, accumulatedBlock, unconfirmed)
                .leftWiden[Throwable]
                .liftTo[Task]
              (signedBlock, microBlock) = blocks
              blockId <- appendMicroBlock(microBlock)
              _       <- broadcastMicroBlock(account, microBlock, blockId)
            } yield {
              if (updatedTotalConstraint.isFull) Stop
              else Success(signedBlock, updatedTotalConstraint)
            }
          case _ =>
            if (updatedTotalConstraint.isFull) {
              log.trace(s"Stopping forging microBlocks, the block is full: $updatedTotalConstraint")
              Task.now(Stop)
            } else {
              log.trace("All transactions are too big")
              Task.now(Retry)
            }
=======
      case (_, updatedTotalConstraint) =>
        if (updatedTotalConstraint.isFull) {
          log.trace(s"Stopping forging microBlocks, the block is full: $updatedTotalConstraint")
          Task.now(Stop)
        } else {
          log.trace("UTX is empty, retrying")
          Task.now(Retry)
>>>>>>> c6450693
        }
    }
  }

  private def broadcastMicroBlock(account: KeyPair, microBlock: MicroBlock, blockId: BlockId): Task[Unit] =
    Task(if (allChannels != null) allChannels.broadcast(MicroBlockInv(account, blockId, microBlock.reference)))

  private def appendMicroBlock(microBlock: MicroBlock): Task[BlockId] =
    MicroblockAppender(blockchainUpdater, utx, appenderScheduler)(microBlock)
      .flatMap {
        case Left(err) => Task.raiseError(MicroBlockAppendError(microBlock, err))
        case Right(v)  => Task.now(v)
      }

  private def forgeBlocks(
      account: KeyPair,
      accumulatedBlock: Block,
      unconfirmed: Seq[Transaction]
  ): Either[MicroBlockMiningError, (Block, MicroBlock)] =
    microBlockBuildTimeStats.measureSuccessful {
      for {
        signedBlock <- Block
          .buildAndSign(
            version = blockchainUpdater.currentBlockVersion,
            timestamp = accumulatedBlock.header.timestamp,
            reference = accumulatedBlock.header.reference,
            baseTarget = accumulatedBlock.header.baseTarget,
            generationSignature = accumulatedBlock.header.generationSignature,
            txs = accumulatedBlock.transactionData ++ unconfirmed,
            signer = account,
            featureVotes = accumulatedBlock.header.featureVotes,
            rewardVote = accumulatedBlock.header.rewardVote
          )
          .leftMap(BlockBuildError)
        microBlock <- MicroBlock
          .buildAndSign(signedBlock.header.version, account, unconfirmed, accumulatedBlock.id(), signedBlock.signature)
          .leftMap(MicroBlockBuildError)
        _ = BlockStats.mined(microBlock)
      } yield (signedBlock, microBlock)
    }
}

object MicroBlockMinerImpl {
  sealed trait MicroBlockMiningResult

  case object Stop  extends MicroBlockMiningResult
  case object Retry extends MicroBlockMiningResult
  final case class Success(b: Block, totalConstraint: MiningConstraint) extends MicroBlockMiningResult {
    val nanoTime: Long = System.nanoTime()
  }
}<|MERGE_RESOLUTION|>--- conflicted
+++ resolved
@@ -34,11 +34,7 @@
 ) extends MicroBlockMiner
     with ScorexLogging {
 
-<<<<<<< HEAD
   private val microBlockBuildTimeStats = Kamon.timer("miner.forge-microblock-time").withoutTags()
-=======
-  val microBlockBuildTimeStats = Kamon.timer("miner.forge-microblock-time")
->>>>>>> c6450693
 
   def generateMicroBlockSequence(
       account: KeyPair,
@@ -120,27 +116,6 @@
           else Success(signedBlock, updatedTotalConstraint)
         }
 
-<<<<<<< HEAD
-            for {
-              blocks <- forgeBlocks(account, accumulatedBlock, unconfirmed)
-                .leftWiden[Throwable]
-                .liftTo[Task]
-              (signedBlock, microBlock) = blocks
-              blockId <- appendMicroBlock(microBlock)
-              _       <- broadcastMicroBlock(account, microBlock, blockId)
-            } yield {
-              if (updatedTotalConstraint.isFull) Stop
-              else Success(signedBlock, updatedTotalConstraint)
-            }
-          case _ =>
-            if (updatedTotalConstraint.isFull) {
-              log.trace(s"Stopping forging microBlocks, the block is full: $updatedTotalConstraint")
-              Task.now(Stop)
-            } else {
-              log.trace("All transactions are too big")
-              Task.now(Retry)
-            }
-=======
       case (_, updatedTotalConstraint) =>
         if (updatedTotalConstraint.isFull) {
           log.trace(s"Stopping forging microBlocks, the block is full: $updatedTotalConstraint")
@@ -148,7 +123,6 @@
         } else {
           log.trace("UTX is empty, retrying")
           Task.now(Retry)
->>>>>>> c6450693
         }
     }
   }
