--- conflicted
+++ resolved
@@ -10,10 +10,6 @@
 
 object MiningConstraints {
   val MaxScriptRunsInBlock = 100
-<<<<<<< HEAD
-  val ClassicAmountOfTxsInBlock = 100
-  val MaxTxsSizeInBytes = 1 * 1024 * 1024 // 1 megabyte
-=======
   object MaxScriptsComplexityInBlock {
     val BeforeRideV5 = 1000000
     val AfterRideV5  = 2500000
@@ -21,7 +17,6 @@
 
   val ClassicAmountOfTxsInBlock: Int = 100
   val MaxTxsSizeInBytes: Int         = 1 * 1024 * 1024 // 1 megabyte
->>>>>>> 7352a1ab
 
   def apply(blockchain: Blockchain, height: Int, minerSettings: Option[MinerSettings] = None): MiningConstraints = {
     val activatedFeatures     = blockchain.activatedFeaturesAt(height)
@@ -42,9 +37,6 @@
         if (isDAppsEnabled)
           MultiDimensionalMiningConstraint(
             NonEmptyList
-<<<<<<< HEAD
-              .of(OneDimensionalMiningConstraint(blockchain.settings.functionalitySettings.maxComplexityInBlock, TxEstimators.scriptsComplexity, "MaxScriptsComplexityInBlock"), total))
-=======
               .of(
                 OneDimensionalMiningConstraint(
                   blockchain.settings.functionalitySettings.maxComplexityInBlock.getOrElse[Int] {
@@ -57,7 +49,6 @@
                 total
               )
           )
->>>>>>> 7352a1ab
         else if (isScriptEnabled)
           MultiDimensionalMiningConstraint(
             NonEmptyList.of(OneDimensionalMiningConstraint(MaxScriptRunsInBlock, TxEstimators.scriptRunNumber, "MaxScriptRunsInBlock"), total)
