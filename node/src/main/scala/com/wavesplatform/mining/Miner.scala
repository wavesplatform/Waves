package com.wavesplatform.mining

import cats.effect.concurrent.Ref
import cats.implicits._
import com.wavesplatform.account.KeyPair
import com.wavesplatform.block.Block
import com.wavesplatform.block.Block._
import com.wavesplatform.consensus.PoSSelector
import com.wavesplatform.consensus.nxt.NxtLikeConsensusBlockData
import com.wavesplatform.features.BlockchainFeatures
import com.wavesplatform.features.FeatureProvider._
import com.wavesplatform.metrics.{BlockStats, Instrumented, _}
import com.wavesplatform.mining.microblocks.MicroBlockMiner
import com.wavesplatform.network._
import com.wavesplatform.settings.{FunctionalitySettings, WavesSettings}
import com.wavesplatform.state._
import com.wavesplatform.state.appender.BlockAppender
import com.wavesplatform.transaction._
import com.wavesplatform.utils.{ScorexLogging, Time}
import com.wavesplatform.utx.UtxPoolImpl
import com.wavesplatform.wallet.Wallet
import io.netty.channel.group.ChannelGroup
import kamon.Kamon
import kamon.metric.TimerMetric
import monix.eval.Task
import monix.execution.cancelables.{CompositeCancelable, SerialCancelable}
import monix.execution.schedulers.{CanBlock, SchedulerService}

import scala.concurrent.duration._

trait Miner {
  def scheduleMining(): Unit
}

trait MinerDebugInfo {
  def state: MinerDebugInfo.State
  def getNextBlockGenerationOffset(account: KeyPair): Either[String, FiniteDuration]
}

object MinerDebugInfo {
  sealed trait State
  case object MiningBlocks              extends State
  case object MiningMicroblocks         extends State
  case object Disabled                  extends State
  final case class Error(error: String) extends State
}

class MinerImpl(
    allChannels: ChannelGroup,
    blockchainUpdater: BlockchainUpdater with NG,
    settings: WavesSettings,
    timeService: Time,
    utx: UtxPoolImpl,
    wallet: Wallet,
    pos: PoSSelector,
    val minerScheduler: SchedulerService,
    val appenderScheduler: SchedulerService
) extends Miner
    with MinerDebugInfo
    with ScorexLogging {

  private implicit val s: SchedulerService = minerScheduler

  private lazy val minerSettings              = settings.minerSettings
  private lazy val minMicroBlockDurationMills = minerSettings.minMicroBlockAge.toMillis
  private lazy val blockchainSettings         = settings.blockchainSettings

  private val scheduledAttempts = SerialCancelable()
  private val microBlockAttempt = SerialCancelable()

  private val debugStateRef: Ref[Task, MinerDebugInfo.State] = Ref.unsafe[Task, MinerDebugInfo.State](MinerDebugInfo.Disabled)

  private val microBlockMiner: MicroBlockMiner = MicroBlockMiner(
    debugStateRef,
    allChannels,
    blockchainUpdater,
    utx,
    settings.minerSettings,
    minerScheduler,
    appenderScheduler
  )

  def getNextBlockGenerationOffset(account: KeyPair): Either[String, FiniteDuration] =
    this.nextBlockGenOffsetWithConditions(account)

  private def checkAge(parentHeight: Int, parentTimestamp: Long): Either[String, Unit] =
    Either
      .cond(parentHeight == 1, (), (timeService.correctedTime() - parentTimestamp).millis)
      .left
      .flatMap(
        blockAge =>
          Either.cond(
            blockAge <= minerSettings.intervalAfterLastBlockThenGenerationIsAllowed,
            (),
            s"BlockChain is too old (last block timestamp is $parentTimestamp generated $blockAge ago)"
          )
      )

  private def checkScript(account: KeyPair): Either[String, Unit] = {
    Either.cond(!blockchainUpdater.hasScript(account), (), s"Account(${account.toAddress}) is scripted and therefore not allowed to forge blocks")
  }

  private def ngEnabled: Boolean = blockchainUpdater.featureActivationHeight(BlockchainFeatures.NG.id).exists(blockchainUpdater.height > _ + 1)

  private def generateOneBlockTask(account: KeyPair)(delay: FiniteDuration): Task[Either[String, (MiningConstraints, Block, MiningConstraint)]] = {
    Task {
      forgeBlock(account)
    }.delayExecution(delay)
  }

  private def consensusData(
      height: Int,
      account: KeyPair,
      lastBlock: Block,
      refBlockBT: Long,
      refBlockTS: Long,
      balance: Long,
      currentTime: Long
  ): Either[String, NxtLikeConsensusBlockData] = {
    pos
      .consensusData(
        account,
        height,
        blockchainSettings.genesisSettings.averageBlockDelay,
        refBlockBT,
        refBlockTS,
        blockchainUpdater.parentHeader(lastBlock.header, 2).map(_.timestamp),
        currentTime
      )
      .leftMap(_.toString)
  }

  private def forgeBlock(account: KeyPair): Either[String, (MiningConstraints, Block, MiningConstraint)] = {
    // should take last block right at the time of mining since microblocks might have been added
    val height              = blockchainUpdater.height
    val version             = blockchainUpdater.nextBlockVersion
    val lastBlock           = blockchainUpdater.lastBlock.get
    val referencedBlockInfo = blockchainUpdater.bestLastBlockInfo(System.currentTimeMillis() - minMicroBlockDurationMills).get
    val refBlockBT          = referencedBlockInfo.consensus.baseTarget
    val refBlockTS          = referencedBlockInfo.timestamp
    val refBlockID          = referencedBlockInfo.blockId
    lazy val currentTime    = timeService.correctedTime()
    lazy val blockDelay     = currentTime - lastBlock.header.timestamp
    lazy val balance        = blockchainUpdater.generatingBalance(account.toAddress, Some(refBlockID))

    metrics.blockBuildTimeStats.measureSuccessful(for {
      _ <- checkQuorumAvailable()
      validBlockDelay <- pos
        .getValidBlockDelay(height, account, refBlockBT, balance)
        .leftMap(_.toString)
        .ensure(s"$currentTime: Block delay $blockDelay was NOT less than estimated delay")(_ < blockDelay)
      _ = log.debug(
        s"Forging with ${account.toAddress}, Time $blockDelay > Estimated Time $validBlockDelay, balance $balance, prev block $refBlockID at $height with target $refBlockBT"
      )
      consensusData <- consensusData(height, account, lastBlock, refBlockBT, refBlockTS, balance, currentTime)
      estimators   = MiningConstraints(blockchainUpdater, height, Some(minerSettings))
      mdConstraint = MultiDimensionalMiningConstraint(estimators.total, estimators.keyBlock)
      (maybeUnconfirmed, updatedMdConstraint) = Instrumented.logMeasure(log, "packing unconfirmed transactions for block")(
        utx.packUnconfirmed(mdConstraint, settings.minerSettings.maxPackTime)
      )
      unconfirmed = maybeUnconfirmed.getOrElse(Seq.empty)
      _           = log.debug(s"Adding ${unconfirmed.size} unconfirmed transaction(s) to new block")
      block <- Block
        .buildAndSign(
          version,
          currentTime,
          refBlockID,
          consensusData.baseTarget,
          consensusData.generationSignature,
          unconfirmed,
          account,
          blockFeatures(version),
          blockRewardVote(version)
        )
        .leftMap(_.err)
    } yield (estimators, block, updatedMdConstraint.constraints.head))
  }

  private def checkQuorumAvailable(): Either[String, Unit] = {
    val chanCount = allChannels.size()
    Either.cond(chanCount >= minerSettings.quorum, (), s"Quorum not available ($chanCount/${minerSettings.quorum}), not forging block.")
  }

  private def blockFeatures(version: Byte): Seq[Short] = {
    if (version <= PlainBlockVersion) Seq.empty[Short]
    else
      settings.featuresSettings.supported
        .filterNot(blockchainUpdater.approvedFeatures.keySet)
        .filter(BlockchainFeatures.implemented)
        .sorted
  }

  private def blockRewardVote(version: Byte): Long =
    if (version < RewardBlockVersion) -1L
    else settings.rewardsSettings.desired.getOrElse(-1L)

<<<<<<< HEAD
  private def nextBlockGenerationTime(fs: FunctionalitySettings, height: Int, block: Block, account: KeyPair): Either[String, Long] = {
    val balance = blockchainUpdater.generatingBalance(account.toAddress, block.uniqueId)
=======
  private def nextBlockGenerationTime(fs: FunctionalitySettings, height: Int, block: Block, account: PublicKey): Either[String, Long] = {
    val balance = blockchainUpdater.generatingBalance(account.toAddress, Some(block.uniqueId))
>>>>>>> b582af14

    if (blockchainUpdater.isMiningAllowed(height, balance)) {
      val blockDelayE = pos.getValidBlockDelay(height, account, block.header.baseTarget, balance)
      for {
        delay <- blockDelayE.leftMap(_.toString)
        expectedTS = delay + block.header.timestamp
        result <- Either.cond(
          0 < expectedTS && expectedTS < Long.MaxValue,
          expectedTS,
          s"Invalid next block generation time: $expectedTS"
        )
      } yield result
    } else Left(s"Balance $balance of ${account.stringRepr} is lower than required for generation")
  }

  private def nextBlockGenOffsetWithConditions(account: KeyPair): Either[String, FiniteDuration] = {
    val height    = blockchainUpdater.height
    val lastBlock = blockchainUpdater.lastBlock.get
    for {
      _  <- checkAge(height, blockchainUpdater.lastBlockTimestamp.get) // lastBlock ?
      _  <- checkScript(account)
      ts <- nextBlockGenerationTime(blockchainSettings.functionalitySettings, height, lastBlock, account)
      calculatedOffset = ts - timeService.correctedTime()
      offset           = Math.max(calculatedOffset, minerSettings.minimalBlockGenerationOffset.toMillis).millis

    } yield offset
  }

  private def generateBlockTask(account: KeyPair): Task[Unit] = {
    {
      for {
        offset <- nextBlockGenOffsetWithConditions(account)
        quorumAvailable = checkQuorumAvailable().isRight
      } yield {
        if (quorumAvailable) offset
        else offset.max(settings.minerSettings.noQuorumMiningDelay)
      }
    } match {
      case Right(offset) =>
        log.debug(f"Next attempt for acc=${account.toAddress} in ${offset.toUnit(SECONDS)}%.3f seconds")
        generateOneBlockTask(account)(offset).flatMap {
          case Right((estimators, block, totalConstraint)) =>
            BlockAppender(blockchainUpdater, timeService, utx, pos, appenderScheduler)(block)
              .asyncBoundary(minerScheduler)
              .map {
                case Left(err) => log.warn("Error mining Block: " + err.toString)
                case Right(Some(score)) =>
                  log.debug(s"Forged and applied $block by ${account.stringRepr} with cumulative score $score")
                  BlockStats.mined(block, blockchainUpdater.height)
                  allChannels.broadcast(BlockForged(block))
                  scheduleMining()
                  if (ngEnabled && !totalConstraint.isFull) startMicroBlockMining(account, block, estimators, totalConstraint)
                case Right(None) => log.warn("Newly created block has already been appended, should not happen")
              }

          case Left(err) =>
            log.debug(s"No block generated because $err, retrying")
            generateBlockTask(account)
        }

      case Left(err) =>
        log.debug(s"Not scheduling block mining because $err")
        debugStateRef.set(MinerDebugInfo.Error(err))
    }
  }

  def scheduleMining(): Unit = {
    Miner.blockMiningStarted.increment()
    val nonScriptedAccounts = wallet.privateKeyAccounts.filterNot(blockchainUpdater.hasScript(_))
    scheduledAttempts := CompositeCancelable.fromSet(nonScriptedAccounts.map(generateBlockTask).map(_.runAsyncLogErr).toSet)
    microBlockAttempt := SerialCancelable()

    debugStateRef
      .set(MinerDebugInfo.MiningBlocks)
      .runSyncUnsafe(1.second)(minerScheduler, CanBlock.permit)
  }

  private[this] def startMicroBlockMining(
      account: KeyPair,
      lastBlock: Block,
      constraints: MiningConstraints,
      restTotalConstraint: MiningConstraint
  ): Unit = {
    log.info(s"Start mining microblocks")
    Miner.microMiningStarted.increment()
    microBlockAttempt := microBlockMiner
      .generateMicroBlockSequence(account, lastBlock, Duration.Zero, constraints, restTotalConstraint)
      .runAsyncLogErr
    log.trace(s"MicroBlock mining scheduled for $account")
  }

  override def state: MinerDebugInfo.State = debugStateRef.get.runSyncUnsafe(1.second)(minerScheduler, CanBlock.permit)

  private[this] object metrics {
    val blockBuildTimeStats: TimerMetric      = Kamon.timer("miner.pack-and-forge-block-time")
    val microBlockBuildTimeStats: TimerMetric = Kamon.timer("miner.forge-microblock-time")
  }
}

object Miner {
  private[mining] val blockMiningStarted = Kamon.counter("block-mining-started")
  private[mining] val microMiningStarted = Kamon.counter("micro-mining-started")

  val MaxTransactionsPerMicroblock: Int = 500

  case object Disabled extends Miner with MinerDebugInfo {
    override def scheduleMining(): Unit                                                         = ()
    override def getNextBlockGenerationOffset(account: KeyPair): Either[String, FiniteDuration] = Left("Disabled")
    override val state: MinerDebugInfo.State                                                    = MinerDebugInfo.Disabled
  }
}<|MERGE_RESOLUTION|>--- conflicted
+++ resolved
@@ -194,13 +194,8 @@
     if (version < RewardBlockVersion) -1L
     else settings.rewardsSettings.desired.getOrElse(-1L)
 
-<<<<<<< HEAD
   private def nextBlockGenerationTime(fs: FunctionalitySettings, height: Int, block: Block, account: KeyPair): Either[String, Long] = {
-    val balance = blockchainUpdater.generatingBalance(account.toAddress, block.uniqueId)
-=======
-  private def nextBlockGenerationTime(fs: FunctionalitySettings, height: Int, block: Block, account: PublicKey): Either[String, Long] = {
     val balance = blockchainUpdater.generatingBalance(account.toAddress, Some(block.uniqueId))
->>>>>>> b582af14
 
     if (blockchainUpdater.isMiningAllowed(height, balance)) {
       val blockDelayE = pos.getValidBlockDelay(height, account, block.header.baseTarget, balance)
