--- conflicted
+++ resolved
@@ -181,13 +181,8 @@
     Either.cond(chanCount >= minerSettings.quorum, (), s"Quorum not available ($chanCount/${minerSettings.quorum}), not forging block.")
   }
 
-<<<<<<< HEAD
-  private def blockFeatures(version: Byte): Set[Short] = {
+  private def blockFeatures(version: TxVersion): Set[Short] = {
     if (version <= PlainBlockVersion) Set.empty[Short]
-=======
-  private def blockFeatures(version: TxVersion): Set[Short] = {
-    if (version <= 2) Set.empty[Short]
->>>>>>> a7f216ec
     else
       settings.featuresSettings.supported
         .filterNot(blockchainUpdater.approvedFeatures.keySet)
