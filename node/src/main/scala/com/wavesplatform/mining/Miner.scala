package com.wavesplatform.mining

import cats.effect.concurrent.Ref
import cats.implicits._
import com.wavesplatform.account.{KeyPair, PublicKey}
import com.wavesplatform.block.Block
import com.wavesplatform.block.Block._
import com.wavesplatform.consensus.PoSSelector
import com.wavesplatform.consensus.nxt.NxtLikeConsensusBlockData
import com.wavesplatform.features.BlockchainFeatures
import com.wavesplatform.features.FeatureProvider._
import com.wavesplatform.metrics.{BlockStats, Instrumented, _}
import com.wavesplatform.mining.microblocks.MicroBlockMiner
import com.wavesplatform.network._
import com.wavesplatform.settings.{FunctionalitySettings, WavesSettings}
import com.wavesplatform.state._
import com.wavesplatform.state.appender.BlockAppender
import com.wavesplatform.transaction._
import com.wavesplatform.utils.{ScorexLogging, Time}
import com.wavesplatform.utx.UtxPoolImpl
import com.wavesplatform.wallet.Wallet
import io.netty.channel.group.ChannelGroup
import kamon.Kamon
import monix.eval.Task
import monix.execution.cancelables.{CompositeCancelable, SerialCancelable}
import monix.execution.schedulers.{CanBlock, SchedulerService}

import scala.concurrent.duration._

trait Miner {
  def scheduleMining(): Unit
}

trait MinerDebugInfo {
  def state: MinerDebugInfo.State
  def getNextBlockGenerationOffset(account: KeyPair): Either[String, FiniteDuration]
}

object MinerDebugInfo {
  sealed trait State
  case object MiningBlocks              extends State
  case object MiningMicroblocks         extends State
  case object Disabled                  extends State
  final case class Error(error: String) extends State
}

class MinerImpl(allChannels: ChannelGroup,
                blockchainUpdater: BlockchainUpdater with NG,
                settings: WavesSettings,
                timeService: Time,
                utx: UtxPoolImpl,
                wallet: Wallet,
                pos: PoSSelector,
                val minerScheduler: SchedulerService,
                val appenderScheduler: SchedulerService)
    extends Miner
    with MinerDebugInfo
    with ScorexLogging {

  private implicit val s: SchedulerService = minerScheduler

  private lazy val minerSettings              = settings.minerSettings
  private lazy val minMicroBlockDurationMills = minerSettings.minMicroBlockAge.toMillis
  private lazy val blockchainSettings         = settings.blockchainSettings

  private val scheduledAttempts = SerialCancelable()
  private val microBlockAttempt = SerialCancelable()

  private val debugStateRef: Ref[Task, MinerDebugInfo.State] = Ref.unsafe[Task, MinerDebugInfo.State](MinerDebugInfo.Disabled)

  private val microBlockMiner: MicroBlockMiner = MicroBlockMiner(
    debugStateRef,
    allChannels,
    blockchainUpdater,
    utx,
    settings.minerSettings,
    minerScheduler,
    appenderScheduler
  )

  def getNextBlockGenerationOffset(account: KeyPair): Either[String, FiniteDuration] =
    this.nextBlockGenOffsetWithConditions(account)

  private def checkAge(parentHeight: Int, parentTimestamp: Long): Either[String, Unit] =
    Either
      .cond(parentHeight == 1, (), (timeService.correctedTime() - parentTimestamp).millis)
      .left
      .flatMap(blockAge =>
        Either.cond(
          blockAge <= minerSettings.intervalAfterLastBlockThenGenerationIsAllowed,
          (),
          s"BlockChain is too old (last block timestamp is $parentTimestamp generated $blockAge ago)"
      ))

  private def checkScript(account: KeyPair): Either[String, Unit] = {
    Either.cond(!blockchainUpdater.hasScript(account), (), s"Account(${account.toAddress}) is scripted and therefore not allowed to forge blocks")
  }

  private def ngEnabled: Boolean = blockchainUpdater.featureActivationHeight(BlockchainFeatures.NG.id).exists(blockchainUpdater.height > _ + 1)

  private def generateOneBlockTask(account: KeyPair)(delay: FiniteDuration): Task[Either[String, (MiningConstraints, Block, MiningConstraint)]] = {
    Task {
      forgeBlock(account)
    }.delayExecution(delay)
  }

  private def consensusData(height: Int,
                            account: KeyPair,
                            lastBlock: Block,
                            refBlockBT: Long,
                            refBlockTS: Long,
                            balance: Long,
                            currentTime: Long): Either[String, NxtLikeConsensusBlockData] = {
    pos
      .consensusData(
        account.publicKey,
        height,
        blockchainSettings.genesisSettings.averageBlockDelay,
        refBlockBT,
        refBlockTS,
        blockchainUpdater.parentHeader(lastBlock, 2).map(_.timestamp),
        currentTime
      )
      .leftMap(_.toString)
  }

  private def forgeBlock(account: KeyPair): Either[String, (MiningConstraints, Block, MiningConstraint)] = {
    // should take last block right at the time of mining since microblocks might have been added
    val height              = blockchainUpdater.height
    val version             = if (height <= blockchainSettings.functionalitySettings.blockVersion3AfterHeight) PlainBlockVersion else NgBlockVersion
    val lastBlock           = blockchainUpdater.lastBlock.get
    val referencedBlockInfo = blockchainUpdater.bestLastBlockInfo(System.currentTimeMillis() - minMicroBlockDurationMills).get
    val refBlockBT          = referencedBlockInfo.consensus.baseTarget
    val refBlockTS          = referencedBlockInfo.timestamp
    val refBlockID          = referencedBlockInfo.blockId
    lazy val currentTime    = timeService.correctedTime()
    lazy val blockDelay     = currentTime - lastBlock.timestamp
    lazy val balance        = blockchainUpdater.generatingBalance(account.toAddress, refBlockID)

    metrics.blockBuildTimeStats.measureSuccessful(for {
      _ <- checkQuorumAvailable()
      validBlockDelay <- pos
        .getValidBlockDelay(height, account.publicKey, refBlockBT, balance)
        .leftMap(_.toString)
        .ensure(s"$currentTime: Block delay $blockDelay was NOT less than estimated delay")(_ < blockDelay)
      _ = log.debug(s"Forging with ${account.stringRepr}, Time $blockDelay > Estimated Time $validBlockDelay, balance $balance, prev block $refBlockID")
      _ = log.debug(s"Previous block ID $refBlockID at $height with target $refBlockBT")
      consensusData <- consensusData(height, account, lastBlock, refBlockBT, refBlockTS, balance, currentTime)
      estimators   = MiningConstraints(blockchainUpdater, height, Some(minerSettings))
      mdConstraint = MultiDimensionalMiningConstraint(estimators.total, estimators.keyBlock)
      (unconfirmed, updatedMdConstraint) = Instrumented.logMeasure(log, "packing unconfirmed transactions for block")(
        utx.packUnconfirmed(mdConstraint, settings.minerSettings.maxPackTime))
      _ = log.debug(s"Adding ${unconfirmed.size} unconfirmed transaction(s) to new block")
      block <- Block
        .buildAndSign(version.toByte, currentTime, refBlockID, consensusData, unconfirmed, account, blockFeatures(version))
        .leftMap(_.err)
    } yield (estimators, block, updatedMdConstraint.constraints.head))
  }

  private def checkQuorumAvailable(): Either[String, Unit] = {
    val chanCount = allChannels.size()
    Either.cond(chanCount >= minerSettings.quorum, (), s"Quorum not available ($chanCount/${minerSettings.quorum}), not forging block.")
  }

  private def blockFeatures(version: Byte): Set[Short] = {
    if (version <= 2) Set.empty[Short]
    else
      settings.featuresSettings.supported
        .filterNot(blockchainUpdater.approvedFeatures.keySet)
        .filter(BlockchainFeatures.implemented)
        .toSet
  }

<<<<<<< HEAD
  private def generateOneMicroBlockTask(account: KeyPair,
                                        accumulatedBlock: Block,
                                        constraints: MiningConstraints,
                                        restTotalConstraint: MiningConstraint): Task[MicroblockMiningResult] = {
    log.trace(s"Generating microBlock for $account, constraints: $restTotalConstraint")
    val pc = allChannels.size()
    if (pc < minerSettings.quorum) {
      log.trace(s"Quorum not available ($pc/${minerSettings.quorum}), not forging microblock with ${account.stringRepr}, next attempt in 5 seconds")
      Task.now(Delay(settings.minerSettings.noQuorumMiningDelay))
    } else if (utx.size == 0) {
      log.trace(s"Skipping microBlock because utx is empty")
      Task.now(Retry)
    } else {
      val (unconfirmed, updatedTotalConstraint) = metrics.measureLog("packing unconfirmed transactions for microblock") {
        val mdConstraint                       = MultiDimensionalMiningConstraint(restTotalConstraint, constraints.micro)
        val (unconfirmed, updatedMdConstraint) = utx.packUnconfirmed(mdConstraint, settings.minerSettings.maxPackTime)
        (unconfirmed, updatedMdConstraint.constraints.head)
      }

      if (unconfirmed.isEmpty) {
        log.trace {
          if (updatedTotalConstraint.isFull) s"Stopping forging microBlocks, the block is full: $updatedTotalConstraint"
          else "Stopping forging microBlocks, because all transactions are too big"
        }
        Task.now(Stop)
      } else {
        log.trace(s"Accumulated ${unconfirmed.size} txs for microblock")
        val start = System.currentTimeMillis()
        (for {
          signedBlock <- EitherT.fromEither[Task](
            Block.buildAndSign(
              version = 3,
              timestamp = accumulatedBlock.timestamp,
              reference = accumulatedBlock.reference,
              consensusData = accumulatedBlock.consensusData,
              transactionData = accumulatedBlock.transactionData ++ unconfirmed,
              signer = account,
              featureVotes = accumulatedBlock.featureVotes
            ))
          microBlock <- EitherT.fromEither[Task](
            MicroBlock.buildAndSign(account, unconfirmed, accumulatedBlock.signerData.signature, signedBlock.signerData.signature))
          _ = metrics.microBlockBuildTimeStats.safeRecord(System.currentTimeMillis() - start)
          _ <- EitherT(MicroblockAppender(blockchainUpdater, utx, appenderScheduler, verify = false)(microBlock))
        } yield (microBlock, signedBlock)).value map {
          case Left(err) => Error(err)
          case Right((microBlock, signedBlock)) =>
            BlockStats.mined(microBlock)
            allChannels.broadcast(MicroBlockInv(account, microBlock.totalResBlockSig, microBlock.prevResBlockSig))
            if (updatedTotalConstraint.isFull) {
              log.trace(s"$microBlock has been mined for $account. Stop forging microBlocks, the block is full: $updatedTotalConstraint")
              Stop
            } else {
              log.trace(s"$microBlock has been mined for $account")
              Success(signedBlock, updatedTotalConstraint)
            }
        }
      }
    }
  }

  private def generateMicroBlockSequence(account: KeyPair,
                                         accumulatedBlock: Block,
                                         delay: FiniteDuration,
                                         constraints: MiningConstraints,
                                         restTotalConstraint: MiningConstraint): Task[Unit] = {
    debugState = MinerDebugInfo.MiningMicroblocks
    log.info(s"Generate MicroBlock sequence, delay = $delay")
    generateOneMicroBlockTask(account, accumulatedBlock, constraints, restTotalConstraint)
      .asyncBoundary(minerScheduler)
      .delayExecution(delay)
      .flatMap {
        case Error(e) =>
          Task {
            debugState = MinerDebugInfo.Error(e.toString)
            log.warn("Error mining MicroBlock: " + e.toString)
          }
        case Success(newTotal, updatedTotalConstraint) =>
          generateMicroBlockSequence(account, newTotal, minerSettings.microBlockInterval, constraints, updatedTotalConstraint)
        case Delay(d) =>
          generateMicroBlockSequence(account, accumulatedBlock, minerSettings.microBlockInterval, constraints, restTotalConstraint)
            .delayExecution(d)
        case Retry => generateMicroBlockSequence(account, accumulatedBlock, minerSettings.microBlockInterval, constraints, restTotalConstraint)
        case Stop =>
          Task {
            debugState = MinerDebugInfo.MiningBlocks
            log.debug("MicroBlock mining completed, block is full")
          }
      }
  }

=======
>>>>>>> 272e5e8a
  private def nextBlockGenerationTime(fs: FunctionalitySettings, height: Int, block: Block, account: PublicKey): Either[String, Long] = {
    val balance = blockchainUpdater.generatingBalance(account.toAddress, block.uniqueId)

    if (blockchainUpdater.isMiningAllowed(height, balance)) {
      for {
        expectedTS <- pos
          .getValidBlockDelay(height, account, block.consensusData.baseTarget, balance)
          .map(_ + block.timestamp)
          .leftMap(_.toString)
        result <- Either.cond(
          0 < expectedTS && expectedTS < Long.MaxValue,
          expectedTS,
          s"Invalid next block generation time: $expectedTS"
        )
      } yield result
    } else Left(s"Balance $balance of ${account.stringRepr} is lower than required for generation")
  }

  private def nextBlockGenOffsetWithConditions(account: KeyPair): Either[String, FiniteDuration] = {
    val height    = blockchainUpdater.height
    val lastBlock = blockchainUpdater.lastBlock.get
    for {
      _  <- checkAge(height, blockchainUpdater.lastBlockTimestamp.get) // lastBlock ?
      _  <- checkScript(account)
      ts <- nextBlockGenerationTime(blockchainSettings.functionalitySettings, height, lastBlock, account)
      calculatedOffset = ts - timeService.correctedTime()
      offset           = Math.max(calculatedOffset, minerSettings.minimalBlockGenerationOffset.toMillis).millis

    } yield offset
  }

  private def generateBlockTask(account: KeyPair): Task[Unit] = {
    {
      for {
        offset <- nextBlockGenOffsetWithConditions(account)
        quorumAvailable = checkQuorumAvailable().isRight
      } yield {
        if (quorumAvailable) offset
        else offset.max(settings.minerSettings.noQuorumMiningDelay)
      }
    } match {
      case Right(offset) =>
        log.debug(s"Next attempt for acc=$account in $offset")
        generateOneBlockTask(account)(offset).flatMap {
          case Right((estimators, block, totalConstraint)) =>
            BlockAppender(blockchainUpdater, timeService, utx, pos, appenderScheduler)(block)
              .asyncBoundary(minerScheduler)
              .map {
                case Left(err) => log.warn("Error mining Block: " + err.toString)
                case Right(Some(score)) =>
                  log.debug(s"Forged and applied $block by ${account.stringRepr} with cumulative score $score")
                  BlockStats.mined(block, blockchainUpdater.height)
                  allChannels.broadcast(BlockForged(block))
                  scheduleMining()
                  if (ngEnabled && !totalConstraint.isFull) startMicroBlockMining(account, block, estimators, totalConstraint)
                case Right(None) => log.warn("Newly created block has already been appended, should not happen")
              }

          case Left(err) =>
            log.debug(s"No block generated because $err, retrying")
            generateBlockTask(account)
        }

      case Left(err) =>
        log.debug(s"Not scheduling block mining because $err")
        debugStateRef.set(MinerDebugInfo.Error(err))
    }
  }

  def scheduleMining(): Unit = {
    Miner.blockMiningStarted.increment()
    val nonScriptedAccounts = wallet.privateKeyAccounts.filterNot(blockchainUpdater.hasScript(_))
    scheduledAttempts := CompositeCancelable.fromSet(nonScriptedAccounts.map(generateBlockTask).map(_.runAsyncLogErr).toSet)
    microBlockAttempt := SerialCancelable()

    debugStateRef
      .set(MinerDebugInfo.MiningBlocks)
      .runSyncUnsafe(1.second)(minerScheduler, CanBlock.permit)
  }

  private[this] def startMicroBlockMining(account: KeyPair,
                                          lastBlock: Block,
                                          constraints: MiningConstraints,
                                          restTotalConstraint: MiningConstraint): Unit = {
    log.info(s"Start mining microblocks")
    Miner.microMiningStarted.increment()
    microBlockAttempt := microBlockMiner
      .generateMicroBlockSequence(account, lastBlock, Duration.Zero, constraints, restTotalConstraint)
      .runAsyncLogErr
    log.trace(s"MicroBlock mining scheduled for $account")
  }

  override def state: MinerDebugInfo.State = debugStateRef.get.runSyncUnsafe(1.second)(minerScheduler, CanBlock.permit)

  private[this] object metrics {
    val blockBuildTimeStats      = Kamon.timer("miner.pack-and-forge-block-time")
    val microBlockBuildTimeStats = Kamon.timer("miner.forge-microblock-time")
  }
}

object Miner {
  val blockMiningStarted = Kamon.counter("block-mining-started")
  val microMiningStarted = Kamon.counter("micro-mining-started")

  val MaxTransactionsPerMicroblock: Int = 500

  case object Disabled extends Miner with MinerDebugInfo {
    override def scheduleMining(): Unit                                                         = ()
    override def getNextBlockGenerationOffset(account: KeyPair): Either[String, FiniteDuration] = Left("Disabled")
    override val state                                                                          = MinerDebugInfo.Disabled
  }
}<|MERGE_RESOLUTION|>--- conflicted
+++ resolved
@@ -171,99 +171,6 @@
         .toSet
   }
 
-<<<<<<< HEAD
-  private def generateOneMicroBlockTask(account: KeyPair,
-                                        accumulatedBlock: Block,
-                                        constraints: MiningConstraints,
-                                        restTotalConstraint: MiningConstraint): Task[MicroblockMiningResult] = {
-    log.trace(s"Generating microBlock for $account, constraints: $restTotalConstraint")
-    val pc = allChannels.size()
-    if (pc < minerSettings.quorum) {
-      log.trace(s"Quorum not available ($pc/${minerSettings.quorum}), not forging microblock with ${account.stringRepr}, next attempt in 5 seconds")
-      Task.now(Delay(settings.minerSettings.noQuorumMiningDelay))
-    } else if (utx.size == 0) {
-      log.trace(s"Skipping microBlock because utx is empty")
-      Task.now(Retry)
-    } else {
-      val (unconfirmed, updatedTotalConstraint) = metrics.measureLog("packing unconfirmed transactions for microblock") {
-        val mdConstraint                       = MultiDimensionalMiningConstraint(restTotalConstraint, constraints.micro)
-        val (unconfirmed, updatedMdConstraint) = utx.packUnconfirmed(mdConstraint, settings.minerSettings.maxPackTime)
-        (unconfirmed, updatedMdConstraint.constraints.head)
-      }
-
-      if (unconfirmed.isEmpty) {
-        log.trace {
-          if (updatedTotalConstraint.isFull) s"Stopping forging microBlocks, the block is full: $updatedTotalConstraint"
-          else "Stopping forging microBlocks, because all transactions are too big"
-        }
-        Task.now(Stop)
-      } else {
-        log.trace(s"Accumulated ${unconfirmed.size} txs for microblock")
-        val start = System.currentTimeMillis()
-        (for {
-          signedBlock <- EitherT.fromEither[Task](
-            Block.buildAndSign(
-              version = 3,
-              timestamp = accumulatedBlock.timestamp,
-              reference = accumulatedBlock.reference,
-              consensusData = accumulatedBlock.consensusData,
-              transactionData = accumulatedBlock.transactionData ++ unconfirmed,
-              signer = account,
-              featureVotes = accumulatedBlock.featureVotes
-            ))
-          microBlock <- EitherT.fromEither[Task](
-            MicroBlock.buildAndSign(account, unconfirmed, accumulatedBlock.signerData.signature, signedBlock.signerData.signature))
-          _ = metrics.microBlockBuildTimeStats.safeRecord(System.currentTimeMillis() - start)
-          _ <- EitherT(MicroblockAppender(blockchainUpdater, utx, appenderScheduler, verify = false)(microBlock))
-        } yield (microBlock, signedBlock)).value map {
-          case Left(err) => Error(err)
-          case Right((microBlock, signedBlock)) =>
-            BlockStats.mined(microBlock)
-            allChannels.broadcast(MicroBlockInv(account, microBlock.totalResBlockSig, microBlock.prevResBlockSig))
-            if (updatedTotalConstraint.isFull) {
-              log.trace(s"$microBlock has been mined for $account. Stop forging microBlocks, the block is full: $updatedTotalConstraint")
-              Stop
-            } else {
-              log.trace(s"$microBlock has been mined for $account")
-              Success(signedBlock, updatedTotalConstraint)
-            }
-        }
-      }
-    }
-  }
-
-  private def generateMicroBlockSequence(account: KeyPair,
-                                         accumulatedBlock: Block,
-                                         delay: FiniteDuration,
-                                         constraints: MiningConstraints,
-                                         restTotalConstraint: MiningConstraint): Task[Unit] = {
-    debugState = MinerDebugInfo.MiningMicroblocks
-    log.info(s"Generate MicroBlock sequence, delay = $delay")
-    generateOneMicroBlockTask(account, accumulatedBlock, constraints, restTotalConstraint)
-      .asyncBoundary(minerScheduler)
-      .delayExecution(delay)
-      .flatMap {
-        case Error(e) =>
-          Task {
-            debugState = MinerDebugInfo.Error(e.toString)
-            log.warn("Error mining MicroBlock: " + e.toString)
-          }
-        case Success(newTotal, updatedTotalConstraint) =>
-          generateMicroBlockSequence(account, newTotal, minerSettings.microBlockInterval, constraints, updatedTotalConstraint)
-        case Delay(d) =>
-          generateMicroBlockSequence(account, accumulatedBlock, minerSettings.microBlockInterval, constraints, restTotalConstraint)
-            .delayExecution(d)
-        case Retry => generateMicroBlockSequence(account, accumulatedBlock, minerSettings.microBlockInterval, constraints, restTotalConstraint)
-        case Stop =>
-          Task {
-            debugState = MinerDebugInfo.MiningBlocks
-            log.debug("MicroBlock mining completed, block is full")
-          }
-      }
-  }
-
-=======
->>>>>>> 272e5e8a
   private def nextBlockGenerationTime(fs: FunctionalitySettings, height: Int, block: Block, account: PublicKey): Either[String, Long] = {
     val balance = blockchainUpdater.generatingBalance(account.toAddress, block.uniqueId)
 
