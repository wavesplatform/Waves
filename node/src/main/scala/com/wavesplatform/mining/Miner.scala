--- conflicted
+++ resolved
@@ -140,13 +140,8 @@
     val refBlockTS          = referencedBlockInfo.timestamp
     val refBlockID          = referencedBlockInfo.blockId
     lazy val currentTime    = timeService.correctedTime()
-<<<<<<< HEAD
     lazy val blockDelay     = currentTime - lastBlock.header.timestamp
-    lazy val balance        = blockchainUpdater.generatingBalance(account.toAddress, refBlockID)
-=======
-    lazy val blockDelay     = currentTime - lastBlock.timestamp
     lazy val balance        = blockchainUpdater.generatingBalance(account.toAddress, Some(refBlockID))
->>>>>>> 38109b16
 
     metrics.blockBuildTimeStats.measureSuccessful(for {
       _ <- checkQuorumAvailable()
