--- conflicted
+++ resolved
@@ -12,16 +12,11 @@
 package object wavesplatform extends ScorexLogging {
   private def checkOrAppend(block: Block, blockchainUpdater: Blockchain with BlockchainUpdater): Either[ValidationError, Unit] = {
     if (blockchainUpdater.isEmpty) {
-<<<<<<< HEAD
-      blockchainUpdater.processBlock(block).right.map { _ =>
-        log.info(s"Genesis block ${blockchainUpdater.lastBlockId.get} has been added to the state")
-=======
       blockchainUpdater.processBlock(block, block.header.generationSignature).right.map { _ =>
-        log.info(s"Genesis block ${blockchainUpdater.blockInfo(1).get.header} has been added to the state")
->>>>>>> 25ad5537
+        log.info(s"Genesis block ${blockchainUpdater.blockHeader(1).get.header} has been added to the state")
       }
     } else {
-      val existingGenesisBlockId: Option[ByteStr] = blockchainUpdater.blockInfo(1).map(_.signature)
+      val existingGenesisBlockId: Option[ByteStr] = blockchainUpdater.blockHeader(1).map(_.signature)
       Either.cond(existingGenesisBlockId.fold(false)(_ == block.uniqueId),
                   (),
                   GenericError("Mismatched genesis blocks in configuration and blockchain"))
