package com.wavesplatform.settings

import com.typesafe.config.Config
import com.wavesplatform.metrics.Metrics
import net.ceedubs.ficus.Ficus._
import net.ceedubs.ficus.readers.ArbitraryTypeReader._

import scala.concurrent.duration.FiniteDuration

case class WavesSettings(directory: String,
                         ntpServer: String,
                         dbSettings: DBSettings,
                         extensions: Seq[String],
                         extensionsShutdownTimeout: FiniteDuration,
                         networkSettings: NetworkSettings,
                         walletSettings: WalletSettings,
                         blockchainSettings: BlockchainSettings,
                         minerSettings: MinerSettings,
                         restAPISettings: RestAPISettings,
                         synchronizationSettings: SynchronizationSettings,
                         utxSettings: UtxSettings,
                         featuresSettings: FeaturesSettings,
                         metrics: Metrics.Settings,
                         config: Config,
                         enableBlockchainUpdates: Boolean)

object WavesSettings extends CustomValueReaders {
  def fromRootConfig(rootConfig: Config): WavesSettings = {
    val waves = rootConfig.getConfig("waves")

<<<<<<< HEAD
    val directory               = waves.as[String]("directory")
    val ntpServer               = waves.as[String]("ntp-server")
    val dbSettings              = waves.as[DBSettings]("db")
    val extensions              = waves.as[Seq[String]]("extensions")
    val networkSettings         = waves.as[NetworkSettings]("network")
    val walletSettings          = waves.as[WalletSettings]("wallet")
    val blockchainSettings      = waves.as[BlockchainSettings]("blockchain")
    val minerSettings           = waves.as[MinerSettings]("miner")
    val restAPISettings         = waves.as[RestAPISettings]("rest-api")
    val synchronizationSettings = waves.as[SynchronizationSettings]("synchronization")
    val utxSettings             = waves.as[UtxSettings]("utx")
    val featuresSettings        = waves.as[FeaturesSettings]("features")
    val metrics                 = rootConfig.as[Metrics.Settings]("metrics") // TODO: Move to waves section
    val enableBlockchainUpdates = waves.as[Boolean]("enable-blockchain-updates")
=======
    val directory                 = waves.as[String]("directory")
    val ntpServer                 = waves.as[String]("ntp-server")
    val dbSettings                = waves.as[DBSettings]("db")
    val extensions                = waves.as[Seq[String]]("extensions")
    val extensionsShutdownTimeout = waves.as[FiniteDuration]("extensions-shutdown-timeout")
    val networkSettings           = waves.as[NetworkSettings]("network")
    val walletSettings            = waves.as[WalletSettings]("wallet")
    val blockchainSettings        = waves.as[BlockchainSettings]("blockchain")
    val minerSettings             = waves.as[MinerSettings]("miner")
    val restAPISettings           = waves.as[RestAPISettings]("rest-api")
    val synchronizationSettings   = waves.as[SynchronizationSettings]("synchronization")
    val utxSettings               = waves.as[UtxSettings]("utx")
    val featuresSettings          = waves.as[FeaturesSettings]("features")
    val metrics                   = rootConfig.as[Metrics.Settings]("metrics") // TODO: Move to waves section
>>>>>>> 66018b83

    WavesSettings(
      directory,
      ntpServer,
      dbSettings,
      extensions,
      extensionsShutdownTimeout,
      networkSettings,
      walletSettings,
      blockchainSettings,
      minerSettings,
      restAPISettings,
      synchronizationSettings,
      utxSettings,
      featuresSettings,
      metrics,
      rootConfig,
      enableBlockchainUpdates
    )
  }
}<|MERGE_RESOLUTION|>--- conflicted
+++ resolved
@@ -28,11 +28,11 @@
   def fromRootConfig(rootConfig: Config): WavesSettings = {
     val waves = rootConfig.getConfig("waves")
 
-<<<<<<< HEAD
     val directory               = waves.as[String]("directory")
     val ntpServer               = waves.as[String]("ntp-server")
     val dbSettings              = waves.as[DBSettings]("db")
     val extensions              = waves.as[Seq[String]]("extensions")
+    val extensionsShutdownTimeout = waves.as[FiniteDuration]("extensions-shutdown-timeout")
     val networkSettings         = waves.as[NetworkSettings]("network")
     val walletSettings          = waves.as[WalletSettings]("wallet")
     val blockchainSettings      = waves.as[BlockchainSettings]("blockchain")
@@ -43,22 +43,6 @@
     val featuresSettings        = waves.as[FeaturesSettings]("features")
     val metrics                 = rootConfig.as[Metrics.Settings]("metrics") // TODO: Move to waves section
     val enableBlockchainUpdates = waves.as[Boolean]("enable-blockchain-updates")
-=======
-    val directory                 = waves.as[String]("directory")
-    val ntpServer                 = waves.as[String]("ntp-server")
-    val dbSettings                = waves.as[DBSettings]("db")
-    val extensions                = waves.as[Seq[String]]("extensions")
-    val extensionsShutdownTimeout = waves.as[FiniteDuration]("extensions-shutdown-timeout")
-    val networkSettings           = waves.as[NetworkSettings]("network")
-    val walletSettings            = waves.as[WalletSettings]("wallet")
-    val blockchainSettings        = waves.as[BlockchainSettings]("blockchain")
-    val minerSettings             = waves.as[MinerSettings]("miner")
-    val restAPISettings           = waves.as[RestAPISettings]("rest-api")
-    val synchronizationSettings   = waves.as[SynchronizationSettings]("synchronization")
-    val utxSettings               = waves.as[UtxSettings]("utx")
-    val featuresSettings          = waves.as[FeaturesSettings]("features")
-    val metrics                   = rootConfig.as[Metrics.Settings]("metrics") // TODO: Move to waves section
->>>>>>> 66018b83
 
     WavesSettings(
       directory,
