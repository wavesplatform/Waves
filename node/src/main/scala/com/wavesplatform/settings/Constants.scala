--- conflicted
+++ resolved
@@ -12,8 +12,6 @@
 
   val UnitsInWave = 100000000L
   val TotalWaves  = 100000000L
-<<<<<<< HEAD
-=======
 
   lazy val TransactionNames: Map[Byte, String] =
     Map(
@@ -36,5 +34,4 @@
       (17: Byte) -> "UpdateAssetInfoTransaction",
       (18: Byte) -> "InvokeExpressionTransaction"
     )
->>>>>>> bfd8218a
 }