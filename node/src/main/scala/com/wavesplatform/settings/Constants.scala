package com.wavesplatform.settings

import com.wavesplatform.Version
import com.wavesplatform.utils.ScorexLogging

/**
  * System constants here.
  */
object Constants extends ScorexLogging {
  val ApplicationName = "waves"
  val AgentName       = s"Waves v${Version.VersionString}"

  val UnitsInWave = 100000000L
  val TotalWaves  = 100000000L

  lazy val TransactionNames: Map[Byte, String] =
    Map(
      (1: Byte) -> "GenesisTransaction",
      (2: Byte) -> "PaymentTransaction",
      (3: Byte) -> "IssueTransaction",
      (4: Byte) -> "TransferTransaction",
      (5: Byte) -> "ReissueTransaction",
      (6: Byte) -> "BurnTransaction",
      (7: Byte) -> "ExchangeTransaction",
      (8: Byte) -> "LeaseTransaction",
      (9: Byte) -> "LeaseCancelTransaction",
      (10: Byte) -> "CreateAliasTransaction",
      (11: Byte) -> "MassTransferTransaction",
      (12: Byte) -> "DataTransaction",
      (13: Byte) -> "SetScriptTransaction",
      (14: Byte) -> "SponsorFeeTransaction",
      (15: Byte) -> "SetAssetScriptTransaction",
<<<<<<< HEAD
      (17: Byte) -> "UpdateAssetInfoTransaction",
      (18: Byte) -> "ContinuationTransaction"
=======
      (16: Byte) -> "InvokeScriptTransaction",
      (17: Byte) -> "UpdateAssetInfoTransaction"
>>>>>>> 83c5927c
    )
}<|MERGE_RESOLUTION|>--- conflicted
+++ resolved
@@ -30,12 +30,8 @@
       (13: Byte) -> "SetScriptTransaction",
       (14: Byte) -> "SponsorFeeTransaction",
       (15: Byte) -> "SetAssetScriptTransaction",
-<<<<<<< HEAD
+      (16: Byte) -> "InvokeScriptTransaction",
       (17: Byte) -> "UpdateAssetInfoTransaction",
       (18: Byte) -> "ContinuationTransaction"
-=======
-      (16: Byte) -> "InvokeScriptTransaction",
-      (17: Byte) -> "UpdateAssetInfoTransaction"
->>>>>>> 83c5927c
     )
 }