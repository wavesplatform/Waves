--- conflicted
+++ resolved
@@ -1,22 +1,13 @@
 package com.wavesplatform.settings
 import scala.concurrent.duration.FiniteDuration
 
-<<<<<<< HEAD
-case class DBSettings(directory: String,
-                      storeTransactionsByAddress: Boolean,
-                      storeInvokeScriptResults: Boolean,
-                      storeStateHashes: Boolean,
-                      maxCacheSize: Int,
-                      maxRollbackDepth: Int,
-                      rememberBlocks: FiniteDuration)
-=======
 case class DBSettings(
     directory: String,
     storeTransactionsByAddress: Boolean,
     storeInvokeScriptResults: Boolean,
+    storeStateHashes: Boolean,
     maxCacheSize: Int,
     maxRollbackDepth: Int,
     rememberBlocks: FiniteDuration,
     useBloomFilter: Boolean
-)
->>>>>>> 26a1a950
+)