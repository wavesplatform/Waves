package com.wavesplatform.settings

import com.typesafe.config.Config
import com.wavesplatform.common.state.ByteStr
import net.ceedubs.ficus.Ficus.*
import net.ceedubs.ficus.readers.ArbitraryTypeReader.*
import net.ceedubs.ficus.readers.ValueReader

import scala.concurrent.duration.*

case class RewardsSettings(
    term: Int,
    initial: Long,
    minIncrement: Long,
    votingInterval: Int
) {
  require(initial >= 0, "initial must be greater than or equal to 0")
  require(minIncrement > 0, "minIncrement must be greater than 0")
  require(term > 0, "term must be greater than 0")
  require(votingInterval > 0, "votingInterval must be greater than 0")
  require(votingInterval <= term, s"votingInterval must be less than or equal to term($term)")

  def nearestTermEnd(activatedAt: Int, height: Int): Int = {
    require(height >= activatedAt)
    val diff = height - activatedAt + 1
    val mul  = math.ceil(diff.toDouble / term).toInt
    activatedAt + mul * term - 1
  }

  def votingWindow(activatedAt: Int, height: Int): Range = {
    val end   = nearestTermEnd(activatedAt, height)
    val start = end - votingInterval + 1
    if (height >= start) Range.inclusive(start, height)
    else Range(0, 0)
  }
}

object RewardsSettings {
  val MAINNET: RewardsSettings = apply(
    100000,
    6 * Constants.UnitsInWave,
    50000000,
    10000
  )

  val TESTNET: RewardsSettings = apply(
    100000,
    6 * Constants.UnitsInWave,
    50000000,
    10000
  )

  val STAGENET: RewardsSettings = apply(
    100000,
    6 * Constants.UnitsInWave,
    50000000,
    10000
  )
}

case class FunctionalitySettings(
    featureCheckBlocksPeriod: Int = 1000,
    blocksForFeatureActivation: Int = 800,
    generationBalanceDepthFrom50To1000AfterHeight: Int = 0,
    blockVersion3AfterHeight: Int = 0,
    preActivatedFeatures: Map[Short, Int] = Map.empty,
    doubleFeaturesPeriodsAfterHeight: Int = Int.MaxValue,
    maxTransactionTimeBackOffset: FiniteDuration = 120.minutes,
    maxTransactionTimeForwardOffset: FiniteDuration = 90.minutes,
    lastTimeBasedForkParameter: Long = 0L,
    leaseExpiration: Int = 1000000,
    estimatorPreCheckHeight: Int = 0,
    minAssetInfoUpdateInterval: Int = 100000,
    minBlockTime: FiniteDuration = 15.seconds,
    delayDelta: Int = 8,
    estimationOverflowFixHeight: Int = 0,
    estimatorSumOverflowFixHeight: Int = 0,
    forbidSyncDAppNegativePaymentHeight: Int = 0,
<<<<<<< HEAD
=======
    forbidNegativeMatcherFee: Int = 0,
>>>>>>> 80abbb4e
    allowMultipleProofsInCreateAliasUntil: Int = Int.MaxValue
) {
  val allowLeasedBalanceTransferUntilHeight: Int              = blockVersion3AfterHeight
  val allowTemporaryNegativeUntil: Long                       = lastTimeBasedForkParameter
  val minimalGeneratingBalanceAfter: Long                     = lastTimeBasedForkParameter
  val allowTransactionsFromFutureUntil: Long                  = lastTimeBasedForkParameter
  val allowUnissuedAssetsUntil: Long                          = lastTimeBasedForkParameter
  val allowInvalidReissueInSameBlockUntilTimestamp: Long      = lastTimeBasedForkParameter
  val allowMultipleLeaseCancelTransactionUntilTimestamp: Long = lastTimeBasedForkParameter

  require(featureCheckBlocksPeriod > 0, "featureCheckBlocksPeriod must be greater than 0")
  require(
    (blocksForFeatureActivation > 0) && (blocksForFeatureActivation <= featureCheckBlocksPeriod),
    s"blocksForFeatureActivation must be in range 1 to $featureCheckBlocksPeriod"
  )
  require(minAssetInfoUpdateInterval >= 0, "minAssetInfoUpdateInterval must be greater than or equal to 0")

  def activationWindowSize(height: Int): Int =
    featureCheckBlocksPeriod * (if (height <= doubleFeaturesPeriodsAfterHeight) 1 else 2)

  def activationWindow(height: Int): Range =
    if (height < 1) Range(0, 0)
    else {
      val ws = activationWindowSize(height)
      Range.inclusive((height - 1) / ws * ws + 1, ((height - 1) / ws + 1) * ws)
    }

  def blocksForFeatureActivation(height: Int): Int =
    blocksForFeatureActivation * (if (height <= doubleFeaturesPeriodsAfterHeight) 1 else 2)

  def generatingBalanceDepth(height: Int): Int =
    if (height >= generationBalanceDepthFrom50To1000AfterHeight) 1000 else 50
}

object FunctionalitySettings {
  val MAINNET: FunctionalitySettings = apply(
    featureCheckBlocksPeriod = 5000,
    blocksForFeatureActivation = 4000,
    generationBalanceDepthFrom50To1000AfterHeight = 232000,
    blockVersion3AfterHeight = 795000,
    doubleFeaturesPeriodsAfterHeight = 810000,
    lastTimeBasedForkParameter = 1530161445559L,
    estimatorPreCheckHeight = 1847610,
    estimationOverflowFixHeight = 2858710,
    estimatorSumOverflowFixHeight = 2897510,
    forbidSyncDAppNegativePaymentHeight = 2959447,
<<<<<<< HEAD
=======
    forbidNegativeMatcherFee = 2991300,
>>>>>>> 80abbb4e
    allowMultipleProofsInCreateAliasUntil = 3029980
  )

  val TESTNET: FunctionalitySettings = apply(
    featureCheckBlocksPeriod = 3000,
    blocksForFeatureActivation = 2700,
    blockVersion3AfterHeight = 161700,
    doubleFeaturesPeriodsAfterHeight = Int.MaxValue,
    lastTimeBasedForkParameter = 1492560000000L,
    estimatorPreCheckHeight = 817380,
    estimationOverflowFixHeight = 1793770,
    estimatorSumOverflowFixHeight = 1832520,
    forbidSyncDAppNegativePaymentHeight = 1894600,
<<<<<<< HEAD
=======
    forbidNegativeMatcherFee = 1926200,
>>>>>>> 80abbb4e
    allowMultipleProofsInCreateAliasUntil = 1964900
  )

  val STAGENET: FunctionalitySettings = apply(
    featureCheckBlocksPeriod = 100,
    blocksForFeatureActivation = 40,
    preActivatedFeatures = (1 to 13).map(_.toShort -> 0).toMap,
    doubleFeaturesPeriodsAfterHeight = 1000000000,
    minAssetInfoUpdateInterval = 10,
    estimationOverflowFixHeight = 1078680,
    estimatorSumOverflowFixHeight = 1097419
  )

  val configPath = "waves.blockchain.custom.functionality"
}

case class GenesisTransactionSettings(recipient: String, amount: Long)

case class GenesisSettings(
    blockTimestamp: Long,
    timestamp: Long,
    initialBalance: Long,
    signature: Option[ByteStr],
    transactions: Seq[GenesisTransactionSettings],
    initialBaseTarget: Long,
    averageBlockDelay: FiniteDuration
)

object GenesisSettings { // TODO: Move to network-defaults.conf
  val MAINNET: GenesisSettings = GenesisSettings(
    1460678400000L,
    1465742577614L,
    Constants.UnitsInWave * Constants.TotalWaves,
    ByteStr.decodeBase58("FSH8eAAzZNqnG8xgTZtz5xuLqXySsXgAjmFEC25hXMbEufiGjqWPnGCZFt6gLiVLJny16ipxRNAkkzjjhqTjBE2").toOption,
    List(
      GenesisTransactionSettings("3PAWwWa6GbwcJaFzwqXQN5KQm7H96Y7SHTQ", Constants.UnitsInWave * Constants.TotalWaves - 5 * Constants.UnitsInWave),
      GenesisTransactionSettings("3P8JdJGYc7vaLu4UXUZc1iRLdzrkGtdCyJM", Constants.UnitsInWave),
      GenesisTransactionSettings("3PAGPDPqnGkyhcihyjMHe9v36Y4hkAh9yDy", Constants.UnitsInWave),
      GenesisTransactionSettings("3P9o3ZYwtHkaU1KxsKkFjJqJKS3dLHLC9oF", Constants.UnitsInWave),
      GenesisTransactionSettings("3PJaDyprvekvPXPuAtxrapacuDJopgJRaU3", Constants.UnitsInWave),
      GenesisTransactionSettings("3PBWXDFUc86N2EQxKJmW8eFco65xTyMZx6J", Constants.UnitsInWave)
    ),
    153722867L,
    60.seconds
  )

  val TESTNET: GenesisSettings = GenesisSettings(
    1460678400000L,
    1478000000000L,
    Constants.UnitsInWave * Constants.TotalWaves,
    ByteStr.decodeBase58("5uqnLK3Z9eiot6FyYBfwUnbyid3abicQbAZjz38GQ1Q8XigQMxTK4C1zNkqS1SVw7FqSidbZKxWAKLVoEsp4nNqa").toOption,
    List(
      GenesisTransactionSettings("3My3KZgFQ3CrVHgz6vGRt8687sH4oAA1qp8", (Constants.UnitsInWave * Constants.TotalWaves * 0.04).toLong),
      GenesisTransactionSettings("3NBVqYXrapgJP9atQccdBPAgJPwHDKkh6A8", (Constants.UnitsInWave * Constants.TotalWaves * 0.02).toLong),
      GenesisTransactionSettings("3N5GRqzDBhjVXnCn44baHcz2GoZy5qLxtTh", (Constants.UnitsInWave * Constants.TotalWaves * 0.02).toLong),
      GenesisTransactionSettings("3NCBMxgdghg4tUhEEffSXy11L6hUi6fcBpd", (Constants.UnitsInWave * Constants.TotalWaves * 0.02).toLong),
      GenesisTransactionSettings(
        "3N18z4B8kyyQ96PhN5eyhCAbg4j49CgwZJx",
        (Constants.UnitsInWave * Constants.TotalWaves - Constants.UnitsInWave * Constants.TotalWaves * 0.1).toLong
      )
    ),
    153722867L,
    60.seconds
  )

  val STAGENET: GenesisSettings = GenesisSettings(
    1561705836768L,
    1561705836768L,
    Constants.UnitsInWave * Constants.TotalWaves,
    ByteStr.decodeBase58("2EaaguFPgrJ1bbMAFrPw2bi6i7kqjgvxsFj8YGqrKR7hT54ZvwmzZ3LHMm4qR7i7QB5cacp8XdkLMJyvjFkt8VgN").toOption,
    List(
      GenesisTransactionSettings("3Mi63XiwniEj6mTC557pxdRDddtpj7fZMMw", Constants.UnitsInWave * Constants.TotalWaves)
    ),
    5000,
    1.minute
  )
}

case class BlockchainSettings(
    addressSchemeCharacter: Char,
    functionalitySettings: FunctionalitySettings,
    genesisSettings: GenesisSettings,
    rewardsSettings: RewardsSettings
)

private[settings] object BlockchainType {
  val STAGENET = "STAGENET"
  val TESTNET  = "TESTNET"
  val MAINNET  = "MAINNET"
}

object BlockchainSettings {
  implicit val valueReader: ValueReader[BlockchainSettings] =
    (cfg: Config, path: String) => fromConfig(cfg.getConfig(path))

  // @deprecated("Use config.as[BlockchainSettings]", "0.17.0")
  def fromRootConfig(config: Config): BlockchainSettings = config.as[BlockchainSettings]("waves.blockchain")

  private[this] def fromConfig(config: Config): BlockchainSettings = {
    val blockchainType = config.as[String]("type").toUpperCase
    val (addressSchemeCharacter, functionalitySettings, genesisSettings, rewardsSettings) = blockchainType match {
      case BlockchainType.STAGENET =>
        ('S', FunctionalitySettings.STAGENET, GenesisSettings.STAGENET, RewardsSettings.STAGENET)
      case BlockchainType.TESTNET =>
        ('T', FunctionalitySettings.TESTNET, GenesisSettings.TESTNET, RewardsSettings.TESTNET)
      case BlockchainType.MAINNET =>
        ('W', FunctionalitySettings.MAINNET, GenesisSettings.MAINNET, RewardsSettings.MAINNET)
      case _ => // Custom
        val networkId     = config.as[String](s"custom.address-scheme-character").charAt(0)
        val functionality = config.as[FunctionalitySettings](s"custom.functionality")
        val genesis       = config.as[GenesisSettings](s"custom.genesis")
        val rewards       = config.as[RewardsSettings](s"custom.rewards")
        require(functionality.minBlockTime <= genesis.averageBlockDelay, "minBlockTime should be <= averageBlockDelay")
        (networkId, functionality, genesis, rewards)
    }

    BlockchainSettings(
      addressSchemeCharacter = addressSchemeCharacter,
      functionalitySettings = functionalitySettings,
      genesisSettings = genesisSettings,
      rewardsSettings = rewardsSettings
    )
  }
}<|MERGE_RESOLUTION|>--- conflicted
+++ resolved
@@ -76,10 +76,7 @@
     estimationOverflowFixHeight: Int = 0,
     estimatorSumOverflowFixHeight: Int = 0,
     forbidSyncDAppNegativePaymentHeight: Int = 0,
-<<<<<<< HEAD
-=======
     forbidNegativeMatcherFee: Int = 0,
->>>>>>> 80abbb4e
     allowMultipleProofsInCreateAliasUntil: Int = Int.MaxValue
 ) {
   val allowLeasedBalanceTransferUntilHeight: Int              = blockVersion3AfterHeight
@@ -126,10 +123,7 @@
     estimationOverflowFixHeight = 2858710,
     estimatorSumOverflowFixHeight = 2897510,
     forbidSyncDAppNegativePaymentHeight = 2959447,
-<<<<<<< HEAD
-=======
     forbidNegativeMatcherFee = 2991300,
->>>>>>> 80abbb4e
     allowMultipleProofsInCreateAliasUntil = 3029980
   )
 
@@ -143,10 +137,7 @@
     estimationOverflowFixHeight = 1793770,
     estimatorSumOverflowFixHeight = 1832520,
     forbidSyncDAppNegativePaymentHeight = 1894600,
-<<<<<<< HEAD
-=======
     forbidNegativeMatcherFee = 1926200,
->>>>>>> 80abbb4e
     allowMultipleProofsInCreateAliasUntil = 1964900
   )
 
