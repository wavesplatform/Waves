--- conflicted
+++ resolved
@@ -3,13 +3,10 @@
 import java.io.{File, FileNotFoundException}
 import java.nio.file.Files
 import java.time.Instant
-<<<<<<< HEAD
 
 import scala.annotation.tailrec
 import scala.concurrent.duration._
 
-=======
->>>>>>> 2f13caf8
 import com.typesafe.config.ConfigFactory
 import com.wavesplatform.account.{Address, AddressScheme, KeyPair}
 import com.wavesplatform.block.Block
@@ -203,11 +200,7 @@
       settings.initialBalance,
       Some(genesis.signature),
       genesisTxs.map { tx =>
-<<<<<<< HEAD
-        GenesisTransactionSettings(tx.recipient.toString, tx.amount)
-=======
-        GenesisTransactionSettings(tx.recipient.stringRepr, tx.amount.value)
->>>>>>> 2f13caf8
+        GenesisTransactionSettings(tx.recipient.toString, tx.amount.value)
       },
       genesis.header.baseTarget,
       settings.averageBlockDelay
