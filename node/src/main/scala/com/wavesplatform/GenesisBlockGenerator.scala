package com.wavesplatform

import java.io.{File, FileNotFoundException}
import java.nio.file.Files

import scala.annotation.tailrec
import scala.concurrent.duration._

<<<<<<< HEAD
import com.typesafe.config.{Config, ConfigFactory}
=======
import com.typesafe.config.ConfigFactory
>>>>>>> aa19d4ce
import com.wavesplatform.account.{Address, AddressScheme, KeyPair}
import com.wavesplatform.block.Block
import com.wavesplatform.common.state.ByteStr
import com.wavesplatform.common.utils.EitherExt2
import com.wavesplatform.consensus.{FairPoSCalculator, NxtPoSCalculator, PoSCalculator}
import com.wavesplatform.consensus.PoSCalculator.{generationSignature, hit}
import com.wavesplatform.crypto._
import com.wavesplatform.features.{BlockchainFeature, BlockchainFeatures}
import com.wavesplatform.settings.{FunctionalitySettings, GenesisSettings, GenesisTransactionSettings}
import com.wavesplatform.transaction.{GenesisTransaction, TxNonNegativeAmount}
import com.wavesplatform.utils._
import com.wavesplatform.wallet.Wallet
import net.ceedubs.ficus.Ficus._
import net.ceedubs.ficus.readers.ArbitraryTypeReader._

<<<<<<< HEAD
object GenesisBlockGenerator {
=======
object GenesisBlockGenerator extends App {

>>>>>>> aa19d4ce
  private type SeedText = String
  private type Share    = Long

  case class DistributionItem(seedText: String, nonce: Int, amount: Share, miner: Boolean = true)

  case class Settings(
      networkType: String,
      baseTarget: Option[Long],
      averageBlockDelay: FiniteDuration,
      timestamp: Option[Long],
      distributions: List[DistributionItem],
      preActivatedFeatures: Option[List[Int]],
      minBlockTime: Option[FiniteDuration],
      delayDelta: Option[Int]
  ) {

    val initialBalance: Share = distributions.map(_.amount).sum

    val chainId: Byte = networkType.head.toByte

    private val features: Map[Short, Int] =
      preActivatedFeatures.getOrElse(List(BlockchainFeatures.FairPoS.id.toInt, BlockchainFeatures.BlockV5.id.toInt)).map(f => f.toShort -> 0).toMap

    val functionalitySettings: FunctionalitySettings = FunctionalitySettings(Int.MaxValue, Int.MaxValue, preActivatedFeatures = features, doubleFeaturesPeriodsAfterHeight = Int.MaxValue, minBlockTime = minBlockTime.getOrElse(15.seconds), delayDelta = delayDelta.getOrElse(8))

    def preActivated(feature: BlockchainFeature): Boolean = features.contains(feature.id)
  }

  case class FullAddressInfo(
      seedText: SeedText,
      seed: ByteStr,
      accountSeed: ByteStr,
      accountPrivateKey: ByteStr,
      accountPublicKey: ByteStr,
      accountAddress: Address,
      account: KeyPair,
      miner: Boolean
  )

  def toFullAddressInfo(item: DistributionItem): FullAddressInfo = {
    val seedHash = item.seedText.utf8Bytes
    val acc      = Wallet.generateNewAccount(seedHash, item.nonce)

    FullAddressInfo(
      seedText = item.seedText,
      seed = ByteStr(seedHash),
      accountSeed = ByteStr(acc.seed),
      accountPrivateKey = acc.privateKey,
      accountPublicKey = acc.publicKey,
      accountAddress = acc.toAddress,
      acc,
      item.miner
    )
  }

  def main(args: Array[String]): Unit = {
    val inputConfFile = new File(args.headOption.getOrElse(throw new IllegalArgumentException("Specify a path to genesis.conf")))
    if (!inputConfFile.exists()) throw new FileNotFoundException(inputConfFile.getCanonicalPath)

    val outputConfFile = args
      .drop(1)
      .headOption
      .map(new File(_).getAbsoluteFile.ensuring(f => !f.isDirectory && f.getParentFile.isDirectory || f.getParentFile.mkdirs()))

    val settings = parseSettings(ConfigFactory.parseFile(inputConfFile))
    val confBody = createConfig(settings)
    outputConfFile.foreach(ocf => Files.write(ocf.toPath, confBody.utf8Bytes))
  }

  def parseSettings(config: Config): Settings = {
    import net.ceedubs.ficus.readers.namemappers.implicits.hyphenCase
    config.as[Settings]("genesis-generator")
  }

  def createConfig(settings: Settings): String = {
    def generateAndReport(addrInfos: Iterable[FullAddressInfo], settings: GenesisSettings): String = {
      val output = new StringBuilder(8192)
      output.append("Addresses:\n")
      addrInfos.foreach { acc =>
        output.append(s"""
                         | Seed text:           ${acc.seedText}
                         | Seed:                ${acc.seed}
                         | Account seed:        ${acc.accountSeed}
                         | Private account key: ${acc.accountPrivateKey}
                         | Public account key:  ${acc.accountPublicKey}
                         | Account address:     ${acc.accountAddress}
                         | ===
                         |""".stripMargin)
      }

      val confBody = s"""genesis {
                        |  average-block-delay = ${settings.averageBlockDelay.toMillis}ms
                        |  initial-base-target = ${settings.initialBaseTarget}
                        |  timestamp = ${settings.timestamp}
                        |  block-timestamp = ${settings.blockTimestamp}
                        |  signature = "${settings.signature.get}"
                        |  initial-balance = ${settings.initialBalance}
                        |  transactions = [
                        |    ${settings.transactions.map(x => s"""{recipient = "${x.recipient}", amount = ${x.amount}}""").mkString(",\n    ")}
                        |  ]
                        |}
                        |""".stripMargin

      output.append("Settings:\n")
      output.append(confBody)
      System.out.print(output.result())
      confBody
    }

<<<<<<< HEAD
    com.wavesplatform.account.AddressScheme.current = new AddressScheme {
      override val chainId: Byte = settings.chainId
    }
=======
  val genesisTxs: Seq[GenesisTransaction] = shares.flatMap {
    case (addrInfo, part) =>
      TxNonNegativeAmount
        .from(part)
        .toOption
        .map(amount => GenesisTransaction(addrInfo.accountAddress, amount, timestamp, ByteStr.empty, settings.chainId.toByte))
  }
>>>>>>> aa19d4ce

    val shares: Seq[(FullAddressInfo, Share)] = settings.distributions
      .map(x => (toFullAddressInfo(x), x.amount))
      .sortBy(_._2)

    val timestamp = settings.timestamp.getOrElse(System.currentTimeMillis())

    val genesisTxs: Seq[GenesisTransaction] = shares.map {
      case (addrInfo, part) =>
        GenesisTransaction(addrInfo.accountAddress, part, timestamp, ByteStr.empty, settings.chainId)
    }

    def genesisSettings(predefined: Option[Long]): GenesisSettings =
      predefined
        .map(baseTarget => mkGenesisSettings(baseTarget))
        .getOrElse(mkGenesisSettings(calcInitialBaseTarget()))

    def mkGenesisSettings(baseTarget: Long): GenesisSettings = {
      val reference     = ByteStr(Array.fill(SignatureLength)(-1: Byte))
      val genesisSigner = KeyPair(ByteStr.empty)

      val genesis = Block
        .buildAndSign(
          version = 1,
          timestamp = timestamp,
          reference = reference,
          baseTarget,
          ByteStr(Array.fill(crypto.DigestLength)(0: Byte)),
          txs = genesisTxs,
          signer = genesisSigner,
          featureVotes = Seq.empty,
          rewardVote = -1L
        )
        .explicitGet()

      GenesisSettings(
        genesis.header.timestamp,
        timestamp,
        settings.initialBalance,
        Some(genesis.signature),
        genesisTxs.map { tx =>
          GenesisTransactionSettings(tx.recipient.stringRepr, tx.amount)
        },
        genesis.header.baseTarget,
        settings.averageBlockDelay
      )
<<<<<<< HEAD
    }
=======
      .explicitGet()

    GenesisSettings(
      genesis.header.timestamp,
      timestamp,
      settings.initialBalance,
      Some(genesis.signature),
      genesisTxs.map { tx =>
        GenesisTransactionSettings(tx.recipient.toString, tx.amount.value)
      },
      genesis.header.baseTarget,
      settings.averageBlockDelay
    )
  }
>>>>>>> aa19d4ce

    def calcInitialBaseTarget(): Long = {
      val posCalculator: PoSCalculator =
        if (settings.preActivated(BlockchainFeatures.FairPoS))
          if (settings.preActivated(BlockchainFeatures.BlockV5)) FairPoSCalculator.fromSettings(settings.functionalitySettings)
          else FairPoSCalculator.V1
        else NxtPoSCalculator

      val hitSource = ByteStr(new Array[Byte](crypto.DigestLength))

<<<<<<< HEAD
      def getHit(account: KeyPair): BigInt = {
        val gs = if (settings.preActivated(BlockchainFeatures.BlockV5)) {
          val vrfProof = crypto.signVRF(account.privateKey, hitSource.arr)
          crypto.verifyVRF(vrfProof, hitSource.arr, account.publicKey).map(_.arr).explicitGet()
        } else generationSignature(hitSource, account.publicKey)
=======
    def getHit(account: KeyPair): BigInt = {
      val gs = if (settings.preActivated(BlockchainFeatures.BlockV5)) {
        val vrfProof = crypto.signVRF(account.privateKey, hitSource.arr)
        crypto.verifyVRF(vrfProof, hitSource.arr, account.publicKey, settings.preActivated(BlockchainFeatures.RideV6)).map(_.arr).explicitGet()
      } else generationSignature(hitSource, account.publicKey)
>>>>>>> aa19d4ce

        hit(gs)
      }

      shares.collect {
        case (accountInfo, amount) if accountInfo.miner =>
          val hit = getHit(accountInfo.account)

          @tailrec def calculateBaseTarget(keyPair: KeyPair, minBT: Long, maxBT: Long, balance: Long): Long =
            if (maxBT - minBT <= 1) maxBT
            else {
              val newBT = (maxBT + minBT) / 2
              val delay = posCalculator.calculateDelay(hit, newBT, balance)
              if (math.abs(delay - settings.averageBlockDelay.toMillis) < 100) newBT
              else {
                val (min, max) = if (delay > settings.averageBlockDelay.toMillis) (newBT, maxBT) else (minBT, newBT)
                calculateBaseTarget(keyPair, min, max, balance)
              }
            }

          calculateBaseTarget(accountInfo.account, PoSCalculator.MinBaseTarget, 1000000, amount)
      }.max
    }

    generateAndReport(
      addrInfos = shares.map(_._1),
      settings = genesisSettings(settings.baseTarget)
    )
  }
}<|MERGE_RESOLUTION|>--- conflicted
+++ resolved
@@ -6,11 +6,7 @@
 import scala.annotation.tailrec
 import scala.concurrent.duration._
 
-<<<<<<< HEAD
 import com.typesafe.config.{Config, ConfigFactory}
-=======
-import com.typesafe.config.ConfigFactory
->>>>>>> aa19d4ce
 import com.wavesplatform.account.{Address, AddressScheme, KeyPair}
 import com.wavesplatform.block.Block
 import com.wavesplatform.common.state.ByteStr
@@ -26,12 +22,8 @@
 import net.ceedubs.ficus.Ficus._
 import net.ceedubs.ficus.readers.ArbitraryTypeReader._
 
-<<<<<<< HEAD
 object GenesisBlockGenerator {
-=======
-object GenesisBlockGenerator extends App {
-
->>>>>>> aa19d4ce
+
   private type SeedText = String
   private type Share    = Long
 
@@ -141,19 +133,9 @@
       confBody
     }
 
-<<<<<<< HEAD
     com.wavesplatform.account.AddressScheme.current = new AddressScheme {
       override val chainId: Byte = settings.chainId
     }
-=======
-  val genesisTxs: Seq[GenesisTransaction] = shares.flatMap {
-    case (addrInfo, part) =>
-      TxNonNegativeAmount
-        .from(part)
-        .toOption
-        .map(amount => GenesisTransaction(addrInfo.accountAddress, amount, timestamp, ByteStr.empty, settings.chainId.toByte))
-  }
->>>>>>> aa19d4ce
 
     val shares: Seq[(FullAddressInfo, Share)] = settings.distributions
       .map(x => (toFullAddressInfo(x), x.amount))
@@ -200,24 +182,7 @@
         genesis.header.baseTarget,
         settings.averageBlockDelay
       )
-<<<<<<< HEAD
-    }
-=======
-      .explicitGet()
-
-    GenesisSettings(
-      genesis.header.timestamp,
-      timestamp,
-      settings.initialBalance,
-      Some(genesis.signature),
-      genesisTxs.map { tx =>
-        GenesisTransactionSettings(tx.recipient.toString, tx.amount.value)
-      },
-      genesis.header.baseTarget,
-      settings.averageBlockDelay
-    )
-  }
->>>>>>> aa19d4ce
+    }
 
     def calcInitialBaseTarget(): Long = {
       val posCalculator: PoSCalculator =
@@ -228,19 +193,11 @@
 
       val hitSource = ByteStr(new Array[Byte](crypto.DigestLength))
 
-<<<<<<< HEAD
       def getHit(account: KeyPair): BigInt = {
         val gs = if (settings.preActivated(BlockchainFeatures.BlockV5)) {
           val vrfProof = crypto.signVRF(account.privateKey, hitSource.arr)
-          crypto.verifyVRF(vrfProof, hitSource.arr, account.publicKey).map(_.arr).explicitGet()
+          crypto.verifyVRF(vrfProof, hitSource.arr, account.publicKey, settings.preActivated(BlockchainFeatures.RideV6)).map(_.arr).explicitGet()
         } else generationSignature(hitSource, account.publicKey)
-=======
-    def getHit(account: KeyPair): BigInt = {
-      val gs = if (settings.preActivated(BlockchainFeatures.BlockV5)) {
-        val vrfProof = crypto.signVRF(account.privateKey, hitSource.arr)
-        crypto.verifyVRF(vrfProof, hitSource.arr, account.publicKey, settings.preActivated(BlockchainFeatures.RideV6)).map(_.arr).explicitGet()
-      } else generationSignature(hitSource, account.publicKey)
->>>>>>> aa19d4ce
 
         hit(gs)
       }
