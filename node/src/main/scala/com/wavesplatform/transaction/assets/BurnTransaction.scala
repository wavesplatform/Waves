package com.wavesplatform.transaction.assets

import com.wavesplatform.account.{KeyPair, PrivateKey, PublicKey}
import com.wavesplatform.crypto
import com.wavesplatform.lang.ValidationError
import com.wavesplatform.transaction.Asset.IssuedAsset
import com.wavesplatform.transaction._
import com.wavesplatform.transaction.serialization.impl.BurnTxSerializer
import com.wavesplatform.transaction.validation.TxValidator
import com.wavesplatform.transaction.validation.impl.BurnTxValidator
import monix.eval.Coeval
import play.api.libs.json.JsObject

import scala.util.Try

final case class BurnTransaction(
    version: TxVersion,
    sender: PublicKey,
    asset: IssuedAsset,
    quantity: Long,
    fee: Long,
    timestamp: Long,
    proofs: Proofs
) extends ProvenTransaction
    with VersionedTransaction
    with SigProofsSwitch
    with TxWithFee.InWaves
    with FastHashId
    with LegacyPBSwitch.V3 {

  override def builder: TransactionParser = BurnTransaction

<<<<<<< HEAD
  override def chainByte: Option[Byte] = if (version >= TxVersion.V2) Some(AddressScheme.current.chainId) else None

  override val bodyBytes: Coeval[Array[Byte]] = BurnTxSerializer.bodyBytes(this)
  override val bytes: Coeval[Array[Byte]]     = BurnTxSerializer.toBytes(this)
  override val json: Coeval[JsObject]         = BurnTxSerializer.toJson(this)
=======
  override val bodyBytes: Coeval[Array[Byte]] = Coeval.evalOnce(builder.serializer.bodyBytes(this))
  override val bytes: Coeval[Array[Byte]]     = Coeval.evalOnce(builder.serializer.toBytes(this))
  override val json: Coeval[JsObject]         = Coeval.evalOnce(builder.serializer.toJson(this))
>>>>>>> f25e9541

  override def checkedAssets: Seq[IssuedAsset] = Seq(asset)
}

object BurnTransaction extends TransactionParser {
  override val typeId: TxType                    = 6
  override val supportedVersions: Set[TxVersion] = Set(1, 2, 3)

  implicit val validator: TxValidator[BurnTransaction] = BurnTxValidator

  implicit def sign(tx: BurnTransaction, privateKey: PrivateKey): BurnTransaction =
    tx.copy(proofs = Proofs(crypto.sign(privateKey, tx.bodyBytes())))

  val serializer = BurnTxSerializer

  override def parseBytes(bytes: Array[TxVersion]): Try[BurnTransaction] =
    serializer.parseBytes(bytes)

  def create(
      version: TxVersion,
      sender: PublicKey,
      asset: IssuedAsset,
      quantity: Long,
      fee: Long,
      timestamp: Long,
      proofs: Proofs
  ): Either[ValidationError, BurnTransaction] =
    BurnTransaction(version, sender, asset, quantity, fee, timestamp, proofs).validatedEither

  def signed(
      version: TxVersion,
      sender: PublicKey,
      asset: IssuedAsset,
      quantity: Long,
      fee: Long,
      timestamp: Long,
      signer: PrivateKey
  ): Either[ValidationError, BurnTransaction] =
    create(version, sender, asset, quantity, fee, timestamp, Proofs.empty).map(_.signWith(signer))

  def selfSigned(
      version: TxVersion,
      sender: KeyPair,
      asset: IssuedAsset,
      quantity: Long,
      fee: Long,
      timestamp: Long
  ): Either[ValidationError, BurnTransaction] = {
    signed(version, sender, asset, quantity, fee, timestamp, sender)
  }
}<|MERGE_RESOLUTION|>--- conflicted
+++ resolved
@@ -30,17 +30,9 @@
 
   override def builder: TransactionParser = BurnTransaction
 
-<<<<<<< HEAD
-  override def chainByte: Option[Byte] = if (version >= TxVersion.V2) Some(AddressScheme.current.chainId) else None
-
   override val bodyBytes: Coeval[Array[Byte]] = BurnTxSerializer.bodyBytes(this)
   override val bytes: Coeval[Array[Byte]]     = BurnTxSerializer.toBytes(this)
   override val json: Coeval[JsObject]         = BurnTxSerializer.toJson(this)
-=======
-  override val bodyBytes: Coeval[Array[Byte]] = Coeval.evalOnce(builder.serializer.bodyBytes(this))
-  override val bytes: Coeval[Array[Byte]]     = Coeval.evalOnce(builder.serializer.toBytes(this))
-  override val json: Coeval[JsObject]         = Coeval.evalOnce(builder.serializer.toJson(this))
->>>>>>> f25e9541
 
   override def checkedAssets: Seq[IssuedAsset] = Seq(asset)
 }
