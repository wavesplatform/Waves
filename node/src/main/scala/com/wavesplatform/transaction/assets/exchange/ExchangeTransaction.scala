--- conflicted
+++ resolved
@@ -42,15 +42,10 @@
   override val json: Coeval[JsObject]         = Coeval.evalOnce(ExchangeTransaction.serializer.toJson(this))
 
   override def checkedAssets: Seq[IssuedAsset] = {
-<<<<<<< HEAD
-    val pair = buyOrder.assetPair
-    Seq(pair.priceAsset, pair.amountAsset, buyOrder.matcherFeeAssetId, sellOrder.matcherFeeAssetId) collect { case a: IssuedAsset => a }
-=======
     import buyOrder.{assetPair => pair}
     Vector(pair.priceAsset, pair.amountAsset, order1.matcherFeeAssetId, order2.matcherFeeAssetId)
       .distinct
       .collect { case a: IssuedAsset => a }
->>>>>>> 4348b1f7
   }
 }
 
