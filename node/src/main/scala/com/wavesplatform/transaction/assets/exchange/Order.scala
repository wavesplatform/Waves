package com.wavesplatform.transaction.assets.exchange

import com.wavesplatform.account.{KeyPair, PrivateKey, PublicKey}
import com.wavesplatform.common.state.ByteStr
import com.wavesplatform.crypto
import com.wavesplatform.lang.ValidationError
import com.wavesplatform.transaction.Asset.Waves
import com.wavesplatform.transaction.TxValidationError.GenericError
import com.wavesplatform.transaction._
import com.wavesplatform.transaction.assets.exchange.Validation.booleanOperators
import com.wavesplatform.transaction.serialization.impl.OrderSerializer
import monix.eval.Coeval
import play.api.libs.json.{Format, JsObject}

import scala.util.Try

/**
  * Order to matcher service for asset exchange
  */
case class Order(
    version: Order.Version,
    senderPublicKey: PublicKey,
    matcherPublicKey: PublicKey,
    assetPair: AssetPair,
    orderType: OrderType,
    amount: TxExchangeAmount,
    price: TxOrderPrice,
    timestamp: TxTimestamp,
    expiration: TxTimestamp,
    matcherFee: TxMatcherFee,
    matcherFeeAssetId: Asset = Waves,
    proofs: Proofs = Proofs.empty
) extends Proven {
  import Order._

  val sender: PublicKey = senderPublicKey

  def isValid(atTime: Long): Validation = {
    assetPair.isValid &&
    (timestamp > 0) :| "timestamp should be > 0" &&
    (expiration - atTime <= MaxLiveTime) :| "expiration should be earlier than 30 days" &&
    (expiration >= atTime) :| "expiration should be > currentTime" &&
    (matcherFeeAssetId == Waves || version >= Order.V3) :| "matcherFeeAssetId should be waves" &&
    (version > 0 && version < 5) :| "invalid version" &&
    (Proofs.validate(proofs) match {
      case Left(value) => Validation.failure(value.toString)
      case Right(_)    => Validation.success
    })
  }

  val bodyBytes: Coeval[Array[Byte]] = Coeval.evalOnce(OrderSerializer.bodyBytes(this))
  val id: Coeval[ByteStr]            = Coeval.evalOnce(ByteStr(crypto.fastHash(bodyBytes())))
  val idStr: Coeval[String]          = Coeval.evalOnce(id().toString)
  val bytes: Coeval[Array[Byte]]     = Coeval.evalOnce(OrderSerializer.toBytes(this))

  def getReceiveAssetId: Asset = orderType match {
    case OrderType.BUY  => assetPair.amountAsset
    case OrderType.SELL => assetPair.priceAsset
  }

  def getSpendAssetId: Asset = orderType match {
    case OrderType.BUY  => assetPair.priceAsset
    case OrderType.SELL => assetPair.amountAsset
  }

  val json: Coeval[JsObject] = Coeval.evalOnce(OrderSerializer.toJson(this))

  override def toString: String = {
    val matcherFeeAssetIdStr = if (version == 3) s" matcherFeeAssetId=${matcherFeeAssetId.fold("Waves")(_.toString)}," else ""
    s"OrderV$version(id=${idStr()}, sender=$senderPublicKey, matcher=$matcherPublicKey, pair=$assetPair, tpe=$orderType, amount=$amount, " +
      s"price=$price, ts=$timestamp, exp=$expiration, fee=$matcherFee,$matcherFeeAssetIdStr proofs=$proofs)"
  }
}

object Order {
  type Id      = ByteStr
  type Version = Byte

  implicit lazy val jsonFormat: Format[Order] = com.wavesplatform.transaction.assets.exchange.OrderJson.orderFormat

  val MaxLiveTime: Long = 30L * 24L * 60L * 60L * 1000L
  val PriceConstant     = 100000000L
  val MaxAmount: Long   = 100 * PriceConstant * PriceConstant

  val V1: Version = 1.toByte
  val V2: Version = 2.toByte
  val V3: Version = 3.toByte
  val V4: Version = 4.toByte

  implicit def sign(order: Order, privateKey: PrivateKey): Order =
    order.copy(proofs = Proofs(crypto.sign(privateKey, order.bodyBytes())))

  def selfSigned(
      version: TxVersion,
      sender: KeyPair,
      matcher: PublicKey,
      assetPair: AssetPair,
      orderType: OrderType,
      amount: Long,
      price: Long,
      timestamp: TxTimestamp,
      expiration: TxTimestamp,
      matcherFee: Long,
      matcherFeeAssetId: Asset = Asset.Waves
<<<<<<< HEAD
  ): Order =
    Order(version, sender.publicKey, matcher, assetPair, orderType, amount, price, timestamp, expiration, matcherFee, matcherFeeAssetId)
      .signWith(sender.privateKey)
=======
  ): Either[ValidationError, Order] =
    for {
      amount     <- TxExchangeAmount(amount)(GenericError(s"Order validation error: ${TxExchangeAmount.errMsg}"))
      price      <- TxOrderPrice(price)(GenericError(s"Order validation error: ${TxOrderPrice.errMsg}"))
      matcherFee <- TxMatcherFee(matcherFee)(GenericError(s"Order validation error: ${TxMatcherFee.errMsg}"))
    } yield {
      Order(version, sender.publicKey, matcher, assetPair, orderType, amount, price, timestamp, expiration, matcherFee, matcherFeeAssetId)
        .signWith(sender.privateKey)
    }
>>>>>>> ab5bf0ee

  def buy(
      version: TxVersion,
      sender: KeyPair,
      matcher: PublicKey,
      pair: AssetPair,
      amount: Long,
      price: Long,
      timestamp: TxTimestamp,
      expiration: TxTimestamp,
      matcherFee: Long,
      matcherFeeAssetId: Asset = Waves
  ): Either[ValidationError, Order] =
    Order.selfSigned(version, sender, matcher, pair, OrderType.BUY, amount, price, timestamp, expiration, matcherFee, matcherFeeAssetId)

  def sell(
      version: TxVersion,
      sender: KeyPair,
      matcher: PublicKey,
      pair: AssetPair,
      amount: Long,
      price: Long,
      timestamp: TxTimestamp,
      expiration: TxTimestamp,
      matcherFee: Long,
      matcherFeeAssetId: Asset = Waves
  ): Either[ValidationError, Order] =
    Order.selfSigned(version, sender, matcher, pair, OrderType.SELL, amount, price, timestamp, expiration, matcherFee, matcherFeeAssetId)

  def parseBytes(version: Version, bytes: Array[Byte]): Try[Order] =
    OrderSerializer.parseBytes(version, bytes)
}<|MERGE_RESOLUTION|>--- conflicted
+++ resolved
@@ -102,21 +102,14 @@
       expiration: TxTimestamp,
       matcherFee: Long,
       matcherFeeAssetId: Asset = Asset.Waves
-<<<<<<< HEAD
-  ): Order =
-    Order(version, sender.publicKey, matcher, assetPair, orderType, amount, price, timestamp, expiration, matcherFee, matcherFeeAssetId)
-      .signWith(sender.privateKey)
-=======
   ): Either[ValidationError, Order] =
     for {
       amount     <- TxExchangeAmount(amount)(GenericError(s"Order validation error: ${TxExchangeAmount.errMsg}"))
       price      <- TxOrderPrice(price)(GenericError(s"Order validation error: ${TxOrderPrice.errMsg}"))
       matcherFee <- TxMatcherFee(matcherFee)(GenericError(s"Order validation error: ${TxMatcherFee.errMsg}"))
     } yield {
-      Order(version, sender.publicKey, matcher, assetPair, orderType, amount, price, timestamp, expiration, matcherFee, matcherFeeAssetId)
-        .signWith(sender.privateKey)
-    }
->>>>>>> ab5bf0ee
+    Order(version, sender.publicKey, matcher, assetPair, orderType, amount, price, timestamp, expiration, matcherFee, matcherFeeAssetId)
+      .signWith(sender.privateKey)}
 
   def buy(
       version: TxVersion,
