--- conflicted
+++ resolved
@@ -1,25 +1,20 @@
 package com.wavesplatform.transaction.assets.exchange
-
-import scala.util.{Failure, Success}
 
 import com.wavesplatform.account.PublicKey
 import com.wavesplatform.common.state.ByteStr
 import com.wavesplatform.common.utils.Base58
 import com.wavesplatform.crypto.SignatureLength
-<<<<<<< HEAD
-import com.wavesplatform.transaction.{Asset, Proofs, TxVersion}
 import com.wavesplatform.transaction.Asset.Waves
 import com.wavesplatform.transaction.assets.exchange.OrderPriceMode.{AssetDecimals, FixedDecimals}
+import com.wavesplatform.transaction.{Asset, Proofs, TxExchangeAmount, TxMatcherFee, TxOrderPrice, TxVersion}
 import com.wavesplatform.utils.EthEncoding
-=======
-import com.wavesplatform.transaction.Asset.Waves
-import com.wavesplatform.transaction.{Asset, Proofs, TxExchangeAmount, TxMatcherFee, TxOrderPrice, TxVersion}
->>>>>>> 2f13caf8
-import play.api.libs.json._
+import play.api.libs.json.*
+
+import scala.util.{Failure, Success}
 
 object OrderJson {
-  import play.api.libs.functional.syntax._
-  import play.api.libs.json.Reads._
+  import play.api.libs.functional.syntax.*
+  import play.api.libs.json.Reads.*
 
   implicit val byteArrayReads: Reads[Array[Byte]] = {
     case JsString(s) =>
@@ -210,14 +205,9 @@
   implicit val orderReads: Reads[Order] = {
     case jsOrder @ JsObject(map) =>
       map.getOrElse("version", JsNumber(1)) match {
-<<<<<<< HEAD
         case JsNumber(n) if n == 1 || n == 2 => orderV1V2Reads.reads(jsOrder)
         case JsNumber(n) if n >= 3           => orderV3V4Reads.reads(jsOrder)
         case v                               => JsError(s"Invalid version: $v")
-=======
-        case JsNumber(x) if x.byteValue >= Order.V3 => orderV3V4Reads.reads(jsOrder)
-        case _                                      => orderV1V2Reads.reads(jsOrder)
->>>>>>> 2f13caf8
       }
     case invalidOrder => JsError(s"Order object expected: $invalidOrder")
   }
