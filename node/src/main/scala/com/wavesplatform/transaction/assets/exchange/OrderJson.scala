package com.wavesplatform.transaction.assets.exchange

import com.wavesplatform.account.PublicKey
import com.wavesplatform.common.state.ByteStr
import com.wavesplatform.common.utils.Base58
import com.wavesplatform.crypto.SignatureLength
import com.wavesplatform.transaction.Asset.Waves
import com.wavesplatform.transaction.{Asset, Proofs, TxVersion}
import play.api.libs.json._

import scala.util.{Failure, Success}

object OrderJson {
  import play.api.libs.functional.syntax._
  import play.api.libs.json.Reads._

  implicit val byteArrayReads: Reads[Array[Byte]] = {
    case JsString(s) =>
      Base58.tryDecodeWithLimit(s) match {
        case Success(bytes) => JsSuccess(bytes)
        case Failure(_)     => JsError(JsPath, JsonValidationError("error.incorrect.base58"))
      }
    case _ => JsError(JsPath, JsonValidationError("error.expected.jsstring"))
  }

  implicit val optionByteArrayReads: Reads[Option[Array[Byte]]] = {
    case JsString(s) if s.isEmpty => JsSuccess(Option.empty[Array[Byte]])
    case JsString(s) if s.nonEmpty =>
      Base58.tryDecodeWithLimit(s) match {
        case Success(bytes) => JsSuccess(Some(bytes))
        case Failure(_)     => JsError(Seq(JsPath() -> Seq(JsonValidationError("error.incorrect.base58"))))
      }
    case _ => JsError(Seq(JsPath() -> Seq(JsonValidationError("error.expected.jsstring"))))
  }

  implicit lazy val accountPublicKeyReads: Reads[PublicKey] = Reads {
    case JsString(s) =>
      Base58.tryDecodeWithLimit(s) match {
        case Success(bytes) if bytes.length == 32 => JsSuccess(PublicKey(bytes))
        case _                                    => JsError(Seq(JsPath() -> Seq(JsonValidationError("error.incorrectAccount"))))
      }
    case _ => JsError(Seq(JsPath() -> Seq(JsonValidationError("error.expected.jsstring"))))
  }

  def readOrderV1V2(
      sender: PublicKey,
      matcher: PublicKey,
      assetPair: AssetPair,
      orderType: OrderType,
      amount: Long,
      price: Long,
      timestamp: Long,
      expiration: Long,
      matcherFee: Long,
      signature: Option[Array[Byte]],
      proofs: Option[Array[Array[Byte]]],
      version: Option[Byte]
  ): Order = {

    val eproofs =
      proofs
        .map(p => Proofs(p.map(ByteStr.apply).toList))
        .orElse(signature.map(s => Proofs(List(ByteStr(s)))))
        .getOrElse(Proofs.empty)

    val vrsn: Byte = version.getOrElse(if (eproofs.proofs.size == 1 && eproofs.proofs.head.arr.length == SignatureLength) 1 else 2)
    Order(vrsn, sender, matcher, assetPair, orderType, amount, price, timestamp, expiration, matcherFee, proofs = eproofs)
  }

  def readOrderV3V4(
      sender: PublicKey,
      matcher: PublicKey,
      assetPair: AssetPair,
      orderType: OrderType,
      amount: Long,
      price: Long,
      timestamp: Long,
      expiration: Long,
      matcherFee: Long,
      signature: Option[Array[Byte]],
      proofs: Option[Array[Array[Byte]]],
      version: TxVersion,
      matcherFeeAssetId: Asset
  ): Order = {

    val eproofs =
      proofs
<<<<<<< HEAD
        .map(p => Proofs(p.map(ByteStr.apply).toIndexedSeq))
        .orElse(signature.map(s => Proofs(s)))
=======
        .map(p => Proofs(p.map(ByteStr.apply)))
        .orElse(signature.map(s => Proofs(ByteStr(s))))
>>>>>>> c6450693
        .getOrElse(Proofs.empty)

    Order(version, sender, matcher, assetPair, orderType, amount, price, timestamp, expiration, matcherFee, matcherFeeAssetId, eproofs)
  }

  private val assetReads: Reads[Asset] = {
    case JsNull | JsString("") => JsSuccess(Waves)
    case JsString(s) =>
      AssetPair.extractAssetId(s) match {
        case Failure(_)       => JsError(JsPath, JsonValidationError("error.incorrect.base58"))
        case Success(assetId) => JsSuccess(assetId)
      }
    case _ => JsError(JsPath, JsonValidationError("error.expected.jsstring"))
  }

  implicit val assetPairReads: Reads[AssetPair] = {
    val r = (JsPath \ "amountAsset").readWithDefault[Asset](Waves)(assetReads) and
      (JsPath \ "priceAsset").readWithDefault[Asset](Waves)(assetReads)
    r(AssetPair(_, _))
  }

  implicit val orderTypeReads: Reads[OrderType] =
    JsPath.read[String].map(OrderType.apply)

  private val orderV1V2Reads: Reads[Order] = {
    val r = (JsPath \ "senderPublicKey").read[PublicKey](accountPublicKeyReads) and
      (JsPath \ "matcherPublicKey").read[PublicKey](accountPublicKeyReads) and
      (JsPath \ "assetPair").read[AssetPair] and
      (JsPath \ "orderType").read[OrderType] and
      (JsPath \ "amount").read[Long] and
      (JsPath \ "price").read[Long] and
      (JsPath \ "timestamp").read[Long] and
      (JsPath \ "expiration").read[Long] and
      (JsPath \ "matcherFee").read[Long] and
      (JsPath \ "signature").readNullable[Array[Byte]] and
      (JsPath \ "proofs").readNullable[Array[Array[Byte]]] and
      (JsPath \ "version").readNullable[Byte]
    r(readOrderV1V2 _)
  }

  private val orderV3V4Reads: Reads[Order] = {
    val r = (JsPath \ "senderPublicKey").read[PublicKey](accountPublicKeyReads) and
      (JsPath \ "matcherPublicKey").read[PublicKey](accountPublicKeyReads) and
      (JsPath \ "assetPair").read[AssetPair] and
      (JsPath \ "orderType").read[OrderType] and
      (JsPath \ "amount").read[Long] and
      (JsPath \ "price").read[Long] and
      (JsPath \ "timestamp").read[Long] and
      (JsPath \ "expiration").read[Long] and
      (JsPath \ "matcherFee").read[Long] and
      (JsPath \ "signature").readNullable[Array[Byte]] and
      (JsPath \ "proofs").readNullable[Array[Array[Byte]]] and
      (JsPath \ "version").read[Byte] and
      (JsPath \ "matcherFeeAssetId")
        .readNullable[Array[Byte]]
        .map(arrOpt => Asset.fromCompatId(arrOpt.map(ByteStr(_))))
    r(readOrderV3V4 _)
  }

  implicit val orderReads: Reads[Order] = {
    case jsOrder @ JsObject(map) =>
      map.getOrElse("version", JsNumber(1)) match {
        case JsNumber(x) if x.byteValue >= Order.V3 => orderV3V4Reads.reads(jsOrder)
        case _                                        => orderV1V2Reads.reads(jsOrder)
      }
    case invalidOrder => JsError(s"Can't parse invalid order $invalidOrder")
  }

  implicit val orderFormat: Format[Order] = Format(orderReads, Writes[Order](_.json()))

}<|MERGE_RESOLUTION|>--- conflicted
+++ resolved
@@ -85,13 +85,8 @@
 
     val eproofs =
       proofs
-<<<<<<< HEAD
         .map(p => Proofs(p.map(ByteStr.apply).toIndexedSeq))
-        .orElse(signature.map(s => Proofs(s)))
-=======
-        .map(p => Proofs(p.map(ByteStr.apply)))
         .orElse(signature.map(s => Proofs(ByteStr(s))))
->>>>>>> c6450693
         .getOrElse(Proofs.empty)
 
     Order(version, sender, matcher, assetPair, orderType, amount, price, timestamp, expiration, matcherFee, matcherFeeAssetId, eproofs)
