--- conflicted
+++ resolved
@@ -72,10 +72,7 @@
       reissuable: Boolean,
       fee: Long
   ): Either[ValidationError, Unit] = {
-<<<<<<< HEAD
-=======
     //noinspection UnnecessaryPartialFunction
->>>>>>> 08d83b63
     (
       validateAmount(quantity, "assets"),
       validateName(name),
