--- conflicted
+++ resolved
@@ -42,14 +42,9 @@
   override val bodyBytes: Coeval[Array[TxType]] = Coeval.evalOnce(builder.serializer.bodyBytes(this))
   override val bytes: Coeval[Array[TxType]]     = Coeval.evalOnce(builder.serializer.toBytes(this))
   override val json: Coeval[JsObject]           = Coeval.evalOnce(builder.serializer.toJson(this))
-<<<<<<< HEAD
-
-  override def chainByte: Option[Byte] = if (version == TxVersion.V1) None else Some(AddressScheme.current.chainId)
 
   def safeName: Either[ByteStr, String] = if (isProtobufVersion) Right(name) else Left(this.nameBytes)
   def safeDescription: Either[ByteStr, String] = if (isProtobufVersion) Right(description) else Left(this.descriptionBytes)
-=======
->>>>>>> f25e9541
 }
 
 object IssueTransaction extends TransactionParser {
