package com.wavesplatform.transaction.assets

import com.wavesplatform.account.{KeyPair, PrivateKey, PublicKey}
import com.wavesplatform.common.state.ByteStr
import com.wavesplatform.common.utils.Base64.encode
import com.wavesplatform.crypto
import com.wavesplatform.lang.ValidationError
import com.wavesplatform.lang.script.Script
<<<<<<< HEAD
import com.wavesplatform.state.Blockchain
=======
>>>>>>> 7e1b59e9
import com.wavesplatform.transaction._
import com.wavesplatform.transaction.serialization.impl.IssueTxSerializer
import com.wavesplatform.transaction.validation.TxValidator
import com.wavesplatform.transaction.validation.impl.IssueTxValidator
<<<<<<< HEAD
import com.wavesplatform.utils._
=======
>>>>>>> 7e1b59e9
import monix.eval.Coeval
import play.api.libs.json.JsObject

import scala.util.Try

case class IssueTransaction(
    version: TxVersion,
    sender: PublicKey,
    name: String,
    description: String,
    quantity: Long,
    decimals: Byte,
    reissuable: Boolean,
    script: Option[Script],
    fee: Long,
    timestamp: Long,
    proofs: Proofs
) extends VersionedTransaction
    with ProvenTransaction
    with FastHashId
    with SigProofsSwitch
    with TxWithFee.InWaves
    with LegacyPBSwitch.V3 {

  //noinspection TypeAnnotation,ScalaStyle
  override def builder = IssueTransaction

  override val bodyBytes: Coeval[Array[TxType]] = Coeval.evalOnce(builder.serializer.bodyBytes(this))
  override val bytes: Coeval[Array[TxType]]     = Coeval.evalOnce(builder.serializer.toBytes(this))
  override val json: Coeval[JsObject]           = Coeval.evalOnce(builder.serializer.toJson(this))

  def safeName: Either[ByteStr, String] = if (isProtobufVersion) Right(name) else Left(this.nameBytes)
  def safeDescription: Either[ByteStr, String] = if (isProtobufVersion) Right(description) else Left(this.descriptionBytes)
}

object IssueTransaction extends TransactionParser {
  val MinAssetNameLength        = 4
  val MaxAssetNameLength        = 16
  val MaxAssetDescriptionLength = 1000
  val MaxAssetDecimals          = 8

  override val typeId: TxType                    = 3
  override val supportedVersions: Set[TxVersion] = Set(1, 2, 3)

  val serializer = IssueTxSerializer

  implicit val validator: TxValidator[IssueTransaction] = IssueTxValidator
  implicit def sign(tx: IssueTransaction, privateKey: PrivateKey): IssueTransaction =
    tx.copy(proofs = Proofs(crypto.sign(privateKey, tx.bodyBytes())))

  def apply(
      version: TxVersion,
      sender: PublicKey,
      nameBytes: Array[Byte],
      descriptionBytes: Array[Byte],
      quantity: Long,
      decimals: Byte,
      reissuable: Boolean,
      script: Option[Script],
      fee: Long,
      timestamp: Long,
      proofs: Proofs = Proofs.empty
  ): IssueTransaction = {
    require(version <= 2, "bytes in name and description are only supported in versions <= 3")
    IssueTransaction(version, sender, encode(nameBytes), encode(descriptionBytes), quantity, decimals, reissuable, script, fee, timestamp, proofs)
  }

  def create(
      version: TxVersion,
      sender: PublicKey,
      name: String,
      description: String,
      quantity: Long,
      decimals: Byte,
      reissuable: Boolean,
      script: Option[Script],
      fee: Long,
      timestamp: Long,
      proofs: Proofs
  ): Either[ValidationError, IssueTransaction] =
    IssueTransaction(version, sender, name, description, quantity, decimals, reissuable, script, fee, timestamp, proofs).validatedEither

  def signed(
      version: TxVersion,
      sender: PublicKey,
      name: String,
      description: String,
      quantity: Long,
      decimals: Byte,
      reissuable: Boolean,
      script: Option[Script],
      fee: Long,
      timestamp: Long,
      signer: PrivateKey
  ): Either[ValidationError, IssueTransaction] =
    create(version, sender, name, description, quantity, decimals, reissuable, script, fee, timestamp, Proofs.empty).map(_.signWith(signer))

  def selfSigned(
      version: TxVersion,
      sender: KeyPair,
      name: String,
      description: String,
      quantity: Long,
      decimals: Byte,
      reissuable: Boolean,
      script: Option[Script],
      fee: Long,
      timestamp: Long
  ): Either[ValidationError, IssueTransaction] =
    signed(version, sender, name, description, quantity, decimals, reissuable, script, fee, timestamp, sender)

  override def parseBytes(bytes: Array[TxType]): Try[IssueTransaction] = serializer.parseBytes(bytes)

  private def decode(tx: IssueTransaction)(v: IssueTransaction => String): ByteStr =
    if (tx.isProtobufVersion) ByteStr(v(tx).utf8Bytes) else ByteStr.decodeBase64(v(tx)).get

  implicit class IssueTransactionExt(private val tx: IssueTransaction) extends AnyVal {
    def assetId: ByteStr = tx.id()
<<<<<<< HEAD
    def isNFT: Boolean   = tx.quantity == 1 && tx.decimals == 0 && !tx.reissuable
    def isNFT(blockchain: Blockchain): Boolean = {
      import com.wavesplatform.features.BlockchainFeatures
      import com.wavesplatform.features.FeatureProvider._
      blockchain.isFeatureActivated(BlockchainFeatures.ReduceNFTFee) && this.isNFT
    }
    def nameBytes: ByteStr        = decode(tx)(_.name)
    def descriptionBytes: ByteStr = decode(tx)(_.description)
=======
>>>>>>> 7e1b59e9
  }
}<|MERGE_RESOLUTION|>--- conflicted
+++ resolved
@@ -6,18 +6,12 @@
 import com.wavesplatform.crypto
 import com.wavesplatform.lang.ValidationError
 import com.wavesplatform.lang.script.Script
-<<<<<<< HEAD
 import com.wavesplatform.state.Blockchain
-=======
->>>>>>> 7e1b59e9
 import com.wavesplatform.transaction._
 import com.wavesplatform.transaction.serialization.impl.IssueTxSerializer
 import com.wavesplatform.transaction.validation.TxValidator
 import com.wavesplatform.transaction.validation.impl.IssueTxValidator
-<<<<<<< HEAD
 import com.wavesplatform.utils._
-=======
->>>>>>> 7e1b59e9
 import monix.eval.Coeval
 import play.api.libs.json.JsObject
 
@@ -136,16 +130,8 @@
 
   implicit class IssueTransactionExt(private val tx: IssueTransaction) extends AnyVal {
     def assetId: ByteStr = tx.id()
-<<<<<<< HEAD
-    def isNFT: Boolean   = tx.quantity == 1 && tx.decimals == 0 && !tx.reissuable
-    def isNFT(blockchain: Blockchain): Boolean = {
-      import com.wavesplatform.features.BlockchainFeatures
-      import com.wavesplatform.features.FeatureProvider._
-      blockchain.isFeatureActivated(BlockchainFeatures.ReduceNFTFee) && this.isNFT
-    }
+
     def nameBytes: ByteStr        = decode(tx)(_.name)
     def descriptionBytes: ByteStr = decode(tx)(_.description)
-=======
->>>>>>> 7e1b59e9
   }
 }