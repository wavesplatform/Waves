--- conflicted
+++ resolved
@@ -23,11 +23,8 @@
   object TxVersion {
     val V1: TxVersion = 1.toByte
     val V2: TxVersion = 2.toByte
-<<<<<<< HEAD
+    val V3: TxVersion = 3.toByte
     val Pseudo: TxVersion = 127.toByte
-=======
-    val V3: TxVersion = 3.toByte
->>>>>>> 5920eeaf
   }
   type TxAmount    = Long
   type TxTimestamp = Long
