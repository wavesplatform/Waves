--- conflicted
+++ resolved
@@ -10,15 +10,10 @@
   def processBlock(
       block: Block,
       hitSource: ByteStr,
-<<<<<<< HEAD
+      challengedHitSource: Option[ByteStr] = None,
       verify: Boolean = true,
       txSignParCheck: Boolean = true,
-      checkStateHash: Boolean = true // TODO: NODE-2561 delete after NODE-2568 merge
-=======
-      challengedHitSource: Option[ByteStr] = None,
-      verify: Boolean = true,
-      txSignParCheck: Boolean = true
->>>>>>> f4ab799d
+      checkStateHash: Boolean = true // TODO: remove after NODE-2568 merge
   ): Either[ValidationError, Seq[Diff]]
   def processMicroBlock(microBlock: MicroBlock, verify: Boolean = true): Either[ValidationError, BlockId]
   def computeNextReward: Option[Long]
