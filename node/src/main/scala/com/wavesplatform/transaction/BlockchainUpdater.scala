--- conflicted
+++ resolved
@@ -3,28 +3,18 @@
 import com.wavesplatform.block.{Block, MicroBlock}
 import com.wavesplatform.common.state.ByteStr
 import com.wavesplatform.lang.ValidationError
-<<<<<<< HEAD
 import com.wavesplatform.state.BlockchainUpdaterImpl.BlockApplyResult
-=======
-import com.wavesplatform.state.StateSnapshot
->>>>>>> 2616ebb9
 import monix.reactive.Observable
 
 trait BlockchainUpdater {
   def processBlock(
       block: Block,
       hitSource: ByteStr,
-<<<<<<< HEAD
       challengedHitSource: Option[ByteStr] = None,
       verify: Boolean = true,
       txSignParCheck: Boolean = true,
-      checkStateHash: Boolean = true // TODO: remove after NODE-2568 merge
+      checkStateHash: Boolean = true // TODO: remove after NODE-2568 merge (at NODE-2609)
   ): Either[ValidationError, BlockApplyResult]
-=======
-     challengedHitSource: Option[ByteStr] = None, verify: Boolean = true,
-      txSignParCheck: Boolean = true
-  ): Either[ValidationError, Seq[StateSnapshot]]
->>>>>>> 2616ebb9
   def processMicroBlock(microBlock: MicroBlock, verify: Boolean = true): Either[ValidationError, BlockId]
   def computeNextReward: Option[Long]
   def removeAfter(blockId: ByteStr): Either[ValidationError, DiscardedBlocks]
