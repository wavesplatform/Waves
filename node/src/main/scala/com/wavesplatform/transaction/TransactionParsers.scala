--- conflicted
+++ resolved
@@ -38,13 +38,9 @@
     SponsorFeeTransaction,
     SetAssetScriptTransaction,
     InvokeScriptTransaction,
-<<<<<<< HEAD
-    TransferTransaction
-=======
     TransferTransaction,
     UpdateAssetInfoTransaction,
     InvokeExpressionTransaction
->>>>>>> bfd8218a
   ).flatMap { x =>
     x.supportedVersions.map { version =>
       ((x.typeId, version), x)
