package com.wavesplatform.transaction

import cats.Id
import com.wavesplatform.account.{Address, Alias}
import com.wavesplatform.block.{Block, MicroBlock}
import com.wavesplatform.common.state.ByteStr
import com.wavesplatform.lang.ValidationError
<<<<<<< HEAD
import com.wavesplatform.lang.v1.compiler.TermPrinter
=======
import com.wavesplatform.lang.v1.ContractLimits.FailFreeInvokeComplexity
>>>>>>> 29cd170b
import com.wavesplatform.lang.v1.evaluator.Log
import com.wavesplatform.state.InvokeScriptResult
import com.wavesplatform.transaction.TxValidationError.FailedTransactionError.Cause
import com.wavesplatform.transaction.assets.exchange.Order

object TxValidationError {
  type Validation[T] = Either[ValidationError, T]

  case class InvalidAddress(reason: String)                  extends ValidationError
  case class NegativeAmount(amount: Long, of: String)        extends ValidationError
  case class NonPositiveAmount(amount: Long, of: String)     extends ValidationError
  case class InvalidDecimals(decimals: Byte)                 extends ValidationError
  case class NegativeMinFee(minFee: Long, of: String)        extends ValidationError
  case object InsufficientFee                                extends ValidationError
  case object TooBigArray                                    extends ValidationError
  case class TooBigInBytes(err: String)                      extends ValidationError
  case object InvalidName                                    extends ValidationError
  case object InvalidAssetId                                 extends ValidationError
  case object OverflowError                                  extends ValidationError
  case object ToSelf                                         extends ValidationError
  case object MissingSenderPrivateKey                        extends ValidationError
  case object UnsupportedTransactionType                     extends ValidationError
  case object InvalidRequestSignature                        extends ValidationError
  case class BlockFromFuture(ts: Long)                       extends ValidationError
  case class AlreadyInTheState(txId: ByteStr, txHeight: Int) extends ValidationError
  case class AccountBalanceError(errs: Map[Address, String]) extends ValidationError
  case class AliasDoesNotExist(a: Alias) extends ValidationError { override def toString: String = s"Alias '$a' does not exists." }
  case class AliasIsDisabled(a: Alias)   extends ValidationError
  case class OrderValidationError(order: Order, err: String) extends ValidationError
  case class SenderIsBlacklisted(addr: String)               extends ValidationError
  case class Mistiming(err: String)                          extends ValidationError
  case class BlockAppendError(err: String, b: Block)         extends ValidationError
  case class ActivationError(err: String)                    extends ValidationError
  case class GenericError(err: String)                       extends ValidationError

  object GenericError {
    def apply(ex: Throwable): GenericError = new GenericError(ex.getMessage)
  }

  case class InvalidSignature(entity: Signed, details: Option[InvalidSignature] = None) extends ValidationError {
    override def toString: String = s"InvalidSignature(${entity.toString + " reason: " + details})"
  }

  sealed trait WithLog extends Product with Serializable {
    def log: Log[Id]
  }

  /** Errors which can produce failed transaction */
  case class FailedTransactionError(
      cause: Cause,
      spentComplexity: Long,
      log: Log[Id],
      error: Option[String],
      assetId: Option[ByteStr] = None,
      invocations: Seq[InvokeScriptResult.Invocation] = Nil
  ) extends ValidationError
      with WithLog {
    import FailedTransactionError.*

    def code: Int = cause.code
    def message: String = cause match {
      case Cause.DAppExecution | Cause.FeeForActions     => error.get
      case Cause.AssetScriptInAction | Cause.AssetScript => assetScriptError(assetId.get, error)
    }

    def isDAppExecution: Boolean  = assetId.isEmpty && error.nonEmpty
    def isAssetExecution: Boolean = assetId.nonEmpty && error.nonEmpty
    def isFailFree: Boolean       = spentComplexity <= FailFreeInvokeComplexity

    def addComplexity(complexity: Long): FailedTransactionError = copy(spentComplexity = spentComplexity + complexity)

    def withLog(log: Log[Id]): FailedTransactionError = copy(log = log)

    private def assetScriptError(assetId: ByteStr, error: Option[String]): String =
      s"Transaction is not allowed by script of the asset $assetId" + error.fold("")(e => s": $e")

    def errorDetails: String = s"FailedTransactionError(code = ${cause.code}, error = $message, log = "

    override def toString: String =
      if (message.startsWith("FailedTransactionError"))
        message
      else
        s"$errorDetails${ErrorWithLogPrinter.logToString(log)})"
  }

  object FailedTransactionError {
    def dAppExecution(error: String, spentComplexity: Long, log: Log[Id] = List.empty): FailedTransactionError =
      FailedTransactionError(Cause.DAppExecution, spentComplexity, log, Some(error), None)

    def feeForActions(error: String, spentComplexity: Long, log: Log[Id]): FailedTransactionError =
      FailedTransactionError(Cause.FeeForActions, spentComplexity, log, Some(error), None)

    def assetExecutionInAction(error: String, spentComplexity: Long, log: Log[Id], assetId: ByteStr): FailedTransactionError =
      FailedTransactionError(Cause.AssetScriptInAction, spentComplexity, log, Some(error), Some(assetId))

    def notAllowedByAssetInAction(spentComplexity: Long, log: Log[Id], assetId: ByteStr): FailedTransactionError =
      FailedTransactionError(Cause.AssetScriptInAction, spentComplexity, log, None, Some(assetId))

    def assetExecution(error: String, spentComplexity: Long, log: Log[Id], assetId: ByteStr): FailedTransactionError =
      FailedTransactionError(Cause.AssetScript, spentComplexity, log, Some(error), Some(assetId))

    def notAllowedByAsset(spentComplexity: Long, log: Log[Id], assetId: ByteStr): FailedTransactionError =
      FailedTransactionError(Cause.AssetScript, spentComplexity, log, None, Some(assetId))

    def asFailedScriptError(ve: ValidationError): FailedTransactionError =
      ve match {
        case fte: FailedTransactionError => fte
        case GenericError(err)           => this.dAppExecution(err, spentComplexity = 0L)
        case err                         => this.dAppExecution(err.toString, spentComplexity = 0L)
      }

    sealed trait Cause extends Product with Serializable {
      def code: Int
    }
    object Cause {
      case object DAppExecution extends Cause {
        override def code: Int = 1
      }
      case object FeeForActions extends Cause {
        override def code: Int = 2
      }
      case object AssetScriptInAction extends Cause {
        override def code: Int = 3
      }
      case object AssetScript extends Cause {
        override def code: Int = 4
      }
    }
  }

  case class ScriptExecutionError(message: String, log: Log[Id], assetId: Option[ByteStr]) extends ValidationError with WithLog {
    def isAssetScript: Boolean = assetId.isDefined
    private val target: String = assetId.fold("Account")(_ => "Asset")
    override def toString: String =
      if (String.valueOf(message).startsWith("ScriptExecutionError"))
        message
      else
<<<<<<< HEAD
        s"ScriptExecutionError(error = $error, type = $target, log = ${ErrorWithLogPrinter.logToString(log)})"
=======
        s"ScriptExecutionError(error = $message, type = $target, log = ${logToString(log)})"
>>>>>>> 29cd170b
  }

  case class InvokeRejectError(message: String, log: Log[Id]) extends ValidationError with WithLog {
    override def toString: String = s"InvokeRejectError(error = $message, log = ${logToString(log)})"
  }

  case class TransactionNotAllowedByScript(log: Log[Id], assetId: Option[ByteStr]) extends ValidationError {
    def isAssetScript: Boolean    = assetId.isDefined
    private val target: String    = assetId.fold("Account")(_ => "Asset")
    override def toString: String = s"TransactionNotAllowedByScript(type = $target, log = ${ErrorWithLogPrinter.logToString(log)})"
  }

  def logToString(log: Log[Id]): String =
    if (log.isEmpty) ""
    else {
      log
        .map {
          case (name, Right(v))    => s"$name = ${TermPrinter(true).prettyString(v, 1)}"
          case (name, l @ Left(_)) => s"$name = ${l.toString.replace("\n\t", "\n\t\t")}"
        }
        .map("\t" + _)
        .mkString("\n", "\n", "\n")
    }

  case class MicroBlockAppendError(err: String, microBlock: MicroBlock) extends ValidationError {
    override def toString: String = s"MicroBlockAppendError($err, ${microBlock.totalResBlockSig} ~> ${microBlock.reference.trim}])"
  }

  case object EmptyDataKey extends ValidationError {
    override def toString: String = "Empty key found"
  }

  case object DuplicatedDataKeys extends ValidationError {
    override def toString: String = s"Duplicated keys found"
  }

  case class WrongChain(expected: Byte, provided: Byte) extends ValidationError {
    override def toString: String = s"Wrong chain-id. Expected - $expected, provided - $provided"
  }

  case class UnsupportedTypeAndVersion(typeId: Byte, version: Int) extends ValidationError {
    override def toString: String = s"Bad transaction type ($typeId) and version ($version)"
  }

  case class UsupportedProofVersion(version: Int, supported: List[Int]) extends ValidationError {
    override def toString: String = s"Unsupported proofs version - $version. Expected one of ${supported.mkString("[", ", ", "]")}"
  }

  case class TooManyProofs(max: Int, actual: Int) extends ValidationError {
    override def toString: String = s"Too many proofs ($actual), only $max allowed"
  }

  case class ToBigProof(max: Int, actual: Int) extends ValidationError {
    override def toString: String = s"Too large proof ($actual), must be max $max bytes"
  }
}<|MERGE_RESOLUTION|>--- conflicted
+++ resolved
@@ -5,11 +5,8 @@
 import com.wavesplatform.block.{Block, MicroBlock}
 import com.wavesplatform.common.state.ByteStr
 import com.wavesplatform.lang.ValidationError
-<<<<<<< HEAD
 import com.wavesplatform.lang.v1.compiler.TermPrinter
-=======
 import com.wavesplatform.lang.v1.ContractLimits.FailFreeInvokeComplexity
->>>>>>> 29cd170b
 import com.wavesplatform.lang.v1.evaluator.Log
 import com.wavesplatform.state.InvokeScriptResult
 import com.wavesplatform.transaction.TxValidationError.FailedTransactionError.Cause
@@ -147,11 +144,7 @@
       if (String.valueOf(message).startsWith("ScriptExecutionError"))
         message
       else
-<<<<<<< HEAD
-        s"ScriptExecutionError(error = $error, type = $target, log = ${ErrorWithLogPrinter.logToString(log)})"
-=======
-        s"ScriptExecutionError(error = $message, type = $target, log = ${logToString(log)})"
->>>>>>> 29cd170b
+        s"ScriptExecutionError(error = $message, type = $target, log = ${ErrorWithLogPrinter.logToString(log)})"
   }
 
   case class InvokeRejectError(message: String, log: Log[Id]) extends ValidationError with WithLog {
