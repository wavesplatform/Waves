--- conflicted
+++ resolved
@@ -80,11 +80,7 @@
 
     lazy val ethMethodId: String = EthABIConverter.buildMethodId(ethSignature)
 
-<<<<<<< HEAD
-    def checkLen(func: Function, tuple: Tuple, len: Int, check: Boolean): Either[GenericError, Unit] = {
-=======
     def checkLen(func: Function, tuple: Tuple, len: Int, blockchain: Blockchain): Either[GenericError, Unit] = {
->>>>>>> 40f15b2e
       val cls    = Class.forName("com.esaulpaugh.headlong.abi.TupleType")
       val method = cls.getDeclaredMethod("byteLength", classOf[Tuple])
       method.setAccessible(true)
