--- conflicted
+++ resolved
@@ -13,19 +13,8 @@
 import scala.util.Try
 
 object LeaseCancelTxSerializer {
-<<<<<<< HEAD
-  def toJson(tx: LeaseCancelTransaction): JsObject = {
-    import tx._
-    BaseTxJson.toJson(tx) ++ Json.obj(
-      "version" -> version,
-      "leaseId" -> leaseId.toString,
-      "chainId" -> chainByte
-    )
-  }
-=======
   def toJson(tx: LeaseCancelTransaction): JsObject =
     BaseTxJson.toJson(tx) ++ Json.obj("leaseId" -> tx.leaseId.toString, "chainId" -> tx.chainByte)
->>>>>>> f7e7886e
 
   def bodyBytes(tx: LeaseCancelTransaction): Array[Byte] = {
     import tx._
