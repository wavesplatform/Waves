--- conflicted
+++ resolved
@@ -42,14 +42,8 @@
     val buf = ByteBuffer.wrap(bytes)
     require(buf.getByte == GenesisTransaction.typeId, "transaction type mismatch")
     val timestamp = buf.getLong
-<<<<<<< HEAD
-    val recipient = buf.getAddress
-    val amount    = TxQuantity.unsafeFrom(buf.getLong)
-    GenesisTransaction(recipient, amount, timestamp, ByteStr(GenesisTransaction.generateSignature(recipient, amount.value, timestamp)), recipient.chainId)
-=======
     val recipient = buf.getAddress()
     val amount    = buf.getLong
-    GenesisTransaction(recipient, amount, timestamp, ByteStr(GenesisTransaction.generateSignature(recipient, amount, timestamp)), recipient.chainId)
->>>>>>> 1535ab29
+    GenesisTransaction(recipient, amount, timestamp, ByteStr(GenesisTransaction.generateSignature(recipient, amount.value, timestamp)), recipient.chainId)
   }
 }