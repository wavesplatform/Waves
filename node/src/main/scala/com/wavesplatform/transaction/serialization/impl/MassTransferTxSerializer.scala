package com.wavesplatform.transaction.serialization.impl

import java.nio.ByteBuffer
import com.google.common.primitives.{Bytes, Longs, Shorts}
import com.wavesplatform.account.AddressScheme
import com.wavesplatform.common.state.ByteStr
import com.wavesplatform.serialization._
import com.wavesplatform.transaction.{TxNonNegativeAmount, TxPositiveAmount, TxVersion}
import com.wavesplatform.transaction.transfer.MassTransferTransaction
import com.wavesplatform.transaction.transfer.MassTransferTransaction.{ParsedTransfer, Transfer}
import com.wavesplatform.utils.byteStrFormat
import play.api.libs.json.{JsObject, JsValue, Json}

import scala.util.Try

object MassTransferTxSerializer {
  def transfersJson(transfers: Seq[ParsedTransfer]): JsValue =
<<<<<<< HEAD
    Json.toJson(transfers.map { case ParsedTransfer(address, amount) => Transfer(address.toString, amount) })
=======
    Json.toJson(transfers.map { case ParsedTransfer(address, amount) => Transfer(address.stringRepr, amount.value) })
>>>>>>> 2f13caf8

  def toJson(tx: MassTransferTransaction): JsObject = {
    import tx._
    BaseTxJson.toJson(tx) ++ Json.obj(
      "assetId"       -> assetId.maybeBase58Repr,
      "attachment"    -> attachment,
      "transferCount" -> transfers.size,
      "totalAmount"   -> transfers.map(_.amount.value).sum,
      "transfers"     -> transfersJson(transfers)
    )
  }

  def bodyBytes(tx: MassTransferTransaction): Array[Byte] = {
    import tx._
    version match {
      case TxVersion.V1 =>
        val transferBytes = transfers.map { case ParsedTransfer(recipient, amount) => Bytes.concat(recipient.bytes, Longs.toByteArray(amount.value)) }

        Bytes.concat(
          Array(tpe.id.toByte, version),
          sender.arr,
          assetId.byteRepr,
          Shorts.toByteArray(transfers.size.toShort),
          Bytes.concat(transferBytes*),
          Longs.toByteArray(timestamp),
          Longs.toByteArray(fee.value),
          Deser.serializeArrayWithLength(attachment.arr)
        )

      case _ =>
        PBTransactionSerializer.bodyBytes(tx)
    }
  }

  def toBytes(tx: MassTransferTransaction): Array[Byte] =
    if (tx.isProtobufVersion) PBTransactionSerializer.bytes(tx)
    else Bytes.concat(this.bodyBytes(tx), tx.proofs.bytes()) // No zero mark

  def parseBytes(bytes: Array[Byte]): Try[MassTransferTransaction] = Try {
    def parseTransfers(buf: ByteBuffer): Seq[MassTransferTransaction.ParsedTransfer] = {
      def readTransfer(buf: ByteBuffer): ParsedTransfer = {
<<<<<<< HEAD
        val addressOrAlias = buf.getAddressOrAlias()
        val amount         = buf.getLong
=======
        val addressOrAlias = AddressOrAlias.fromBytes(buf).explicitGet()
        val amount         = TxNonNegativeAmount.unsafeFrom(buf.getLong)
>>>>>>> 2f13caf8
        ParsedTransfer(addressOrAlias, amount)
      }

      val entryCount = buf.getShort
      require(entryCount >= 0 && buf.remaining() > entryCount, s"Broken array size ($entryCount entries while ${buf.remaining()} bytes available)")
      Vector.fill(entryCount)(readTransfer(buf))
    }

    val buf = ByteBuffer.wrap(bytes)
    require(buf.getByte == MassTransferTransaction.typeId && buf.getByte == TxVersion.V1, "transaction type mismatch")

    val sender     = buf.getPublicKey
    val assetId    = buf.getAsset
    val transfers  = parseTransfers(buf)
    val timestamp  = buf.getLong // Timestamp before fee
    val fee        = TxPositiveAmount.unsafeFrom(buf.getLong)
    val attachment = Deser.parseArrayWithLength(buf)
    val proofs     = buf.getProofs
    MassTransferTransaction(TxVersion.V1, sender, assetId, transfers, fee, timestamp, ByteStr(attachment), proofs, AddressScheme.current.chainId)
  }
}<|MERGE_RESOLUTION|>--- conflicted
+++ resolved
@@ -15,11 +15,7 @@
 
 object MassTransferTxSerializer {
   def transfersJson(transfers: Seq[ParsedTransfer]): JsValue =
-<<<<<<< HEAD
-    Json.toJson(transfers.map { case ParsedTransfer(address, amount) => Transfer(address.toString, amount) })
-=======
-    Json.toJson(transfers.map { case ParsedTransfer(address, amount) => Transfer(address.stringRepr, amount.value) })
->>>>>>> 2f13caf8
+    Json.toJson(transfers.map { case ParsedTransfer(address, amount) => Transfer(address.toString, amount.value) })
 
   def toJson(tx: MassTransferTransaction): JsObject = {
     import tx._
@@ -61,13 +57,8 @@
   def parseBytes(bytes: Array[Byte]): Try[MassTransferTransaction] = Try {
     def parseTransfers(buf: ByteBuffer): Seq[MassTransferTransaction.ParsedTransfer] = {
       def readTransfer(buf: ByteBuffer): ParsedTransfer = {
-<<<<<<< HEAD
         val addressOrAlias = buf.getAddressOrAlias()
-        val amount         = buf.getLong
-=======
-        val addressOrAlias = AddressOrAlias.fromBytes(buf).explicitGet()
         val amount         = TxNonNegativeAmount.unsafeFrom(buf.getLong)
->>>>>>> 2f13caf8
         ParsedTransfer(addressOrAlias, amount)
       }
 
