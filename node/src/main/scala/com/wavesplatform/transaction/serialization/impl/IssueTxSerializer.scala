--- conflicted
+++ resolved
@@ -22,14 +22,9 @@
       "quantity"    -> quantity,
       "reissuable"  -> reissuable,
       "decimals"    -> decimals,
-<<<<<<< HEAD
       "description" -> (if (isProtobufVersion) description else new String(Base64.decode(description), Charsets.UTF_8))
-    ) ++ (if (version >= TxVersion.V2) Json.obj("chainId" -> chainByte, "script" -> script.map(_.bytes().base64)) else JsObject.empty)
-=======
-      "description" -> new String(description, StandardCharsets.UTF_8)
     ) ++ (if (version >= TxVersion.V2) Json.obj("script" -> script.map(_.bytes().base64)) else JsObject.empty) ++
       (if (version == TxVersion.V2) Json.obj("chainId"   -> chainByte) else JsObject.empty)
->>>>>>> f25e9541
   }
 
   def bodyBytes(tx: IssueTransaction): Array[Byte] = {
@@ -48,19 +43,8 @@
     version match {
       case TxVersion.V1 => Bytes.concat(Array(typeId), baseBytes)
       case TxVersion.V2 =>
-<<<<<<< HEAD
-        Bytes.concat(Array(builder.typeId, version, chainByte.get), baseBytes, Deser.serializeOptionOfArrayWithLength(script)(_.bytes()))
+        Bytes.concat(Array(builder.typeId, version, chainByte), baseBytes, Deser.serializeOptionOfArrayWithLength(script)(_.bytes()))
       case _ => PBTransactionSerializer.bodyBytes(tx)
-=======
-        Bytes.concat(
-          Array(builder.typeId, version, chainByte),
-          baseBytes,
-          Deser.serializeOptionOfArrayWithLength(script)(_.bytes())
-        )
-
-      case _ =>
-        PBTransactionSerializer.bodyBytes(tx)
->>>>>>> f25e9541
     }
   }
 
