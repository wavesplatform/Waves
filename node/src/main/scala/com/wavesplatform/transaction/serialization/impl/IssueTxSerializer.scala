package com.wavesplatform.transaction.serialization.impl

import java.nio.ByteBuffer

import com.google.common.base.Charsets
import com.google.common.primitives.{Bytes, Longs}
<<<<<<< HEAD
import com.wavesplatform.common.utils.Base64
=======
>>>>>>> 8925bfaf
import com.wavesplatform.serialization.{ByteBufferOps, Deser}
import com.wavesplatform.transaction.assets.IssueTransaction
import com.wavesplatform.transaction.{Proofs, TxVersion}
import play.api.libs.json.{JsObject, Json}

import scala.util.Try

object IssueTxSerializer {
  def toJson(tx: IssueTransaction): JsObject = {
    import tx._
    BaseTxJson.toJson(tx) ++ Json.obj(
      "assetId"     -> id().toString,
      "name"        -> (if (isProtobufVersion) name else new String(Base64.decode(name), Charsets.UTF_8)),
      "quantity"    -> quantity,
      "reissuable"  -> reissuable,
      "decimals"    -> decimals,
      "description" -> (if (isProtobufVersion) description else new String(Base64.decode(description), Charsets.UTF_8))
    ) ++ (if (version >= TxVersion.V2) Json.obj("chainId" -> chainByte, "script" -> script.map(_.bytes().base64)) else JsObject.empty)
  }

  def bodyBytes(tx: IssueTransaction): Array[Byte] = {
    import tx._
    lazy val baseBytes = Bytes.concat(
      sender,
      Deser.serializeArrayWithLength(Base64.decode(name)),
      Deser.serializeArrayWithLength(Base64.decode(description)),
      Longs.toByteArray(quantity),
      Array(decimals),
      Deser.serializeBoolean(reissuable),
      Longs.toByteArray(fee),
      Longs.toByteArray(timestamp)
    )

    version match {
      case TxVersion.V1 => Bytes.concat(Array(typeId), baseBytes)
      case TxVersion.V2 =>
        Bytes.concat(Array(builder.typeId, version, chainByte.get), baseBytes, Deser.serializeOptionOfArrayWithLength(script)(_.bytes()))
      case _ => PBTransactionSerializer.bodyBytes(tx)
    }
  }

  def toBytes(tx: IssueTransaction): Array[Byte] =
    tx.version match {
      case TxVersion.V1 => Bytes.concat(Array(tx.typeId), tx.proofs.toSignature, this.bodyBytes(tx)) // Signature before body, typeId appears twice
      case TxVersion.V2 => Bytes.concat(Array(0: Byte), this.bodyBytes(tx), tx.proofs.bytes())
      case _            => PBTransactionSerializer.bytes(tx)
    }

  def parseBytes(bytes: Array[Byte]): Try[IssueTransaction] = Try {
    def parseCommonPart(version: TxVersion, buf: ByteBuffer): IssueTransaction = {
      val sender      = buf.getPublicKey
      val name        = Deser.parseArrayWithLength(buf)
      val description = Deser.parseArrayWithLength(buf)
      val quantity    = buf.getLong
      val decimals    = buf.getByte
      val reissuable  = buf.getBoolean
      val fee         = buf.getLong
      val timestamp   = buf.getLong
      IssueTransaction(
        version,
        sender,
        name,
        description,
        quantity,
        decimals,
        reissuable,
        None,
        fee,
        timestamp,
        Nil
      )
    }

    require(bytes.length > 2, "buffer underflow while parsing transaction")

    if (bytes(0) == 0) {
      require(bytes(1) == IssueTransaction.typeId, "transaction type mismatch")
      val buf = ByteBuffer.wrap(bytes, 4, bytes.length - 4)
      parseCommonPart(TxVersion.V2, buf).copy(script = buf.getScript, proofs = buf.getProofs)
    } else {
      require(bytes(0) == IssueTransaction.typeId, "transaction type mismatch")
      val buf       = ByteBuffer.wrap(bytes, 1, bytes.length - 1)
      val signature = buf.getSignature
      require(buf.getByte == IssueTransaction.typeId, "transaction type mismatch")
      parseCommonPart(TxVersion.V1, buf).copy(proofs = Proofs(signature))
    }
  }
}<|MERGE_RESOLUTION|>--- conflicted
+++ resolved
@@ -4,10 +4,8 @@
 
 import com.google.common.base.Charsets
 import com.google.common.primitives.{Bytes, Longs}
-<<<<<<< HEAD
 import com.wavesplatform.common.utils.Base64
-=======
->>>>>>> 8925bfaf
+import com.wavesplatform.serialization.{ByteBufferOps, Deser}
 import com.wavesplatform.serialization.{ByteBufferOps, Deser}
 import com.wavesplatform.transaction.assets.IssueTransaction
 import com.wavesplatform.transaction.{Proofs, TxVersion}
@@ -77,7 +75,6 @@
         None,
         fee,
         timestamp,
-        Nil
       )
     }
 
