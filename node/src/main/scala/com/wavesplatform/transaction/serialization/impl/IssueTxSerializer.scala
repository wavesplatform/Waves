package com.wavesplatform.transaction.serialization.impl

import java.nio.ByteBuffer
import com.google.common.primitives.{Bytes, Longs}
import com.google.protobuf.ByteString
import com.wavesplatform.account.AddressScheme
import com.wavesplatform.serialization.{ByteBufferOps, Deser}
import com.wavesplatform.transaction.assets.IssueTransaction
import com.wavesplatform.transaction.{Proofs, TxPositiveAmount, TxDecimals, TxVersion}
import play.api.libs.json.{JsObject, Json}

import scala.util.Try

object IssueTxSerializer {
  def toJson(tx: IssueTransaction): JsObject = {
    import tx._
    BaseTxJson.toJson(tx) ++ Json.obj(
      "assetId"     -> id().toString,
      "name"        -> name.toStringUtf8,
      "quantity"    -> quantity.value,
      "reissuable"  -> reissuable,
      "decimals"    -> decimals.value,
      "description" -> description.toStringUtf8
    ) ++ (if (version >= TxVersion.V2) Json.obj("script" -> script.map(_.bytes().base64)) else JsObject.empty) ++
      (if (version == TxVersion.V2) Json.obj("chainId"   -> chainId) else JsObject.empty)
  }

  def bodyBytes(tx: IssueTransaction): Array[Byte] = {
    import tx._
    lazy val baseBytes = Bytes.concat(
      sender.arr,
      Deser.serializeArrayWithLength(name.toByteArray),
      Deser.serializeArrayWithLength(description.toByteArray),
      Longs.toByteArray(quantity.value),
      Array(decimals.value),
      Deser.serializeBoolean(reissuable),
      Longs.toByteArray(fee.value),
      Longs.toByteArray(timestamp)
    )

    version match {
      case TxVersion.V1 => Bytes.concat(Array(tpe.id.toByte), baseBytes)
      case TxVersion.V2 =>
        Bytes.concat(Array(tpe.id.toByte, version, chainId), baseBytes, Deser.serializeOptionOfArrayWithLength(script)(_.bytes().arr))
      case _ => PBTransactionSerializer.bodyBytes(tx)
    }
  }

  def toBytes(tx: IssueTransaction): Array[Byte] =
    tx.version match {
<<<<<<< HEAD
      case TxVersion.V1 => Bytes.concat(Array(tx.tpe.id.toByte), tx.proofs.toSignature.arr, this.bodyBytes(tx)) // Signature before body, typeId appears twice
=======
      case TxVersion.V1 =>
        Bytes.concat(Array(tx.typeId), tx.proofs.toSignature.arr, this.bodyBytes(tx)) // Signature before body, typeId appears twice
>>>>>>> 2f13caf8
      case TxVersion.V2 => Bytes.concat(Array(0: Byte), this.bodyBytes(tx), tx.proofs.bytes())
      case _            => PBTransactionSerializer.bytes(tx)
    }

  def parseBytes(bytes: Array[Byte]): Try[IssueTransaction] = Try {
    def parseCommonPart(version: TxVersion, buf: ByteBuffer): IssueTransaction = {
      val sender      = buf.getPublicKey
      val name        = Deser.parseArrayWithLength(buf)
      val description = Deser.parseArrayWithLength(buf)
      val quantity    = TxPositiveAmount.unsafeFrom(buf.getLong)
      val decimals    = TxDecimals.unsafeFrom(buf.getByte)
      val reissuable  = buf.getBoolean
      val fee         = TxPositiveAmount.unsafeFrom(buf.getLong)
      val timestamp   = buf.getLong

      IssueTransaction(
        version,
        sender,
        ByteString.copyFrom(name),
        ByteString.copyFrom(description),
        quantity,
        decimals,
        reissuable,
        None,
        fee,
        timestamp,
        Proofs.empty,
        AddressScheme.current.chainId
      )
    }

    require(bytes.length > 2, "buffer underflow while parsing transaction")

    if (bytes(0) == 0) {
      require(bytes(1) == IssueTransaction.typeId, "transaction type mismatch")
      val buf = ByteBuffer.wrap(bytes, 4, bytes.length - 4)
      parseCommonPart(TxVersion.V2, buf).copy(script = buf.getScript, proofs = buf.getProofs)
    } else {
      require(bytes(0) == IssueTransaction.typeId, "transaction type mismatch")
      val buf       = ByteBuffer.wrap(bytes, 1, bytes.length - 1)
      val signature = buf.getSignature
      require(buf.getByte == IssueTransaction.typeId, "transaction type mismatch")
      parseCommonPart(TxVersion.V1, buf).copy(proofs = Proofs(signature))
    }
  }
}<|MERGE_RESOLUTION|>--- conflicted
+++ resolved
@@ -48,12 +48,8 @@
 
   def toBytes(tx: IssueTransaction): Array[Byte] =
     tx.version match {
-<<<<<<< HEAD
-      case TxVersion.V1 => Bytes.concat(Array(tx.tpe.id.toByte), tx.proofs.toSignature.arr, this.bodyBytes(tx)) // Signature before body, typeId appears twice
-=======
       case TxVersion.V1 =>
-        Bytes.concat(Array(tx.typeId), tx.proofs.toSignature.arr, this.bodyBytes(tx)) // Signature before body, typeId appears twice
->>>>>>> 2f13caf8
+        Bytes.concat(Array(tx.tpe.id.toByte), tx.proofs.toSignature.arr, this.bodyBytes(tx)) // Signature before body, typeId appears twice
       case TxVersion.V2 => Bytes.concat(Array(0: Byte), this.bodyBytes(tx), tx.proofs.bytes())
       case _            => PBTransactionSerializer.bytes(tx)
     }
