--- conflicted
+++ resolved
@@ -441,7 +441,6 @@
         val version = value getOrElse (1: Byte)
         val txJson  = jsv ++ Json.obj("version" -> version)
 
-<<<<<<< HEAD
         try (TransactionType(typeId): @unchecked) match {
           case TransactionType.Transfer       => TransactionFactory.transferAsset(txJson.as[TransferRequest], wallet, signerAddress, time)
           case TransactionType.CreateAlias    => TransactionFactory.createAlias(txJson.as[CreateAliasRequest], wallet, signerAddress, time)
@@ -455,32 +454,11 @@
           case TransactionType.InvokeScript   => TransactionFactory.invokeScript(txJson.as[InvokeScriptRequest], wallet, signerAddress, time)
           case TransactionType.SetScript      => TransactionFactory.setScript(txJson.as[SetScriptRequest], wallet, signerAddress, time)
           case TransactionType.SetAssetScript => TransactionFactory.setAssetScript(txJson.as[SetAssetScriptRequest], wallet, signerAddress, time)
-          case TransactionType.SponsorFee     => TransactionFactory.sponsor(txJson.as[SponsorFeeRequest], wallet, signerAddress, time)
+          case TransactionType.SponsorFee      => TransactionFactory.sponsor(txJson.as[SponsorFeeRequest], wallet, signerAddress, time)
+          case TransactionType.UpdateAssetInfo => TransactionFactory.updateAssetInfo(txJson.as[UpdateAssetInfoRequest], wallet, signerAddress, time)
         } catch {
           case _: NoSuchElementException => Left(UnsupportedTypeAndVersion(typeId, version))
           case _: MatchError => Left(UnsupportedTransactionType)
-=======
-        TransactionParsers.by(typeId, version) match {
-          case None => Left(UnsupportedTypeAndVersion(typeId, version))
-          case Some(x) =>
-            x match {
-              case TransferTransaction        => TransactionFactory.transferAsset(txJson.as[TransferRequest], wallet, signerAddress, time)
-              case CreateAliasTransaction     => TransactionFactory.createAlias(txJson.as[CreateAliasRequest], wallet, signerAddress, time)
-              case LeaseTransaction           => TransactionFactory.lease(txJson.as[LeaseRequest], wallet, signerAddress, time)
-              case LeaseCancelTransaction     => TransactionFactory.leaseCancel(txJson.as[LeaseCancelRequest], wallet, signerAddress, time)
-              case IssueTransaction           => TransactionFactory.issue(txJson.as[IssueRequest], wallet, signerAddress, time)
-              case ReissueTransaction         => TransactionFactory.reissue(txJson.as[ReissueRequest], wallet, signerAddress, time)
-              case BurnTransaction            => TransactionFactory.burn(txJson.as[BurnRequest], wallet, signerAddress, time)
-              case MassTransferTransaction    => TransactionFactory.massTransferAsset(txJson.as[MassTransferRequest], wallet, signerAddress, time)
-              case DataTransaction            => TransactionFactory.data(txJson.as[DataRequest], wallet, signerAddress, time)
-              case InvokeScriptTransaction    => TransactionFactory.invokeScript(txJson.as[InvokeScriptRequest], wallet, signerAddress, time)
-              case SetScriptTransaction       => TransactionFactory.setScript(txJson.as[SetScriptRequest], wallet, signerAddress, time)
-              case SetAssetScriptTransaction  => TransactionFactory.setAssetScript(txJson.as[SetAssetScriptRequest], wallet, signerAddress, time)
-              case SponsorFeeTransaction      => TransactionFactory.sponsor(txJson.as[SponsorFeeRequest], wallet, signerAddress, time)
-              case UpdateAssetInfoTransaction => TransactionFactory.updateAssetInfo(txJson.as[UpdateAssetInfoRequest], wallet, signerAddress, time)
-              case _                          => Left(TxValidationError.UnsupportedTransactionType)
-            }
->>>>>>> 61aaf1f6
         }
     }
   }
