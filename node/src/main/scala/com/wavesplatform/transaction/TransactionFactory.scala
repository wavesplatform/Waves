--- conflicted
+++ resolved
@@ -388,42 +388,23 @@
     val typeId  = (jsv \ "type").as[Byte]
     val version = (jsv \ "version").asOpt[Byte](versionReads).getOrElse(1.toByte)
 
-<<<<<<< HEAD
     val pf: PartialFunction[TransactionType.TransactionType, Either[ValidationError, Transaction]] = {
-      case TransactionType.Transfer        => jsv.as[TransferRequest].toTx
-      case TransactionType.CreateAlias     => jsv.as[CreateAliasRequest].toTx
-      case TransactionType.Lease           => jsv.as[LeaseRequest].toTx
-      case TransactionType.LeaseCancel     => jsv.as[LeaseCancelRequest].toTx
-      case TransactionType.Issue           => jsv.as[IssueRequest].toTx
-      case TransactionType.Reissue         => jsv.as[ReissueRequest].toTx
-      case TransactionType.Burn            => jsv.as[BurnRequest].toTx
-      case TransactionType.MassTransfer    => jsv.as[SignedMassTransferRequest].toTx
-      case TransactionType.Data            => jsv.as[SignedDataRequest].toTx
-      case TransactionType.InvokeScript    => jsv.as[SignedInvokeScriptRequest].toTx
-      case TransactionType.SetScript       => jsv.as[SignedSetScriptRequest].toTx
-      case TransactionType.SetAssetScript  => jsv.as[SignedSetAssetScriptRequest].toTx
-      case TransactionType.SponsorFee      => jsv.as[SignedSponsorFeeRequest].toTx
-      case TransactionType.Exchange        => jsv.as[ExchangeRequest].toTx
-      case TransactionType.UpdateAssetInfo => jsv.as[SignedUpdateAssetInfoRequest].toTx
-=======
-    val pf: PartialFunction[TransactionParser, Either[ValidationError, Transaction]] = {
-      case TransferTransaction         => jsv.as[TransferRequest].toTx
-      case CreateAliasTransaction      => jsv.as[CreateAliasRequest].toTx
-      case LeaseTransaction            => jsv.as[LeaseRequest].toTx
-      case LeaseCancelTransaction      => jsv.as[LeaseCancelRequest].toTx
-      case IssueTransaction            => jsv.as[IssueRequest].toTx
-      case ReissueTransaction          => jsv.as[ReissueRequest].toTx
-      case BurnTransaction             => jsv.as[BurnRequest].toTx
-      case MassTransferTransaction     => jsv.as[SignedMassTransferRequest].toTx
-      case DataTransaction             => jsv.as[SignedDataRequest].toTx
-      case InvokeScriptTransaction     => jsv.as[SignedInvokeScriptRequest].toTx
-      case SetScriptTransaction        => jsv.as[SignedSetScriptRequest].toTx
-      case SetAssetScriptTransaction   => jsv.as[SignedSetAssetScriptRequest].toTx
-      case SponsorFeeTransaction       => jsv.as[SignedSponsorFeeRequest].toTx
-      case ExchangeTransaction         => jsv.as[ExchangeRequest].toTx
-      case UpdateAssetInfoTransaction  => jsv.as[SignedUpdateAssetInfoRequest].toTx
+      case TransactionType.Transfer         => jsv.as[TransferRequest].toTx
+      case TransactionType.CreateAlias      => jsv.as[CreateAliasRequest].toTx
+      case TransactionType.Lease            => jsv.as[LeaseRequest].toTx
+      case TransactionType.LeaseCancel      => jsv.as[LeaseCancelRequest].toTx
+      case TransactionType.Issue            => jsv.as[IssueRequest].toTx
+      case TransactionType.Reissue          => jsv.as[ReissueRequest].toTx
+      case TransactionType.Burn             => jsv.as[BurnRequest].toTx
+      case TransactionType.MassTransfer     => jsv.as[SignedMassTransferRequest].toTx
+      case TransactionType.Data             => jsv.as[SignedDataRequest].toTx
+      case TransactionType.InvokeScript     => jsv.as[SignedInvokeScriptRequest].toTx
+      case TransactionType.SetScript        => jsv.as[SignedSetScriptRequest].toTx
+      case TransactionType.SetAssetScript   => jsv.as[SignedSetAssetScriptRequest].toTx
+      case TransactionType.SponsorFee       => jsv.as[SignedSponsorFeeRequest].toTx
+      case TransactionType.Exchange         => jsv.as[ExchangeRequest].toTx
+      case TransactionType.UpdateAssetInfo  => jsv.as[SignedUpdateAssetInfoRequest].toTx
       case InvokeExpressionTransaction => jsv.as[SignedInvokeExpressionRequest].toTx
->>>>>>> bfd8218a
     }
 
     if (chainId.exists(_ != AddressScheme.current.chainId)) {
