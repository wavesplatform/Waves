package com.wavesplatform.transaction.validation

import cats.data.Validated
import cats.data.Validated.{Invalid, Valid}
import cats.syntax.validated._
import com.wavesplatform.lang.ValidationError
import com.wavesplatform.transaction.assets.IssueTransaction
import com.wavesplatform.transaction.transfer.TransferTransaction
import com.wavesplatform.transaction.{Asset, TxValidationError}
<<<<<<< HEAD

import com.wavesplatform.transaction.TxVersion // XXX to remove
=======
>>>>>>> 8925bfaf

import scala.util.Try

object TxConstraints {
  // Generic
  def seq[T](value: T)(validations: ValidatedV[Any]*): ValidatedV[T] = {
    validations.map(_.map(_ => value)).fold(Validated.validNel(value)) {
      case (Invalid(leftErrs), Invalid(rightErrs)) => Invalid(leftErrs.concatNel(rightErrs))
      case (invalid @ Invalid(_), _)               => invalid
      case (_, invalid @ Invalid(_))               => invalid
      case (Valid(_), Valid(_))                    => Valid(value)
    }
  }

  def cond(cond: => Boolean, err: => ValidationError): ValidatedNV =
    if (cond) Valid(()) else Invalid(err).toValidatedNel

  def fee(fee: Long): ValidatedV[Long] = {
    Validated
      .condNel(
        fee > 0,
        fee,
        TxValidationError.InsufficientFee()
      )
  }

  def zeroFee(fee: Long): ValidatedV[Long] = { // XXX to remove
    Validated
      .condNel(
        fee == 0,
        fee,
        TxValidationError.UnsupportedVersion(TxVersion.Pseudo)
      )
  }

  def positiveAmount(amount: Long, of: => String): ValidatedV[Long] = {
    Validated
      .condNel(
        amount > 0,
        amount,
        TxValidationError.NonPositiveAmount(amount, of)
      )
  }

  def positiveOrZeroAmount(amount: Long, of: => String): ValidatedV[Long] = {
    Validated
      .condNel(
        amount >= 0,
        amount,
        TxValidationError.NegativeAmount(amount, of)
      )
  }

  def noOverflow(amounts: Long*): ValidatedV[Long] = {
    Try(amounts.fold(0L)(Math.addExact))
      .fold[ValidatedV[Long]](
        _ => TxValidationError.OverflowError.invalidNel,
        _.validNel
      )
  }

  // Transaction specific
  def transferAttachment(attachment: Array[Byte]): ValidatedV[Array[Byte]] = {
    Validated
      .condNel(
        attachment.length <= TransferTransaction.MaxAttachmentSize,
        attachment,
        TxValidationError.TooBigArray
      )
  }

  def assetName(name: Array[Byte]): ValidatedV[Array[Byte]] = {
    Validated
      .condNel(
        name.length >= IssueTransaction.MinAssetNameLength && name.length <= IssueTransaction.MaxAssetNameLength,
        name,
        TxValidationError.InvalidName
      )
  }

  def asset[A <: Asset](asset: A): ValidatedV[A] = {
    asset.fold(Validated.validNel[ValidationError, A](asset)) { ia =>
      Validated
        .condNel(
          ia.id.length == com.wavesplatform.crypto.DigestLength,
          asset,
          TxValidationError.InvalidAssetId
        )
    }
  }

  def assetDescription(description: Array[Byte]): ValidatedV[Array[Byte]] = {
    Validated
      .condNel(
        description.length <= IssueTransaction.MaxAssetDescriptionLength,
        description,
        TxValidationError.TooBigArray
      )
  }

  def assetDecimals(decimals: Byte): ValidatedV[Byte] = {
    Validated
      .condNel(
        decimals >= 0 && decimals <= IssueTransaction.MaxAssetDecimals,
        decimals,
        TxValidationError.TooBigArray
      )
  }
}<|MERGE_RESOLUTION|>--- conflicted
+++ resolved
@@ -7,11 +7,6 @@
 import com.wavesplatform.transaction.assets.IssueTransaction
 import com.wavesplatform.transaction.transfer.TransferTransaction
 import com.wavesplatform.transaction.{Asset, TxValidationError}
-<<<<<<< HEAD
-
-import com.wavesplatform.transaction.TxVersion // XXX to remove
-=======
->>>>>>> 8925bfaf
 
 import scala.util.Try
 
@@ -35,15 +30,6 @@
         fee > 0,
         fee,
         TxValidationError.InsufficientFee()
-      )
-  }
-
-  def zeroFee(fee: Long): ValidatedV[Long] = { // XXX to remove
-    Validated
-      .condNel(
-        fee == 0,
-        fee,
-        TxValidationError.UnsupportedVersion(TxVersion.Pseudo)
       )
   }
 
