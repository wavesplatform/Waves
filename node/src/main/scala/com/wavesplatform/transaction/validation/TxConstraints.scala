--- conflicted
+++ resolved
@@ -4,14 +4,9 @@
 import cats.data.Validated.{Invalid, Valid}
 import cats.syntax.validated._
 import com.wavesplatform.lang.ValidationError
-<<<<<<< HEAD
+import com.wavesplatform.transaction.assets.IssueTransaction
 import com.wavesplatform.transaction.transfer.{Attachment, TransferTransaction}
-import com.wavesplatform.transaction.{TxValidationError, TxVersion, VersionedTransaction}
-=======
-import com.wavesplatform.transaction.assets.IssueTransaction
-import com.wavesplatform.transaction.transfer.TransferTransaction
-import com.wavesplatform.transaction.{Asset, TxValidationError}
->>>>>>> 8925bfaf
+import com.wavesplatform.transaction.{Asset, TxValidationError, TxVersion, VersionedTransaction}
 
 import scala.util.Try
 
@@ -75,7 +70,6 @@
   }
 
   // Transaction specific
-<<<<<<< HEAD
   def transferAttachment(allowTyped: Boolean, attachment: Option[Attachment]): ValidatedV[Option[Attachment]] = {
     import Attachment.AttachmentExt
     this.seq(attachment)(
@@ -85,23 +79,6 @@
         case _                              => allowTyped
       }, TxValidationError.TooBigArray)
     )
-=======
-  def transferAttachment(attachment: Array[Byte]): ValidatedV[Array[Byte]] = {
-    Validated
-      .condNel(
-        attachment.length <= TransferTransaction.MaxAttachmentSize,
-        attachment,
-        TxValidationError.TooBigArray
-      )
-  }
-
-  def assetName(name: Array[Byte]): ValidatedV[Array[Byte]] = {
-    Validated
-      .condNel(
-        name.length >= IssueTransaction.MinAssetNameLength && name.length <= IssueTransaction.MaxAssetNameLength,
-        name,
-        TxValidationError.InvalidName
-      )
   }
 
   def asset[A <: Asset](asset: A): ValidatedV[A] = {
@@ -115,22 +92,19 @@
     }
   }
 
-  def assetDescription(description: Array[Byte]): ValidatedV[Array[Byte]] = {
+  def assetName(name: Array[Byte]): ValidatedV[Array[Byte]] =
+    Validated
+      .condNel(
+        name.length >= IssueTransaction.MinAssetNameLength && name.length <= IssueTransaction.MaxAssetNameLength,
+        name,
+        TxValidationError.InvalidName
+      )
+
+  def assetDescription(description: Array[Byte]): ValidatedV[Array[Byte]] =
     Validated
       .condNel(
         description.length <= IssueTransaction.MaxAssetDescriptionLength,
         description,
         TxValidationError.TooBigArray
       )
-  }
-
-  def assetDecimals(decimals: Byte): ValidatedV[Byte] = {
-    Validated
-      .condNel(
-        decimals >= 0 && decimals <= IssueTransaction.MaxAssetDecimals,
-        decimals,
-        TxValidationError.TooBigArray
-      )
->>>>>>> 8925bfaf
-  }
 }