package com.wavesplatform.transaction.validation.impl

import cats.implicits._
import cats.data.NonEmptyList
import cats.data.Validated.{Invalid, Valid}
import com.wavesplatform.lang.v1.compiler.Terms.{ARR, CaseObj, EVALUATED}
import com.wavesplatform.lang.v1.{ContractLimits, FunctionHeader}
import com.wavesplatform.protobuf.transaction.PBTransactions
import com.wavesplatform.transaction.TxValidationError.{GenericError, NonPositiveAmount, TooBigArray}
import com.wavesplatform.transaction.smart.InvokeScriptTransaction
import com.wavesplatform.transaction.smart.InvokeScriptTransaction.Payment
import com.wavesplatform.transaction.validation.{TxValidator, ValidatedNV, ValidatedV}

import scala.util.Try

object InvokeScriptTxValidator extends TxValidator[InvokeScriptTransaction] {
  override def validate(tx: InvokeScriptTransaction): ValidatedV[InvokeScriptTransaction] = {
    import tx._

    def checkAmounts(payments: Seq[Payment]): ValidatedNV = {
      val invalid = payments.filter(_.amount <= 0)
      if (invalid.nonEmpty)
        Invalid(NonEmptyList.fromListUnsafe(invalid.toList).map(p => NonPositiveAmount(p.amount, p.assetId.fold("Waves")(_.toString))))
      else Valid(())
    }

    lazy val validLength =
      if (tx.isProtobufVersion)
        PBTransactions
          .toPBInvokeScriptData(tx.dAppAddressOrAlias, tx.funcCallOpt, tx.payments)
          .toByteArray
          .length <= ContractLimits.MaxInvokeScriptSizeInBytes
      else Try(tx.bytes().length <= ContractLimits.MaxInvokeScriptSizeInBytes).getOrElse(false)

    V.seq(tx)(
      V.cond(
        funcCallOpt.isEmpty || funcCallOpt.get.args.size <= ContractLimits.MaxInvokeScriptArgs,
        GenericError(s"InvokeScript can't have more than ${ContractLimits.MaxInvokeScriptArgs} arguments")
      ),
      V.cond(
        funcCallOpt.isEmpty || (funcCallOpt.get.function match {
          case FunctionHeader.User(internalName, _) =>
            internalName.getBytes("UTF-8").length <= ContractLimits.MaxAnnotatedFunctionNameInBytes
          case _ => true
        }),
        GenericError(s"Callable function name size in bytes must be less than ${ContractLimits.MaxAnnotatedFunctionNameInBytes} bytes")
      ),
      checkAmounts(payments),
      V.fee(fee),
<<<<<<< HEAD
      Try(tx.bytes().length <= ContractLimits.MaxInvokeScriptSizeInBytes)
        .toEither
        .leftMap(err => GenericError(err.getMessage))
        .filterOrElse(identity, TooBigArray)
        .toValidatedNel
        .map(_ => ())
=======
      V.cond(validLength, TooBigArray)
>>>>>>> 19877af8
    )
  }
}<|MERGE_RESOLUTION|>--- conflicted
+++ resolved
@@ -24,13 +24,13 @@
       else Valid(())
     }
 
-    lazy val validLength =
+    def checkLength =
       if (tx.isProtobufVersion)
         PBTransactions
           .toPBInvokeScriptData(tx.dAppAddressOrAlias, tx.funcCallOpt, tx.payments)
           .toByteArray
           .length <= ContractLimits.MaxInvokeScriptSizeInBytes
-      else Try(tx.bytes().length <= ContractLimits.MaxInvokeScriptSizeInBytes).getOrElse(false)
+      else tx.bytes().length <= ContractLimits.MaxInvokeScriptSizeInBytes
 
     V.seq(tx)(
       V.cond(
@@ -47,16 +47,12 @@
       ),
       checkAmounts(payments),
       V.fee(fee),
-<<<<<<< HEAD
-      Try(tx.bytes().length <= ContractLimits.MaxInvokeScriptSizeInBytes)
+      Try(checkLength)
         .toEither
         .leftMap(err => GenericError(err.getMessage))
         .filterOrElse(identity, TooBigArray)
         .toValidatedNel
         .map(_ => ())
-=======
-      V.cond(validLength, TooBigArray)
->>>>>>> 19877af8
     )
   }
 }