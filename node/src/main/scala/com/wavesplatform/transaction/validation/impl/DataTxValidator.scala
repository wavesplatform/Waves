package com.wavesplatform.transaction.validation.impl

<<<<<<< HEAD
import com.wavesplatform.state.EmptyDataEntry
=======
import com.wavesplatform.protobuf.transaction.DataTransactionData
import com.wavesplatform.protobuf.transaction.PBTransactions.toPBDataEntry
>>>>>>> 19877af8
import com.wavesplatform.transaction.DataTransaction.MaxEntryCount
import com.wavesplatform.transaction.TxValidationError.GenericError
import com.wavesplatform.transaction.validation.{TxValidator, ValidatedV}
import com.wavesplatform.transaction.{DataTransaction, TxValidationError, TxVersion}

import scala.util.Try

object DataTxValidator extends TxValidator[DataTransaction] {
  override def validate(tx: DataTransaction): ValidatedV[DataTransaction] = {
    import tx._

    lazy val validLength =
      if (tx.isProtobufVersion) DataTransactionData(data.map(toPBDataEntry)).toByteArray.length <= DataTransaction.MaxBytes
      else Try(bytes().length <= DataTransaction.MaxBytes).getOrElse(false)

    V.seq(tx)(
      V.cond(data.length <= MaxEntryCount && data.forall(_.isValid(version)), TxValidationError.TooBigArray),
      V.cond(data.forall(_.key.nonEmpty), TxValidationError.EmptyDataKey),
      V.cond(data.map(_.key) == data.map(_.key).distinct, TxValidationError.DuplicatedDataKeys),
      V.fee(fee),
<<<<<<< HEAD
      V.byVersion(tx)(
        TxVersion.V1 -> { () =>
          V.seq(tx)(
            V.cond(Try(bytes().length <= DataTransaction.MaxBytes).getOrElse(false), TxValidationError.TooBigArray),
            V.cond(data.forall(!_.isInstanceOf[EmptyDataEntry]), GenericError("Empty data is not allowed in V1"))
          )
        },
        TxVersion.V2 -> { () =>
          V.cond(Try(protoDataPayload.length <= DataTransaction.MaxBytes).getOrElse(false), TxValidationError.TooBigArray)
        }
      )
=======
      V.cond(validLength, TxValidationError.TooBigArray)
>>>>>>> 19877af8
    )
  }
}<|MERGE_RESOLUTION|>--- conflicted
+++ resolved
@@ -1,11 +1,8 @@
 package com.wavesplatform.transaction.validation.impl
 
-<<<<<<< HEAD
-import com.wavesplatform.state.EmptyDataEntry
-=======
 import com.wavesplatform.protobuf.transaction.DataTransactionData
 import com.wavesplatform.protobuf.transaction.PBTransactions.toPBDataEntry
->>>>>>> 19877af8
+import com.wavesplatform.state.EmptyDataEntry
 import com.wavesplatform.transaction.DataTransaction.MaxEntryCount
 import com.wavesplatform.transaction.TxValidationError.GenericError
 import com.wavesplatform.transaction.validation.{TxValidator, ValidatedV}
@@ -26,11 +23,10 @@
       V.cond(data.forall(_.key.nonEmpty), TxValidationError.EmptyDataKey),
       V.cond(data.map(_.key) == data.map(_.key).distinct, TxValidationError.DuplicatedDataKeys),
       V.fee(fee),
-<<<<<<< HEAD
       V.byVersion(tx)(
         TxVersion.V1 -> { () =>
           V.seq(tx)(
-            V.cond(Try(bytes().length <= DataTransaction.MaxBytes).getOrElse(false), TxValidationError.TooBigArray),
+            V.cond(validLength, TxValidationError.TooBigArray),
             V.cond(data.forall(!_.isInstanceOf[EmptyDataEntry]), GenericError("Empty data is not allowed in V1"))
           )
         },
@@ -38,9 +34,6 @@
           V.cond(Try(protoDataPayload.length <= DataTransaction.MaxBytes).getOrElse(false), TxValidationError.TooBigArray)
         }
       )
-=======
-      V.cond(validLength, TxValidationError.TooBigArray)
->>>>>>> 19877af8
     )
   }
 }