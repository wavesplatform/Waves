--- conflicted
+++ resolved
@@ -20,9 +20,7 @@
       V.cond(tx.data.forall(entrySizeIsValidStatic), TxValidationError.TooBigArray),
       V.cond(data.forall(_.key.nonEmpty), TxValidationError.EmptyDataKey),
       V.cond(data.map(_.key) == data.map(_.key).distinct, TxValidationError.DuplicatedDataKeys),
-<<<<<<< HEAD
       V.cond(tx.version > TxVersion.V1 || tx.data.forall(!_.isEmpty), GenericError("Empty data is not allowed in V1")),
-      V.fee(fee)
     )
   }
 
@@ -56,8 +54,6 @@
       val payloadSize = realUserPayloadSize(tx.data)
       V.cond(payloadSize <= DataTransaction.MaxRideV6Bytes, TxValidationError.TooBigArray).map(_ => tx)
     } else
-=======
->>>>>>> 2f13caf8
       V.byVersion(tx)(
         TxVersion.V1 -> { () =>
           V.cond(Try(tx.bytes().length <= DataTransaction.MaxBytes).getOrElse(false), TxValidationError.TooBigArray)
