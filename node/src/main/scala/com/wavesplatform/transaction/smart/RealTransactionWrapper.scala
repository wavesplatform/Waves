--- conflicted
+++ resolved
@@ -1,10 +1,12 @@
 package com.wavesplatform.transaction.smart
 
 import cats.implicits._
+import com.google.common.base.Charsets
+import com.google.common.primitives.Longs
 import com.wavesplatform.account.{Address, AddressOrAlias, Alias}
 import com.wavesplatform.common.state.ByteStr
 import com.wavesplatform.lang.ExecutionError
-import com.wavesplatform.lang.directives.values.StdLibVersion
+import com.wavesplatform.lang.directives.values.{StdLibVersion, _}
 import com.wavesplatform.lang.v1.compiler.Terms.EVALUATED
 import com.wavesplatform.lang.v1.traits.domain.Tx.{Header, Proven}
 import com.wavesplatform.lang.v1.traits.domain._
@@ -83,11 +85,7 @@
             transferCount = ms.transfers.length,
             totalAmount = ms.transfers.map(_.amount).sum,
             transfers = ms.transfers.map(r => com.wavesplatform.lang.v1.traits.domain.Tx.TransferItem(r.address, r.amount)).toIndexedSeq,
-<<<<<<< HEAD
-            attachment = ByteStr(ms.attachment.toBytes) // TODO: Support typed attachment
-=======
-            attachment = ByteStrValue(ms.attachment)
->>>>>>> d15ab4cd
+            attachment = convertAttachment(ms.attachment, stdLibVersion)
           )
           .asRight
       case ss: SetScriptTransaction      => Tx.SetScript(proven(ss), ss.script.map(_.bytes())).asRight
@@ -128,10 +126,25 @@
       assetId = t.assetId.compatId,
       amount = t.amount,
       recipient = t.recipient,
-<<<<<<< HEAD
-      attachment = ByteStr(t.attachment.toBytes) // TODO: Support typed attachment
-=======
-      attachment = ByteStrValue(t.attachment)
->>>>>>> d15ab4cd
+      attachment = convertAttachment(t.attachment, version)
     )
+
+  private def convertAttachment(attachment: Attachment, version: StdLibVersion): TransferAttachment = version match {
+    case V1 | V2 | V3 =>
+      ByteStrValue(attachment match {
+        case Attachment.Num(value)  => Longs.toByteArray(value)
+        case Attachment.Bool(value) => if (value) Array(1.toByte) else Array(0.toByte)
+        case Attachment.Bin(value)  => value
+        case Attachment.Str(value)  => value.getBytes(Charsets.UTF_8)
+        case Attachment.Empty       => Array.emptyByteArray
+      })
+    case V4 =>
+      attachment match {
+        case Attachment.Num(value)  => IntValue(value)
+        case Attachment.Bool(value) => BooleanValue(value)
+        case Attachment.Bin(value)  => ByteStrValue(value)
+        case Attachment.Str(value)  => StringValue(value)
+        case Attachment.Empty       => ByteStrValue(Array.emptyByteArray)
+      }
+  }
 }