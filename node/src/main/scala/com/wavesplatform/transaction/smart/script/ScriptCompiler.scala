--- conflicted
+++ resolved
@@ -34,11 +34,7 @@
       libraries: Map[String, String] = Map(),
       defaultStdLib: => StdLibVersion = StdLibVersion.VersionDic.default
   ): Either[String, (Script, Script.ComplexityInfo)] =
-<<<<<<< HEAD
-    compileAndEstimate(scriptText, estimator, libraries, Script.complexityInfo(_, _, _))
-=======
     compileAndEstimate(scriptText, estimator, libraries, Script.complexityInfo, defaultStdLib)
->>>>>>> 685f2f2a
 
   def compileAndEstimate[C](
       scriptText: String,
