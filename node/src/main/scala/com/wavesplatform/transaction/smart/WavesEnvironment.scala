--- conflicted
+++ resolved
@@ -97,7 +97,6 @@
         }
     } yield data
   }
-<<<<<<< HEAD
  
   override def hasData(recipient: Recipient): Boolean = {
     (for {
@@ -117,8 +116,6 @@
         .hasData(address)
     ).getOrElse(false)
   }
-=======
->>>>>>> 7b27fd67
 
   override def resolveAlias(name: String): Either[String, Recipient.Address] =
     // There are no new aliases in currentBlockchain
