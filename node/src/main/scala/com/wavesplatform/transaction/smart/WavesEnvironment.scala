--- conflicted
+++ resolved
@@ -361,17 +361,13 @@
         val invocation = DAppEnvironment.DAppInvocation(invoke.dApp, invoke.funcCall, invoke.payments)
         invocationRoot.record(invocation)
       }
-<<<<<<< HEAD
-      (diff, evaluated, remainingActions, remainingBalanceActions, remainingAssetActions, remainingPayments, remainingData, remainingDataSize) <-
-=======
       invocation = InvokeScriptResult.Invocation(
         address,
         InvokeScriptResult.Call(func, args),
         payments.map(p => InvokeScriptResult.AttachedPayment(p._1.fold(Asset.Waves: Asset)(a => IssuedAsset(ByteStr(a))), p._2)),
         InvokeScriptResult.empty
       )
-      (diff, evaluated, remainingActions, remainingBalanceActions, remainingAssetActions, remainingData, remainingDataSize) <-
->>>>>>> cd46e468
+      (diff, evaluated, remainingActions, remainingBalanceActions, remainingAssetActions, remainingPayments, remainingData, remainingDataSize) <-
         InvokeScriptDiff( // This is a recursive call
           mutableBlockchain,
           blockchain.settings.functionalitySettings.allowInvalidReissueInSameBlockUntilTimestamp + 1,
