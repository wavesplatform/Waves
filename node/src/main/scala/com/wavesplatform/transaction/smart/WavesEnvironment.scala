--- conflicted
+++ resolved
@@ -214,14 +214,10 @@
       generationSignature = blockH.generationSignature,
       generator = ByteStr(blockH.generator.toAddress.bytes),
       generatorPublicKey = blockH.generator,
-<<<<<<< HEAD
-      if (blockchainForRuntime.isFeatureActivated(BlockchainFeatures.BlockV5)) vrf else None
-=======
-      if (blockchain.isFeatureActivated(BlockchainFeatures.BlockV5)) vrf else None,
+      if (blockchainForRuntime.isFeatureActivated(BlockchainFeatures.BlockV5)) vrf else None,
       if (blockchain.isFeatureActivated(BlockchainFeatures.BlockRewardDistribution))
         getRewards(blockH.generator, bHeight)
       else List.empty
->>>>>>> b0fad2a0
     )
   }
 
@@ -372,12 +368,8 @@
 trait DAppEnvironmentInterface extends Environment[Id] {
   def ds: DirectiveSet
   def remainingCalls: Int
-  def availableActions: Int
-  def availableBalanceActions: Int
-  def availableAssetActions: Int
+  def availableActions: ActionLimits
   def availablePayments: Int
-  def availableData: Int
-  def availableDataSize: Int
   def currentDiff: Diff
   def invocationRoot: DAppEnvironment.InvocationTreeTracker
 }
@@ -389,12 +381,8 @@
     h: Coeval[Int],
     blockchain: Blockchain,
     tthis: Environment.Tthis,
-<<<<<<< HEAD
     val ds: DirectiveSet,
-=======
-    ds: DirectiveSet,
     rootVersion: StdLibVersion,
->>>>>>> b0fad2a0
     tx: InvokeScriptTransactionLike,
     currentDApp: com.wavesplatform.account.Address,
     currentDAppPk: com.wavesplatform.account.PublicKey,
@@ -407,7 +395,8 @@
     var currentDiff: Diff,
     val invocationRoot: DAppEnvironment.InvocationTreeTracker,
     wrapDAppEnv: DAppEnvironment => DAppEnvironmentInterface = identity
-) extends WavesEnvironment(nByte, in, h, blockchain, tthis, ds, tx.id(), blockchain) with DAppEnvironmentInterface {
+) extends WavesEnvironment(nByte, in, h, blockchain, tthis, ds, tx.id(), blockchain)
+    with DAppEnvironmentInterface {
 
   private[this] var mutableBlockchain = CompositeBlockchain(blockchain, currentDiff)
 
