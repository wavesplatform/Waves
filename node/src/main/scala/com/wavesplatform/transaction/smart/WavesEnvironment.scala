package com.wavesplatform.transaction.smart

import com.wavesplatform.account.AddressOrAlias
import com.wavesplatform.block.BlockHeader
import com.wavesplatform.common.state.ByteStr
import com.wavesplatform.common.utils.EitherExt2
import com.wavesplatform.features.BlockchainFeatures
import com.wavesplatform.features.FeatureProvider._
import com.wavesplatform.features.MultiPaymentPolicyProvider._
import com.wavesplatform.lang.directives.DirectiveSet
import com.wavesplatform.lang.v1.traits.Environment.InputEntity
import com.wavesplatform.lang.v1.traits._
import com.wavesplatform.lang.v1.traits.domain.Recipient._
import com.wavesplatform.lang.v1.traits.domain._
import com.wavesplatform.state._
import com.wavesplatform.transaction.Asset.IssuedAsset
import com.wavesplatform.transaction.assets.exchange.Order
import com.wavesplatform.transaction.serialization.impl.PBTransactionSerializer
import com.wavesplatform.transaction.transfer.TransferTransaction
import com.wavesplatform.transaction.{Asset, Transaction}
import monix.eval.Coeval
import shapeless._

object WavesEnvironment {
  type In = Transaction :+: Order :+: PseudoTx :+: CNil
}

<<<<<<< HEAD
class WavesEnvironment(nByte: Byte, in: Coeval[WavesEnvironment.In], h: Coeval[Int], blockchain: Blockchain, address: Coeval[ByteStr], override val dAppAlias: Boolean = false)
    extends Environment[Id] {
=======
class WavesEnvironment(
    nByte: Byte,
    in: Coeval[Environment.InputEntity],
    h: Coeval[Int],
    blockchain: Blockchain,
    address: Coeval[ByteStr],
    ds: DirectiveSet,
    override val txId: ByteStr
) extends Environment[Id] {
  import com.wavesplatform.lang.v1.traits.Environment._

>>>>>>> 4348b1f7
  override def height: Long = h()

  override def multiPaymentAllowed: Boolean = blockchain.allowsMultiPayment

  override def transactionById(id: Array[Byte]): Option[Tx] =
    blockchain
      .transactionInfo(ByteStr(id))
      .filter(_._3)
      .map(_._2)
      .map(tx => RealTransactionWrapper(tx, blockchain, ds.stdLibVersion, paymentTarget(ds, Some(ByteStr.empty))).explicitGet())

  override def inputEntity: InputEntity =
    in.value

  override def transferTransactionById(id: Array[Byte]): Option[Tx.Transfer] =
    blockchain
      .transferById(ByteStr(id))
      .map(t => RealTransactionWrapper.mapTransferTx(t._2, ds.stdLibVersion))

  override def data(recipient: Recipient, key: String, dataType: DataType): Option[Any] = {
    for {
      address <- recipient match {
        case Address(bytes) =>
          com.wavesplatform.account.Address
            .fromBytes(bytes.arr)
            .toOption
        case Alias(name) =>
          com.wavesplatform.account.Alias
            .create(name)
            .flatMap(blockchain.resolveAlias)
            .toOption
      }
      data <- blockchain
        .accountData(address, key)
        .map((_, dataType))
        .flatMap {
          case (IntegerDataEntry(_, value), DataType.Long)     => Some(value)
          case (BooleanDataEntry(_, value), DataType.Boolean)  => Some(value)
          case (BinaryDataEntry(_, value), DataType.ByteArray) => Some(ByteStr(value.arr))
          case (StringDataEntry(_, value), DataType.String)    => Some(value)
          case _                                               => None
        }
    } yield data
  }
  override def resolveAlias(name: String): Either[String, Recipient.Address] =
    blockchain
      .resolveAlias(com.wavesplatform.account.Alias.create(name).explicitGet())
      .left
      .map(_.toString)
      .right
      .map(a => Recipient.Address(ByteStr(a.bytes)))

  override def chainId: Byte = nByte

  override def accountBalanceOf(addressOrAlias: Recipient, maybeAssetId: Option[Array[Byte]]): Either[String, Long] = {
    (for {
      aoa <- addressOrAlias match {
        case Address(bytes) => AddressOrAlias.fromBytes(bytes.arr, position = 0).map(_._1)
        case Alias(name)    => com.wavesplatform.account.Alias.create(name)
      }
      address <- blockchain.resolveAlias(aoa)
      balance = blockchain.balance(address, Asset.fromCompatId(maybeAssetId.map(ByteStr(_))))
    } yield balance).left.map(_.toString)
  }

  override def accountWavesBalanceOf(addressOrAlias: Recipient): Either[String, Environment.BalanceDetails] = {
    (for {
      aoa <- addressOrAlias match {
        case Address(bytes) => AddressOrAlias.fromBytes(bytes.arr, position = 0).map(_._1)
        case Alias(name)    => com.wavesplatform.account.Alias.create(name)
      }
      address <- blockchain.resolveAlias(aoa)
      portfolio = blockchain.wavesPortfolio(address)
    } yield Environment.BalanceDetails(
      portfolio.balance - portfolio.lease.out,
      portfolio.balance,
      blockchain.generatingBalance(address),
      portfolio.effectiveBalance
    )).left.map(_.toString)
  }
 
  override def transactionHeightById(id: Array[Byte]): Option[Long] =
    blockchain.transactionInfo(ByteStr(id)).filter(_._3).map(_._1.toLong)

  override def tthis: Address = Recipient.Address(address())

  override def assetInfoById(id: Array[Byte]): Option[domain.ScriptAssetInfo] = {
    for {
      assetDesc <- blockchain.assetDescription(IssuedAsset(ByteStr(id)))
    } yield {
      ScriptAssetInfo(
        id = ByteStr(id),
        name = assetDesc.name.toStringUtf8(),
        description = assetDesc.description.toStringUtf8(),
        quantity = assetDesc.totalVolume.toLong,
        decimals = assetDesc.decimals,
        issuer = Address(ByteStr(assetDesc.issuer.toAddress.bytes)),
        issuerPk = assetDesc.issuer,
        reissuable = assetDesc.reissuable,
        scripted = assetDesc.script.nonEmpty,
        minSponsoredFee = Some(assetDesc.sponsorship).filter(_ != 0)
      )
    }
  }

  override def lastBlockOpt(): Option[BlockInfo] =
    blockchain.lastBlockHeader
      .map(block => toBlockInfo(block.header, height.toInt, blockchain.vrf(height.toInt)))

  override def blockInfoByHeight(blockHeight: Int): Option[BlockInfo] =
    blockchain.blockHeader(blockHeight)
      .map(blockHAndSize =>
        toBlockInfo(blockHAndSize.header, blockHeight, blockchain.vrf(blockHeight)))

  private def toBlockInfo(blockH: BlockHeader, bHeight: Int, vrf: Option[ByteStr]) = {
    BlockInfo(
      timestamp = blockH.timestamp,
      height = bHeight,
      baseTarget = blockH.baseTarget,
      generationSignature = blockH.generationSignature,
      generator = ByteStr(blockH.generator.toAddress.bytes),
      generatorPublicKey = blockH.generator,
      if (blockchain.isFeatureActivated(BlockchainFeatures.BlockV5)) vrf else None
    )
  }

  override def transferTransactionFromProto(b: Array[Byte]): Option[Tx.Transfer] =
    PBTransactionSerializer.parseBytes(b)
      .toOption
      .flatMap {
        case tx: TransferTransaction => Some(RealTransactionWrapper.mapTransferTx(tx, ds.stdLibVersion))
        case _                       => None
      }
}<|MERGE_RESOLUTION|>--- conflicted
+++ resolved
@@ -25,10 +25,6 @@
   type In = Transaction :+: Order :+: PseudoTx :+: CNil
 }
 
-<<<<<<< HEAD
-class WavesEnvironment(nByte: Byte, in: Coeval[WavesEnvironment.In], h: Coeval[Int], blockchain: Blockchain, address: Coeval[ByteStr], override val dAppAlias: Boolean = false)
-    extends Environment[Id] {
-=======
 class WavesEnvironment(
     nByte: Byte,
     in: Coeval[Environment.InputEntity],
@@ -36,11 +32,11 @@
     blockchain: Blockchain,
     address: Coeval[ByteStr],
     ds: DirectiveSet,
-    override val txId: ByteStr
+    override val txId: ByteStr,
+    override val dAppAlias: Boolean = false
 ) extends Environment[Id] {
   import com.wavesplatform.lang.v1.traits.Environment._
 
->>>>>>> 4348b1f7
   override def height: Long = h()
 
   override def multiPaymentAllowed: Boolean = blockchain.allowsMultiPayment
@@ -121,7 +117,7 @@
       portfolio.effectiveBalance
     )).left.map(_.toString)
   }
- 
+
   override def transactionHeightById(id: Array[Byte]): Option[Long] =
     blockchain.transactionInfo(ByteStr(id)).filter(_._3).map(_._1.toLong)
 
