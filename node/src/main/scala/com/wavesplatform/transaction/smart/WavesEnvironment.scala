package com.wavesplatform.transaction.smart

import com.wavesplatform.account.AddressOrAlias
import com.wavesplatform.block.BlockHeader
import com.wavesplatform.common.state.ByteStr
import com.wavesplatform.common.utils.EitherExt2
import com.wavesplatform.features.BlockchainFeatures
import com.wavesplatform.features.FeatureProvider._
import com.wavesplatform.features.MultiPaymentPolicyProvider._
import com.wavesplatform.lang.directives.DirectiveSet
import com.wavesplatform.lang.v1.traits.Environment.InputEntity
import com.wavesplatform.lang.v1.traits._
import com.wavesplatform.lang.v1.traits.domain.Recipient._
import com.wavesplatform.lang.v1.traits.domain._
import com.wavesplatform.state._
import com.wavesplatform.transaction.Asset.IssuedAsset
import com.wavesplatform.transaction.assets.exchange.Order
import com.wavesplatform.transaction.serialization.impl.PBTransactionSerializer
import com.wavesplatform.transaction.transfer.TransferTransaction
import com.wavesplatform.transaction.{Asset, Transaction}
import monix.eval.Coeval
import shapeless._

object WavesEnvironment {
  type In = Transaction :+: Order :+: PseudoTx :+: CNil
}

class WavesEnvironment(
    nByte: Byte,
    in: Coeval[Environment.InputEntity],
    h: Coeval[Int],
    blockchain: Blockchain,
    address: Coeval[ByteStr],
    ds: DirectiveSet,
    override val txId: ByteStr
) extends Environment[Id] {
  import com.wavesplatform.lang.v1.traits.Environment._

  override def height: Long = h()

  override def multiPaymentAllowed: Boolean = blockchain.allowsMultiPayment

  override def transactionById(id: Array[Byte]): Option[Tx] =
    blockchain
      .transactionInfo(ByteStr(id))
      .filter(_._3)
      .map(_._2)
      .map(tx => RealTransactionWrapper(tx, blockchain, ds.stdLibVersion, paymentTarget(ds, Some(ByteStr.empty))).explicitGet())

  override def inputEntity: InputEntity =
    in.value

  override def transferTransactionById(id: Array[Byte]): Option[Tx.Transfer] =
    blockchain
      .transferById(ByteStr(id))
      .map(t => RealTransactionWrapper.mapTransferTx(t._2, ds.stdLibVersion))

  override def data(recipient: Recipient, key: String, dataType: DataType): Option[Any] = {
    for {
      address <- recipient match {
        case Address(bytes) =>
          com.wavesplatform.account.Address
            .fromBytes(bytes.arr)
            .toOption
        case Alias(name) =>
          com.wavesplatform.account.Alias
            .create(name)
            .flatMap(blockchain.resolveAlias)
            .toOption
      }
      data <- blockchain
        .accountData(address, key)
        .map((_, dataType))
        .flatMap {
          case (IntegerDataEntry(_, value), DataType.Long)     => Some(value)
          case (BooleanDataEntry(_, value), DataType.Boolean)  => Some(value)
          case (BinaryDataEntry(_, value), DataType.ByteArray) => Some(ByteStr(value.arr))
          case (StringDataEntry(_, value), DataType.String)    => Some(value)
          case _                                               => None
        }
    } yield data
  }
  override def resolveAlias(name: String): Either[String, Recipient.Address] =
    blockchain
      .resolveAlias(com.wavesplatform.account.Alias.create(name).explicitGet())
      .map(a => Recipient.Address(ByteStr(a.bytes.arr)))
      .left
      .map(_.toString)
<<<<<<< HEAD
=======
      .right
      .map(a => Recipient.Address(ByteStr(a.bytes)))
>>>>>>> c6450693

  override def chainId: Byte = nByte

  override def accountBalanceOf(addressOrAlias: Recipient, maybeAssetId: Option[Array[Byte]]): Either[String, Long] = {
    (for {
      aoa <- addressOrAlias match {
        case Address(bytes) => AddressOrAlias.fromBytes(bytes.arr, position = 0).map(_._1)
        case Alias(name)    => com.wavesplatform.account.Alias.create(name)
      }
      address <- blockchain.resolveAlias(aoa)
      balance = blockchain.balance(address, Asset.fromCompatId(maybeAssetId.map(ByteStr(_))))
    } yield balance).left.map(_.toString)
  }

  override def accountWavesBalanceOf(addressOrAlias: Recipient): Either[String, Environment.BalanceDetails] = {
    (for {
      aoa <- addressOrAlias match {
        case Address(bytes) => AddressOrAlias.fromBytes(bytes.arr, position = 0).map(_._1)
        case Alias(name)    => com.wavesplatform.account.Alias.create(name)
      }
      address <- blockchain.resolveAlias(aoa)
      portfolio = blockchain.wavesPortfolio(address)
    } yield Environment.BalanceDetails(
      portfolio.balance - portfolio.lease.out,
      portfolio.balance,
      blockchain.generatingBalance(address),
      portfolio.effectiveBalance
    )).left.map(_.toString)
  }
 
  override def transactionHeightById(id: Array[Byte]): Option[Long] =
    blockchain.transactionInfo(ByteStr(id)).filter(_._3).map(_._1.toLong)

  override def tthis: Address = Recipient.Address(address())

  override def assetInfoById(id: Array[Byte]): Option[domain.ScriptAssetInfo] = {
    for {
      assetDesc <- blockchain.assetDescription(IssuedAsset(ByteStr(id)))
    } yield {
      ScriptAssetInfo(
        id = ByteStr(id),
        name = assetDesc.name.toStringUtf8(),
        description = assetDesc.description.toStringUtf8(),
        quantity = assetDesc.totalVolume.toLong,
        decimals = assetDesc.decimals,
        issuer = Address(ByteStr(assetDesc.issuer.toAddress.bytes)),
        issuerPk = assetDesc.issuer,
        reissuable = assetDesc.reissuable,
        scripted = assetDesc.script.nonEmpty,
        minSponsoredFee = Some(assetDesc.sponsorship).filter(_ != 0)
      )
    }
  }

  override def lastBlockOpt(): Option[BlockInfo] =
    blockchain.lastBlockHeader
      .map(block => toBlockInfo(block.header, height.toInt, blockchain.vrf(height.toInt)))

  override def blockInfoByHeight(blockHeight: Int): Option[BlockInfo] =
    blockchain.blockHeader(blockHeight)
      .map(blockHAndSize =>
        toBlockInfo(blockHAndSize.header, blockHeight, blockchain.vrf(blockHeight)))

  private def toBlockInfo(blockH: BlockHeader, bHeight: Int, vrf: Option[ByteStr]) = {
    BlockInfo(
      timestamp = blockH.timestamp,
      height = bHeight,
      baseTarget = blockH.baseTarget,
      generationSignature = blockH.generationSignature,
      generator = ByteStr(blockH.generator.toAddress.bytes),
      generatorPublicKey = blockH.generator,
      if (blockchain.isFeatureActivated(BlockchainFeatures.BlockV5)) vrf else None
    )
  }

  override def transferTransactionFromProto(b: Array[Byte]): Option[Tx.Transfer] =
    PBTransactionSerializer.parseBytes(b)
      .toOption
      .flatMap {
        case tx: TransferTransaction => Some(RealTransactionWrapper.mapTransferTx(tx, ds.stdLibVersion))
        case _                       => None
      }
}<|MERGE_RESOLUTION|>--- conflicted
+++ resolved
@@ -83,14 +83,9 @@
   override def resolveAlias(name: String): Either[String, Recipient.Address] =
     blockchain
       .resolveAlias(com.wavesplatform.account.Alias.create(name).explicitGet())
-      .map(a => Recipient.Address(ByteStr(a.bytes.arr)))
+      .map(a => Recipient.Address(ByteStr(a.bytes)))
       .left
       .map(_.toString)
-<<<<<<< HEAD
-=======
-      .right
-      .map(a => Recipient.Address(ByteStr(a.bytes)))
->>>>>>> c6450693
 
   override def chainId: Byte = nByte
 
@@ -120,7 +115,7 @@
       portfolio.effectiveBalance
     )).left.map(_.toString)
   }
- 
+
   override def transactionHeightById(id: Array[Byte]): Option[Long] =
     blockchain.transactionInfo(ByteStr(id)).filter(_._3).map(_._1.toLong)
 
