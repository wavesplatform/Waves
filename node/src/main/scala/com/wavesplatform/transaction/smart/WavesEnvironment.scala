package com.wavesplatform.transaction.smart

import cats.implicits._
import com.wavesplatform.account
import com.wavesplatform.account.AddressOrAlias
import com.wavesplatform.block.BlockHeader
import com.wavesplatform.common.state.ByteStr
import com.wavesplatform.common.utils.EitherExt2
import com.wavesplatform.features.BlockchainFeatures
import com.wavesplatform.features.MultiPaymentPolicyProvider._
import com.wavesplatform.lang.ValidationError
import com.wavesplatform.lang.script.Script
import com.wavesplatform.lang.directives.DirectiveSet
import com.wavesplatform.lang.v1.FunctionHeader.User
import com.wavesplatform.lang.v1.compiler.Terms.{EVALUATED, FUNCTION_CALL}
import com.wavesplatform.lang.v1.traits._
import com.wavesplatform.lang.v1.traits.domain.Recipient._
import com.wavesplatform.lang.v1.traits.domain._
import com.wavesplatform.state._
import com.wavesplatform.state.diffs.invoke.{InvokeScript, InvokeScriptDiff}
import com.wavesplatform.state.reader.CompositeBlockchain
import com.wavesplatform.transaction.Asset._
import com.wavesplatform.transaction.TxValidationError.{FailedTransactionError, GenericError}
import com.wavesplatform.transaction.assets.exchange.Order
import com.wavesplatform.transaction.serialization.impl.PBTransactionSerializer
import com.wavesplatform.transaction.smart.InvokeScriptTransaction.Payment
import com.wavesplatform.transaction.smart.script.trace.CoevalR.traced
import com.wavesplatform.transaction.transfer.TransferTransaction
import com.wavesplatform.transaction.{Asset, Transaction}
import monix.eval.Coeval
import shapeless._

object WavesEnvironment {
  type In = Transaction :+: Order :+: PseudoTx :+: CNil
}

class WavesEnvironment(
    nByte: Byte,
    in: Coeval[Environment.InputEntity],
    h: Coeval[Int],
    blockchain: Blockchain,
    val tthis: Environment.Tthis,
    ds: DirectiveSet,
    override val txId: ByteStr
) extends Environment[Id] {
  import com.wavesplatform.lang.v1.traits.Environment._

  def currentBlockchain() = blockchain

  override def height: Long = h()

  override def multiPaymentAllowed: Boolean = blockchain.allowsMultiPayment

  override def transactionById(id: Array[Byte]): Option[Tx] =
    // There are no new transactions in currentBlockchain
    blockchain
      .transactionInfo(ByteStr(id))
      .filter(_._3)
      .map(_._2)
      .map(tx => RealTransactionWrapper(tx, blockchain, ds.stdLibVersion, paymentTarget(ds, tthis)).explicitGet())

  override def inputEntity: InputEntity =
    in.value()

  override def transferTransactionById(id: Array[Byte]): Option[Tx.Transfer] =
    // There are no new transactions in currentBlockchain
    blockchain
      .transferById(ByteStr(id))
      .map(t => RealTransactionWrapper.mapTransferTx(t._2))

  def toAddress(recipient: Recipient): Option[com.wavesplatform.account.Address] = {
    recipient match {
        case Address(bytes) =>
          com.wavesplatform.account.Address
            .fromBytes(bytes.arr)
            .toOption
        case Alias(name) =>
          com.wavesplatform.account.Alias
            .create(name)
            .flatMap(blockchain.resolveAlias)
            .toOption
    }
  }

  override def data(recipient: Recipient, key: String, dataType: DataType): Option[Any] = {
    for {
      address <- toAddress(recipient)
      data <- currentBlockchain()
        .accountData(address, key)
        .map((_, dataType))
        .flatMap {
          case (IntegerDataEntry(_, value), DataType.Long)     => Some(value)
          case (BooleanDataEntry(_, value), DataType.Boolean)  => Some(value)
          case (BinaryDataEntry(_, value), DataType.ByteArray) => Some(ByteStr(value.arr))
          case (StringDataEntry(_, value), DataType.String)    => Some(value)
          case _                                               => None
        }
    } yield data
  }
 
  override def hasData(recipient: Recipient): Boolean = {
    (for {
      address <- recipient match {
        case Address(bytes) =>
          com.wavesplatform.account.Address
            .fromBytes(bytes.arr)
            .toOption
        case Alias(name) =>
          com.wavesplatform.account.Alias
            .create(name)
            .flatMap(blockchain.resolveAlias)
            .toOption
      }
    } yield
      currentBlockchain()
        .hasData(address)
    ).getOrElse(false)
  }

  override def resolveAlias(name: String): Either[String, Recipient.Address] =
    // There are no new aliases in currentBlockchain
    blockchain
      .resolveAlias(com.wavesplatform.account.Alias.create(name).explicitGet())
      .map(a => Recipient.Address(ByteStr(a.bytes)))
      .left
      .map(_.toString)

  override def chainId: Byte = nByte

  override def accountBalanceOf(addressOrAlias: Recipient, maybeAssetId: Option[Array[Byte]]): Either[String, Long] = {
    (for {
      aoa <- addressOrAlias match {
        case Address(bytes) => AddressOrAlias.fromBytes(bytes.arr, position = 0).map(_._1)
        case Alias(name)    => com.wavesplatform.account.Alias.create(name)
      }
      address <- blockchain.resolveAlias(aoa)
      balance = currentBlockchain().balance(address, Asset.fromCompatId(maybeAssetId.map(ByteStr(_))))
    } yield balance).left.map(_.toString)
  }

  override def accountWavesBalanceOf(addressOrAlias: Recipient): Either[String, Environment.BalanceDetails] = {
    (for {
      aoa <- addressOrAlias match {
        case Address(bytes) => AddressOrAlias.fromBytes(bytes.arr, position = 0).map(_._1)
        case Alias(name)    => com.wavesplatform.account.Alias.create(name)
      }
      address <- blockchain.resolveAlias(aoa)
      portfolio = currentBlockchain().wavesPortfolio(address)
    } yield Environment.BalanceDetails(
      portfolio.balance - portfolio.lease.out,
      portfolio.balance,
      blockchain.generatingBalance(address),
      portfolio.effectiveBalance
    )).left.map(_.toString)
  }

  override def transactionHeightById(id: Array[Byte]): Option[Long] =
    // There are no new transactions in currentBlockchain
    blockchain.transactionMeta(ByteStr(id)).collect { case (h, true) => h.toLong }

  override def assetInfoById(id: Array[Byte]): Option[domain.ScriptAssetInfo] = {
    for {
      assetDesc <- currentBlockchain().assetDescription(IssuedAsset(ByteStr(id)))
    } yield {
      ScriptAssetInfo(
        id = ByteStr(id),
        name = assetDesc.name.toStringUtf8,
        description = assetDesc.description.toStringUtf8,
        quantity = assetDesc.totalVolume.toLong,
        decimals = assetDesc.decimals,
        issuer = Address(ByteStr(assetDesc.issuer.toAddress.bytes)),
        issuerPk = assetDesc.issuer,
        reissuable = assetDesc.reissuable,
        scripted = assetDesc.script.nonEmpty,
        minSponsoredFee = Some(assetDesc.sponsorship).filter(_ != 0)
      )
    }
  }

  override def lastBlockOpt(): Option[BlockInfo] =
    // There are no new blocks in currentBlockchain
    blockchain.lastBlockHeader
      .map(block => toBlockInfo(block.header, height.toInt, blockchain.vrf(height.toInt)))

  override def blockInfoByHeight(blockHeight: Int): Option[BlockInfo] =
    // There are no new blocks in currentBlockchain
    blockchain
      .blockHeader(blockHeight)
      .map(blockHAndSize => toBlockInfo(blockHAndSize.header, blockHeight, blockchain.vrf(blockHeight)))

  private def toBlockInfo(blockH: BlockHeader, bHeight: Int, vrf: Option[ByteStr]) = {
    // There are no new blocks in currentBlockchain
    BlockInfo(
      timestamp = blockH.timestamp,
      height = bHeight,
      baseTarget = blockH.baseTarget,
      generationSignature = blockH.generationSignature,
      generator = ByteStr(blockH.generator.toAddress.bytes),
      generatorPublicKey = blockH.generator,
      if (blockchain.isFeatureActivated(BlockchainFeatures.BlockV5)) vrf else None
    )
  }

  override def transferTransactionFromProto(b: Array[Byte]): Option[Tx.Transfer] =
    PBTransactionSerializer
      .parseBytes(b)
      .toOption
      .collect {
        case tx: TransferTransaction => RealTransactionWrapper.mapTransferTx(tx)
      }

  override def addressFromString(addressStr: String): Either[String, Address] =
    account.Address
      .fromString(addressStr)
      .bimap(
        _.toString,
        address => Address(ByteStr(address.bytes))
      )

  override def accountScript(addressOrAlias: Recipient): Option[Script] = {
    for {
      address <- toAddress(addressOrAlias)
      si <- blockchain.accountScript(address)
    } yield si.script
  }

  override def callScript(
      dApp: Address,
      func: String,
      args: List[EVALUATED],
      payments: Seq[(Option[Array[Byte]], Long)],
      availableComplexity: Int
  ): Coeval[(Either[ValidationError, EVALUATED], Int)] = ???
}

class DAppEnvironment(
    nByte: Byte,
    in: Coeval[Environment.InputEntity],
    h: Coeval[Int],
    blockchain: Blockchain,
    tthis: Environment.Tthis,
    ds: DirectiveSet,
    tx: Option[InvokeScriptTransaction],
    currentDApp: com.wavesplatform.account.Address,
    currentDAppPk: com.wavesplatform.account.PublicKey,
    senderDApp: com.wavesplatform.account.Address,
    callChain: Set[com.wavesplatform.account.Address],
    var remainingCalls: Int,
    var avaliableActions: Int,
    var avaliableData: Int,
    var currentDiff: Diff
) extends WavesEnvironment(nByte, in, h, blockchain, tthis, ds, tx.map(_.id()).getOrElse(ByteStr.empty)) {

  private var mutableBlockchain = CompositeBlockchain(blockchain, Some(currentDiff))

  override def currentBlockchain() = mutableBlockchain

  override def callScript(
      dApp: Address,
      func: String,
      args: List[EVALUATED],
      payments: Seq[(Option[Array[Byte]], Long)],
      availableComplexity: Int
  ): Coeval[(Either[ValidationError, EVALUATED], Int)] = {
    val r = for {
      invoke <- traced(
        account.Address
          .fromBytes(dApp.bytes.arr)
          .ensureOr(
            address => GenericError(s"Complex dApp recursion is prohibited, but dApp at address $address was called twice")
          )(
            address => currentDApp == address || !callChain.contains(address)
          )
          .map(
            InvokeScript(
              currentDApp,
              currentDAppPk,
              _,
              FUNCTION_CALL(User(func, func), args),
              payments.map(p => Payment(p._2, p._1.fold(Waves: Asset)(a => IssuedAsset(ByteStr(a))))),
              tx
            )
          )
      )
      (diff, evaluated, remainingActions, remainingData) <- InvokeScriptDiff(
        mutableBlockchain,
        blockchain.settings.functionalitySettings.allowInvalidReissueInSameBlockUntilTimestamp + 1,
        limitedExecution = false,
        availableComplexity,
        remainingCalls,
<<<<<<< HEAD
        avaliableActions,
        avaliableData
=======
        callChain
>>>>>>> 1d157e26
      )(invoke)
    } yield {
      val fixedDiff = diff.copy(
        scriptResults = Map(
          txId ->
            InvokeScriptResult(
              invokes = Seq(
                InvokeScriptResult.Invocation(
                  invoke.dAppAddress,
                  InvokeScriptResult.Call(func, args),
                  payments.map(p => InvokeScriptResult.AttachedPayment(p._1.fold(Asset.Waves: Asset)(a => IssuedAsset(ByteStr(a))), p._2)),
                  diff.scriptResults(txId)
                )
              )
            )
        ),
        scriptsRun = diff.scriptsRun + 1
      )
      println(s"call: $avaliableActions $remainingActions")
      currentDiff = currentDiff combine fixedDiff
      mutableBlockchain = CompositeBlockchain(blockchain, Some(currentDiff))
      remainingCalls = remainingCalls - 1
      avaliableActions = remainingActions
      avaliableData = remainingData
      (evaluated, diff.scriptsComplexity.toInt)
    }
    r.v.map {
      _.resultE match {
        case Left(f: FailedTransactionError) => (Left(f), f.spentComplexity.toInt)
        case Left(e)                         => (Left(e), 0)
        case Right((evaluated, complexity))  => (Right(evaluated), complexity)
      }
    }
  }
}<|MERGE_RESOLUTION|>--- conflicted
+++ resolved
@@ -288,12 +288,9 @@
         limitedExecution = false,
         availableComplexity,
         remainingCalls,
-<<<<<<< HEAD
         avaliableActions,
-        avaliableData
-=======
+        avaliableData,
         callChain
->>>>>>> 1d157e26
       )(invoke)
     } yield {
       val fixedDiff = diff.copy(
