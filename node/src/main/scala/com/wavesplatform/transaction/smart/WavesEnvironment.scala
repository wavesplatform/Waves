--- conflicted
+++ resolved
@@ -447,17 +447,11 @@
       remainingCalls = remainingCalls - 1
       availableActions = remainingActions
       availablePayments = remainingPayments
-<<<<<<< HEAD
-      availableData = remainingData
-      availableDataSize = remainingDataSize
       (
         evaluated,
         diff.scriptsComplexity.toInt,
         if (enableExecutionLog) DiffToLogConverter.convert(diff, tx.id(), func, availableComplexity) else List.empty
       )
-=======
-      (evaluated, diff.scriptsComplexity.toInt, DiffToLogConverter.convert(diff, tx.id(), func, availableComplexity))
->>>>>>> 68097920
     }
 
     r.v.map {
