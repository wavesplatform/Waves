package com.wavesplatform.transaction.smart.script

import cats.Id
import cats.implicits._
import com.wavesplatform.account.AddressScheme
import com.wavesplatform.common.state.ByteStr
import com.wavesplatform.features.BlockchainFeatures
import com.wavesplatform.lang._
import com.wavesplatform.lang.contract.DApp
import com.wavesplatform.lang.directives.DirectiveSet
import com.wavesplatform.lang.directives.values.{Account, Asset, Expression, V3}
import com.wavesplatform.lang.script.v1.ExprScript
import com.wavesplatform.lang.script.{ContractScript, Script}
import com.wavesplatform.lang.v1.compiler.Terms.{EVALUATED, TRUE}
import com.wavesplatform.lang.v1.evaluator._
import com.wavesplatform.lang.v1.evaluator.ctx.EvaluationContext
import com.wavesplatform.lang.v1.evaluator.ctx.impl.waves.Bindings
import com.wavesplatform.lang.v1.traits.Environment
import com.wavesplatform.state._
import com.wavesplatform.transaction.smart.{DApp => DAppTarget, _}
import com.wavesplatform.transaction.{Authorized, Proven}
import monix.eval.Coeval

object ScriptRunner {
  type TxOrd = BlockchainContext.In

  def apply(
      in: TxOrd,
      blockchain: Blockchain,
      script: Script,
      isAssetScript: Boolean,
      scriptContainerAddress: Environment.Tthis,
      complexityLimit: Int = Int.MaxValue,
      default: EVALUATED = TRUE
  ): (Log[Id], Either[ExecutionError, EVALUATED]) =
    applyGeneric(
      in,
      blockchain,
      script,
      isAssetScript,
      scriptContainerAddress,
      complexityLimit,
      default,
      blockchain.isFeatureActivated(BlockchainFeatures.ContinuationTransaction)
    )

  def applyGeneric(
      in: TxOrd,
      blockchain: Blockchain,
      script: Script,
      isAssetScript: Boolean,
      scriptContainerAddress: Environment.Tthis,
      complexityLimit: Int,
      default: EVALUATED,
      useCorrectScriptVersion: Boolean
  ): (Log[Id], Either[ExecutionError, EVALUATED]) = {

    def evalVerifier(
        isContract: Boolean,
        partialEvaluate: (DirectiveSet, EvaluationContext[Environment, Id]) => Either[(ExecutionError, Log[Id]), (EVALUATED, Log[Id])]
    ) = {
      val txId = in.eliminate(_.id(), _ => ByteStr.empty)
      val eval = for {
        ds <- DirectiveSet(script.stdLibVersion, if (isAssetScript) Asset else Account, Expression).leftMap((_, Nil))
        mi <- buildThisValue(in, blockchain, ds, scriptContainerAddress).leftMap((_, Nil))
        ctx <- BlockchainContext
          .build(
            script.stdLibVersion,
            AddressScheme.current.chainId,
            Coeval.evalOnce(mi),
            Coeval.evalOnce(blockchain.height),
            blockchain,
            isAssetScript,
            isContract,
            scriptContainerAddress,
            txId
          )
          .leftMap((_, Nil))
        result <- partialEvaluate(ds, ctx)
      } yield result

      eval.fold(
        { case (error, log)  => (log, error.asLeft[EVALUATED]) },
        { case (result, log) => (log, result.asRight[ExecutionError]) }
      )
    }

    val evaluate =
      if (complexityLimit == Int.MaxValue)
        EvaluatorV2.applyCompleted(_, _, script.stdLibVersion)
      else
        EvaluatorV2.applyOrDefault(_, _, script.stdLibVersion, complexityLimit, default)

    script match {
      case s: ExprScript =>
        evalVerifier(isContract = false, (_, ctx) => evaluate(ctx, s.expr))

      case ContractScript.ContractScriptImpl(_, DApp(_, decls, _, Some(vf))) =>
        val partialEvaluate: (DirectiveSet, EvaluationContext[Environment, Id]) => Either[(ExecutionError, Log[Id]), (EVALUATED, Log[Id])] = {
          (directives, ctx) =>
            val verify = ContractEvaluator.verify(decls, vf, ctx, evaluate, _)
            val bindingsVersion =
<<<<<<< HEAD
              if (blockchain.isFeatureActivated(BlockchainFeatures.SynchronousCalls))
=======
              if (useCorrectScriptVersion)
>>>>>>> cba985f0
                directives.stdLibVersion
              else
                V3
            in.eliminate(
              t =>
                RealTransactionWrapper(t, blockchain, directives.stdLibVersion, DAppTarget)
                  .leftMap((_, Nil))
                  .flatMap(tx => verify(Bindings.transactionObject(tx, proofsEnabled = true, bindingsVersion))),
              _.eliminate(
                t => verify(Bindings.orderObject(RealTransactionWrapper.ord(t), proofsEnabled = true)),
                _ => ???
              )
            )
        }
        evalVerifier(isContract = true, partialEvaluate)

      case ContractScript.ContractScriptImpl(_, DApp(_, _, _, None)) =>
        val proven: Proven with Authorized =
          in.eliminate(
            _.asInstanceOf[Proven with Authorized],
            _.eliminate(
              _.asInstanceOf[Proven with Authorized],
              _ => ???
            )
          )
        (Nil, Verifier.verifyAsEllipticCurveSignature(proven).bimap(_.err, _ => TRUE))

      case other =>
        (Nil, s"$other: Unsupported script version".asLeft[EVALUATED])
    }
  }
}<|MERGE_RESOLUTION|>--- conflicted
+++ resolved
@@ -100,11 +100,7 @@
           (directives, ctx) =>
             val verify = ContractEvaluator.verify(decls, vf, ctx, evaluate, _)
             val bindingsVersion =
-<<<<<<< HEAD
               if (blockchain.isFeatureActivated(BlockchainFeatures.SynchronousCalls))
-=======
-              if (useCorrectScriptVersion)
->>>>>>> cba985f0
                 directives.stdLibVersion
               else
                 V3
