package com.wavesplatform.transaction.smart.script

import cats.Id
import cats.syntax.either._
import com.wavesplatform.account.AddressScheme
import com.wavesplatform.common.state.ByteStr
import com.wavesplatform.features.BlockchainFeatures
<<<<<<< HEAD
import com.wavesplatform.features.EstimatorProvider._
=======
import com.wavesplatform.features.EvaluatorFixProvider._
>>>>>>> ac8a3fe3
import com.wavesplatform.lang._
import com.wavesplatform.lang.contract.DApp
import com.wavesplatform.lang.directives.DirectiveSet
import com.wavesplatform.lang.directives.values.{Account, Asset, Expression, V3}
import com.wavesplatform.lang.script.v1.ExprScript
import com.wavesplatform.lang.script.{ContractScript, Script}
import com.wavesplatform.lang.v1.compiler.Terms.{EVALUATED, EXPR, TRUE}
import com.wavesplatform.lang.v1.evaluator._
import com.wavesplatform.lang.v1.evaluator.ctx.EvaluationContext
import com.wavesplatform.lang.v1.evaluator.ctx.impl.waves.Bindings
import com.wavesplatform.lang.v1.traits.Environment
import com.wavesplatform.state._
import com.wavesplatform.transaction.smart.{DApp => DAppTarget, _}
import com.wavesplatform.transaction.{Authorized, Proven}
import monix.eval.Coeval

object ScriptRunner {
  type TxOrd = BlockchainContext.In

  def apply(
      in: TxOrd,
      blockchain: Blockchain,
      script: Script,
      isAssetScript: Boolean,
      scriptContainerAddress: Environment.Tthis,
      complexityLimit: Int = Int.MaxValue,
      default: EVALUATED = TRUE
  ): (Log[Id], Int, Either[ExecutionError, EVALUATED]) =
    applyGeneric(
      in,
      blockchain,
      script,
      isAssetScript,
      scriptContainerAddress,
      complexityLimit,
      default,
      blockchain.isFeatureActivated(BlockchainFeatures.SynchronousCalls)
    )

  def applyGeneric(
      in: TxOrd,
      blockchain: Blockchain,
      script: Script,
      isAssetScript: Boolean,
      scriptContainerAddress: Environment.Tthis,
      complexityLimit: Int,
      default: EVALUATED,
      useCorrectScriptVersion: Boolean
  ): (Log[Id], Int, Either[ExecutionError, EVALUATED]) = {

    def evalVerifier(
        isContract: Boolean,
        partialEvaluate: (DirectiveSet, EvaluationContext[Environment, Id]) => (Log[Id], Int, Either[ExecutionError, EVALUATED])
    ): (Log[Id], Int, Either[ExecutionError, EVALUATED]) = {
      val txId = in.eliminate(_.id(), _ => ByteStr.empty)
      val ctxE =
        for {
          ds <- DirectiveSet(script.stdLibVersion, if (isAssetScript) Asset else Account, Expression)
          mi <- buildThisValue(in, blockchain, ds, scriptContainerAddress)
          ctx <- BlockchainContext
            .build(
              script.stdLibVersion,
              AddressScheme.current.chainId,
              Coeval.evalOnce(mi),
              Coeval.evalOnce(blockchain.height),
              blockchain,
              isAssetScript,
              isContract,
              scriptContainerAddress,
              txId
            )
        } yield (ds, ctx)

      ctxE.fold(e => (Nil, 0, Left(e)), { case (ds, ctx) => partialEvaluate(ds, ctx) })
    }

    def evaluate(ctx: EvaluationContext[Environment, Id], expr: EXPR): (Log[Id], Int, Either[ExecutionError, EVALUATED]) = {
      val (log, unusedComplexity, result) =
        if (complexityLimit == Int.MaxValue)
<<<<<<< HEAD
          EvaluatorV2.applyCompleted(ctx, expr, script.stdLibVersion, overhead = blockchain.complexityOverhead)
        else
          EvaluatorV2.applyOrDefault(ctx, expr, script.stdLibVersion, complexityLimit, blockchain.complexityOverhead, _ => Right(default))
=======
          EvaluatorV2.applyCompleted(ctx, expr, script.stdLibVersion, blockchain.correctFunctionCallScope)
        else
          EvaluatorV2.applyOrDefault(ctx, expr, script.stdLibVersion, complexityLimit, blockchain.correctFunctionCallScope, _ => Right(default))
>>>>>>> ac8a3fe3
      (log, complexityLimit - unusedComplexity, result)
    }

    script match {
      case s: ExprScript =>
        evalVerifier(isContract = false, (_, ctx) => evaluate(ctx, s.expr))

      case ContractScript.ContractScriptImpl(_, DApp(_, decls, _, Some(vf))) =>
        val partialEvaluate: (DirectiveSet, EvaluationContext[Environment, Id]) => (Log[Id], Int, Either[ExecutionError, EVALUATED]) = {
          (directives, ctx) =>
            val verify = ContractEvaluator.verify(decls, vf, ctx, evaluate, _)
            val bindingsVersion =
              if (useCorrectScriptVersion)
                directives.stdLibVersion
              else
                V3
            in.eliminate(
              t =>
                RealTransactionWrapper(t, blockchain, directives.stdLibVersion, DAppTarget)
                  .fold(e => (Nil, 0, Left(e)), tx => verify(Bindings.transactionObject(tx, proofsEnabled = true, bindingsVersion))),
              _.eliminate(
                t => verify(Bindings.orderObject(RealTransactionWrapper.ord(t), proofsEnabled = true)),
                _ => ???
              )
            )
        }
        evalVerifier(isContract = true, partialEvaluate)

      case ContractScript.ContractScriptImpl(_, DApp(_, _, _, None)) =>
        val proven: Proven with Authorized =
          in.eliminate(
            _.asInstanceOf[Proven with Authorized],
            _.eliminate(
              _.asInstanceOf[Proven with Authorized],
              _ => ???
            )
          )
        (Nil, 0, Verifier.verifyAsEllipticCurveSignature(proven).bimap(_.err, _ => TRUE))

      case other =>
        (Nil, 0, s"$other: Unsupported script version".asLeft[EVALUATED])
    }
  }
}<|MERGE_RESOLUTION|>--- conflicted
+++ resolved
@@ -5,11 +5,7 @@
 import com.wavesplatform.account.AddressScheme
 import com.wavesplatform.common.state.ByteStr
 import com.wavesplatform.features.BlockchainFeatures
-<<<<<<< HEAD
-import com.wavesplatform.features.EstimatorProvider._
-=======
 import com.wavesplatform.features.EvaluatorFixProvider._
->>>>>>> ac8a3fe3
 import com.wavesplatform.lang._
 import com.wavesplatform.lang.contract.DApp
 import com.wavesplatform.lang.directives.DirectiveSet
@@ -89,15 +85,9 @@
     def evaluate(ctx: EvaluationContext[Environment, Id], expr: EXPR): (Log[Id], Int, Either[ExecutionError, EVALUATED]) = {
       val (log, unusedComplexity, result) =
         if (complexityLimit == Int.MaxValue)
-<<<<<<< HEAD
-          EvaluatorV2.applyCompleted(ctx, expr, script.stdLibVersion, overhead = blockchain.complexityOverhead)
-        else
-          EvaluatorV2.applyOrDefault(ctx, expr, script.stdLibVersion, complexityLimit, blockchain.complexityOverhead, _ => Right(default))
-=======
           EvaluatorV2.applyCompleted(ctx, expr, script.stdLibVersion, blockchain.correctFunctionCallScope)
         else
           EvaluatorV2.applyOrDefault(ctx, expr, script.stdLibVersion, complexityLimit, blockchain.correctFunctionCallScope, _ => Right(default))
->>>>>>> ac8a3fe3
       (log, complexityLimit - unusedComplexity, result)
     }
 
