package com.wavesplatform.transaction.smart.script

import cats.Id
import cats.syntax.either.*
import com.wavesplatform.account.AddressScheme
import com.wavesplatform.common.state.ByteStr
import com.wavesplatform.features.BlockchainFeatures.*
import com.wavesplatform.features.EstimatorProvider.*
import com.wavesplatform.features.EvaluatorFixProvider.*
import com.wavesplatform.lang.*
import com.wavesplatform.lang.contract.DApp
import com.wavesplatform.lang.directives.DirectiveSet
import com.wavesplatform.lang.directives.values.*
import com.wavesplatform.lang.script.v1.ExprScript
import com.wavesplatform.lang.script.{ContractScript, Script}
import com.wavesplatform.lang.v1.ContractLimits
import com.wavesplatform.lang.v1.compiler.Terms.{EVALUATED, EXPR, TRUE}
import com.wavesplatform.lang.v1.evaluator.*
import com.wavesplatform.lang.v1.evaluator.ContractEvaluator.LogExtraInfo
import com.wavesplatform.lang.v1.evaluator.ctx.EvaluationContext
import com.wavesplatform.lang.v1.evaluator.ctx.impl.waves.Bindings
import com.wavesplatform.lang.v1.traits.Environment
import com.wavesplatform.state.*
import com.wavesplatform.transaction.smart.{DApp as DAppTarget, *}
import com.wavesplatform.transaction.{Authorized, Proven}
import monix.eval.Coeval

object ScriptRunner {
  type TxOrd = BlockchainContext.In

  def apply(
      in: TxOrd,
      blockchain: Blockchain,
      script: Script,
      isAssetScript: Boolean,
      scriptContainerAddress: Environment.Tthis,
      enableExecutionLog: Boolean,
      complexityLimit: Int = Int.MaxValue,
      default: EVALUATED = TRUE
  ): (Log[Id], Int, Either[ExecutionError, EVALUATED]) =
    applyGeneric(
      in,
      blockchain,
      script,
      isAssetScript,
      scriptContainerAddress,
      complexityLimit,
      default,
      blockchain.isFeatureActivated(SynchronousCalls),
      blockchain.isFeatureActivated(SynchronousCalls),
      blockchain.isFeatureActivated(SynchronousCalls) &&
        blockchain.height > blockchain.settings.functionalitySettings.enforceTransferValidationAfter,
      blockchain.checkEstimatorSumOverflow,
      blockchain.newEvaluatorMode,
<<<<<<< HEAD
      blockchain.isFeatureActivated(BlockchainFeatures.RideV6),
      enableExecutionLog
=======
      blockchain.isFeatureActivated(RideV6),
      blockchain.isFeatureActivated(ConsensusImprovements)
>>>>>>> 78001598
    )

  def applyGeneric(
      in: TxOrd,
      blockchain: Blockchain,
      script: Script,
      isAssetScript: Boolean,
      scriptContainerAddress: Environment.Tthis,
      defaultLimit: Int,
      default: EVALUATED,
      useCorrectScriptVersion: Boolean,
      fixUnicodeFunctions: Boolean,
      useNewPowPrecision: Boolean,
      checkEstimatorSumOverflow: Boolean,
      newEvaluatorMode: Boolean,
      checkWeakPk: Boolean,
<<<<<<< HEAD
      enableExecutionLog: Boolean
=======
      fixBigScriptField: Boolean
>>>>>>> 78001598
  ): (Log[Id], Int, Either[ExecutionError, EVALUATED]) = {

    def evalVerifier(
        isContract: Boolean,
        partialEvaluate: (DirectiveSet, EvaluationContext[Environment, Id]) => (Log[Id], Int, Either[ExecutionError, EVALUATED])
    ): (Log[Id], Int, Either[ExecutionError, EVALUATED]) = {
      val txId = in.eliminate(_.id(), _ => ByteStr.empty)
      val ctxE =
        for {
          ds <- DirectiveSet(script.stdLibVersion, if (isAssetScript) Asset else Account, Expression)
          mi <- buildThisValue(in, blockchain, ds, scriptContainerAddress)
          ctx <- BlockchainContext
            .build(
              script.stdLibVersion,
              AddressScheme.current.chainId,
              Coeval.evalOnce(mi),
              Coeval.evalOnce(blockchain.height),
              blockchain,
              isAssetScript,
              isContract,
              scriptContainerAddress,
              txId,
              fixUnicodeFunctions,
              useNewPowPrecision,
              fixBigScriptField
            )
        } yield (ds, ctx)

      ctxE.fold(e => (Nil, 0, Left(e)), { case (ds, ctx) => partialEvaluate(ds, ctx) })
    }

    def evaluate(
        ctx: EvaluationContext[Environment, Id],
        expr: EXPR,
        logExtraInfo: LogExtraInfo,
        version: StdLibVersion
    ): (Log[Id], Int, Either[ExecutionError, EVALUATED]) = {
      val correctedLimit =
        if (isAssetScript)
          ContractLimits.MaxComplexityByVersion(version)
        else
          ContractLimits.MaxAccountVerifierComplexityByVersion(version)

      val (limit, onExceed) =
        if (defaultLimit == Int.MaxValue)
          if (checkEstimatorSumOverflow)
            (correctedLimit, (_: EXPR) => Left(CommonError(s"Verifier complexity limit = $correctedLimit is exceeded")))
          else
            (defaultLimit, (_: EXPR) => Left(CommonError(s"Verifier complexity limit = $defaultLimit is exceeded")))
        else
          (defaultLimit, (_: EXPR) => Right(default))

      val (log, unusedComplexity, result) =
        EvaluatorV2.applyOrDefault(
          ctx,
          expr,
          logExtraInfo,
          script.stdLibVersion,
          limit,
          correctFunctionCallScope = checkEstimatorSumOverflow,
          newMode = newEvaluatorMode,
          onExceed,
          enableExecutionLog
        )

      (log, limit - unusedComplexity, result)
    }

    script match {
      case s: ExprScript =>
        evalVerifier(isContract = false, (_, ctx) => evaluate(ctx, s.expr, LogExtraInfo(), s.stdLibVersion))

      case ContractScript.ContractScriptImpl(v, DApp(_, decls, _, Some(vf))) =>
        val partialEvaluate: (DirectiveSet, EvaluationContext[Environment, Id]) => (Log[Id], Int, Either[ExecutionError, EVALUATED]) = {
          (directives, ctx) =>
            val verify          = ContractEvaluator.verify(decls, vf, evaluate(ctx, _, _, v), _)
            val bindingsVersion = if (useCorrectScriptVersion) directives.stdLibVersion else V3
            in.eliminate(
              t =>
                RealTransactionWrapper(t, blockchain, directives.stdLibVersion, DAppTarget)
                  .fold(
                    e => (Nil, 0, Left(e)),
                    tx => verify(Bindings.transactionObject(tx, proofsEnabled = true, bindingsVersion, fixBigScriptField))
                  ),
              _.eliminate(
                t => verify(Bindings.orderObject(RealTransactionWrapper.ord(t), proofsEnabled = true)),
                _ => ???
              )
            )
        }
        evalVerifier(isContract = true, partialEvaluate)

      case ContractScript.ContractScriptImpl(_, DApp(_, _, _, None)) =>
        val proven: Proven & Authorized =
          in.eliminate(
            _.asInstanceOf[Proven & Authorized],
            _.eliminate(
              _.asInstanceOf[Proven & Authorized],
              _ => ???
            )
          )
        (Nil, 0, Verifier.verifyAsEllipticCurveSignature(proven, checkWeakPk).bimap(_.err, _ => TRUE))

      case other =>
        (Nil, 0, Left(s"$other: Unsupported script version"))
    }
  }
}<|MERGE_RESOLUTION|>--- conflicted
+++ resolved
@@ -52,13 +52,9 @@
         blockchain.height > blockchain.settings.functionalitySettings.enforceTransferValidationAfter,
       blockchain.checkEstimatorSumOverflow,
       blockchain.newEvaluatorMode,
-<<<<<<< HEAD
-      blockchain.isFeatureActivated(BlockchainFeatures.RideV6),
-      enableExecutionLog
-=======
       blockchain.isFeatureActivated(RideV6),
+      enableExecutionLog,
       blockchain.isFeatureActivated(ConsensusImprovements)
->>>>>>> 78001598
     )
 
   def applyGeneric(
@@ -75,11 +71,8 @@
       checkEstimatorSumOverflow: Boolean,
       newEvaluatorMode: Boolean,
       checkWeakPk: Boolean,
-<<<<<<< HEAD
-      enableExecutionLog: Boolean
-=======
+      enableExecutionLog: Boolean,
       fixBigScriptField: Boolean
->>>>>>> 78001598
   ): (Log[Id], Int, Either[ExecutionError, EVALUATED]) = {
 
     def evalVerifier(
