--- conflicted
+++ resolved
@@ -93,87 +93,6 @@
       case Left(e)      => TraceStep.maybeErrorJson(Some(e))
     }) ++ (if (logged) Json.obj(TraceStep.logJson(log)) else JsObject.empty)
   }
-<<<<<<< HEAD
-
-  private def toJson(v: ScriptResult) =
-    v match {
-      case ScriptResultV3(ds, ts, _) =>
-        Json.obj(
-          "data"      -> ds.map(dataItemJson),
-          "transfers" -> ts.map(transferJson)
-        )
-      case ScriptResultV4(actions, _) =>
-        Json.obj(
-          "actions" -> actions.map {
-            case transfer: AssetTransfer => transferJson(transfer) + ("type" -> JsString("transfer"))
-            case issue: Issue            => issueJson(issue) + ("type"       -> JsString("issue"))
-            case reissue: Reissue        => reissueJson(reissue) + ("type"   -> JsString("reissue"))
-            case burn: Burn              => burnJson(burn) + ("type"         -> JsString("burn"))
-            case sponsorFee: SponsorFee  => sponsorFeeJson(sponsorFee) + ("type" -> JsString("sponsorFee"))
-            case item: DataOp            => dataItemJson(item) + ("type"     -> JsString("dataItem"))
-          }
-        )
-      case IncompleteResult(expr, unusedComplexity) =>
-        Json.obj(
-          "incompleteResult" -> unusedComplexity
-        )
-    }
-
-  private def transferJson(transfer: AssetTransfer) =
-    Json.obj(
-      "address" -> transfer.recipient.bytes.toString,
-      "amount"  -> transfer.amount,
-      "assetId" -> (transfer.assetId match {
-        case Some(id) => id.toString
-        case None     => JsNull
-      })
-    )
-
-  private def dataItemJson(item: DataOp) =
-    Json.obj(
-      "key"   -> item.key,
-      "value" -> (item match {
-        case DataItem.Lng(_, v) => Json.toJson(v)
-        case DataItem.Bool(_, v) => Json.toJson(v)
-        case DataItem.Bin(_, v) => Json.toJson(v.toString)
-        case DataItem.Str(_, v) => Json.toJson(v)
-        case DataItem.Delete(_) => JsNull
-      })
-    )
-
-  private def issueJson(issue: Issue) =
-    Json.obj(
-      "script" -> (issue.compiledScript match {
-        case Some(script) => script.toString
-        case None         => JsNull
-      }),
-      "decimals"    -> issue.decimals,
-      "description" -> issue.description,
-      "reissuable"  -> issue.isReissuable,
-      "quantity"    -> issue.quantity,
-      "name"        -> issue.name
-    )
-
-  private def reissueJson(reissue: Reissue) =
-    Json.obj(
-      "assetId"    -> reissue.assetId.toString,
-      "reissuable" -> reissue.isReissuable,
-      "quantity"   -> reissue.quantity
-    )
-
-  private def burnJson(burn: Burn) =
-    Json.obj(
-      "assetId"  -> burn.assetId.toString,
-      "quantity" -> burn.quantity
-    )
-
-  private def sponsorFeeJson(sponsorFee: SponsorFee) =
-    Json.obj(
-      "assetId"              -> sponsorFee.assetId.toString,
-      "minSponsoredAssetFee" -> sponsorFee.minSponsoredAssetFee
-    )
-=======
->>>>>>> ab869020
 }
 
 object TraceStep {
