package com.wavesplatform.transaction.smart.script.trace

import cats.Id
import com.wavesplatform.account.{Address, AddressOrAlias}
import com.wavesplatform.common.state.ByteStr
import com.wavesplatform.lang.ValidationError
import com.wavesplatform.lang.v1.compiler.Terms.FUNCTION_CALL
import com.wavesplatform.lang.v1.evaluator.{IncompleteResult, Log, ScriptResult, ScriptResultV3, ScriptResultV4}
<<<<<<< HEAD
import com.wavesplatform.lang.v1.traits.domain.{AssetTransfer, Burn, DataItem, Issue, Reissue}
=======
import com.wavesplatform.lang.v1.traits.domain._
>>>>>>> 685f2f2a
import com.wavesplatform.transaction.TxValidationError.{ScriptExecutionError, TransactionNotAllowedByScript}
import play.api.libs.json.Json.JsValueWrapper
import play.api.libs.json._

sealed abstract class TraceStep {
  def json: JsObject
  def loggedJson: JsObject = json
}

case class AccountVerifierTrace(
    address: Address,
    errorO: Option[ValidationError]
) extends TraceStep {

  override lazy val json: JsObject = Json.obj(
    "address" -> address.stringRepr
  ) ++ (errorO match {
    case Some(e) => Json.obj("error"  -> TraceStep.errorJson(e))
    case None    => Json.obj("result" -> "ok")
  })
}

case class AssetVerifierTrace(
    id: ByteStr,
    errorO: Option[ValidationError]
) extends TraceStep {
  override lazy val json: JsObject = Json.obj(
    "assetId" -> id.toString
  ) ++ (errorO match {
    case Some(e) => Json.obj("error"  -> TraceStep.errorJson(e))
    case None    => Json.obj("result" -> "ok")
  })
}

case class InvokeScriptTrace(
    dAppAddressOrAlias: AddressOrAlias,
    functionCall: FUNCTION_CALL,
    resultE: Either[ValidationError, ScriptResult],
    log: Log[Id]
) extends TraceStep {

  override lazy val json: JsObject = maybeLogged(false)

  override lazy val loggedJson: JsObject = maybeLogged(true)

  private def maybeLogged(logged: Boolean): JsObject = {
    Json.obj(
      "dApp"     -> dAppAddressOrAlias.stringRepr,
      "function" -> functionCall.function.funcName,
      "args"     -> functionCall.args.map(_.toString),
      resultE match {
        case Right(value) =>
          "result" ->
            ({ v: JsObject =>
              if (logged) {
                v ++ Json.obj(TraceStep.logJson(log))
              } else {
                v
              }
            })(toJson(value))
        case Left(e) => "error" -> TraceStep.errorJson(e)
      }
    )
  }

  private def toJson(v: ScriptResult) =
    v match {
      case ScriptResultV3(ds, ts) =>
        Json.obj(
          "data"      -> ds.map(dataItemJson),
          "transfers" -> ts.map(transferJson)
        )
      case ScriptResultV4(actions) =>
        Json.obj(
          "actions" -> actions.map {
            case transfer: AssetTransfer => transferJson(transfer) + ("type" -> JsString("transfer"))
            case issue: Issue            => issueJson(issue) + ("type"       -> JsString("issue"))
            case reissue: Reissue        => reissueJson(reissue) + ("type"   -> JsString("reissue"))
            case burn: Burn              => burnJson(burn) + ("type"         -> JsString("burn"))
            case sponsorFee: SponsorFee  => sponsorFeeJson(sponsorFee) + ("type" -> JsString("sponsorFee"))
            case item: DataOp            => dataItemJson(item) + ("type"     -> JsString("dataItem"))
          }
        )
<<<<<<< HEAD
      case IncompleteResult(expr, unusedComplexity) =>
        Json.obj(
          "incompleteResult" -> unusedComplexity
        )
=======
      case i: IncompleteResult =>
        throw new RuntimeException(s"Unexpected $i")
>>>>>>> 685f2f2a
    }

  private def transferJson(transfer: AssetTransfer) =
    Json.obj(
      "address" -> transfer.recipient.bytes.toString,
      "amount"  -> transfer.amount,
      "assetId" -> (transfer.assetId match {
        case Some(id) => id.toString
        case None     => JsNull
      })
    )

  private def dataItemJson(item: DataOp) =
    Json.obj(
      "key"   -> item.key,
      "value" -> (item match {
        case DataItem.Lng(_, v) => Json.toJson(v)
        case DataItem.Bool(_, v) => Json.toJson(v)
        case DataItem.Bin(_, v) => Json.toJson(v.toString)
        case DataItem.Str(_, v) => Json.toJson(v)
        case DataItem.Delete(_) => JsNull
      })
    )

  private def issueJson(issue: Issue) =
    Json.obj(
      "script" -> (issue.compiledScript match {
        case Some(script) => script.toString
        case None         => JsNull
      }),
      "decimals"    -> issue.decimals,
      "description" -> issue.description,
      "reissuable"  -> issue.isReissuable,
      "quantity"    -> issue.quantity,
      "name"        -> issue.name
    )

  private def reissueJson(reissue: Reissue) =
    Json.obj(
      "assetId"    -> reissue.assetId.toString,
      "reissuable" -> reissue.isReissuable,
      "quantity"   -> reissue.quantity
    )

  private def burnJson(burn: Burn) =
    Json.obj(
      "assetId"  -> burn.assetId.toString,
      "quantity" -> burn.quantity
    )

  private def sponsorFeeJson(sponsorFee: SponsorFee) =
    Json.obj(
      "assetId"              -> sponsorFee.assetId.toString,
      "minSponsoredAssetFee" -> sponsorFee.minSponsoredAssetFee
    )
}

object TraceStep {
  def errorJson(e: ValidationError): JsValue = e match {
    case see: ScriptExecutionError          => Json.obj(logType(see.isAssetScript), logJson(see.log), "reason" -> see.error)
    case tne: TransactionNotAllowedByScript => Json.obj(logType(tne.isAssetScript), logJson(tne.log))
    case a                                  => JsString(a.toString)
  }

  private def logType(isAssetScript: Boolean): (String, JsValueWrapper) =
    "type" -> (if (isAssetScript) "Asset" else "Account")

  def logJson(l: Log[Id]): (String, JsValueWrapper) =
    "vars" -> l.map {
      case (k, Right(v))  => Json.obj("name" -> k, "value" -> v.toString)
      case (k, Left(err)) => Json.obj("name" -> k, "error" -> err)
    }
}<|MERGE_RESOLUTION|>--- conflicted
+++ resolved
@@ -6,11 +6,7 @@
 import com.wavesplatform.lang.ValidationError
 import com.wavesplatform.lang.v1.compiler.Terms.FUNCTION_CALL
 import com.wavesplatform.lang.v1.evaluator.{IncompleteResult, Log, ScriptResult, ScriptResultV3, ScriptResultV4}
-<<<<<<< HEAD
-import com.wavesplatform.lang.v1.traits.domain.{AssetTransfer, Burn, DataItem, Issue, Reissue}
-=======
 import com.wavesplatform.lang.v1.traits.domain._
->>>>>>> 685f2f2a
 import com.wavesplatform.transaction.TxValidationError.{ScriptExecutionError, TransactionNotAllowedByScript}
 import play.api.libs.json.Json.JsValueWrapper
 import play.api.libs.json._
@@ -94,15 +90,10 @@
             case item: DataOp            => dataItemJson(item) + ("type"     -> JsString("dataItem"))
           }
         )
-<<<<<<< HEAD
       case IncompleteResult(expr, unusedComplexity) =>
         Json.obj(
           "incompleteResult" -> unusedComplexity
         )
-=======
-      case i: IncompleteResult =>
-        throw new RuntimeException(s"Unexpected $i")
->>>>>>> 685f2f2a
     }
 
   private def transferJson(transfer: AssetTransfer) =
