package com.wavesplatform.transaction.smart.script.trace

import cats.Id
import com.wavesplatform.account.{Address, AddressOrAlias}
import com.wavesplatform.common.state.ByteStr
import com.wavesplatform.lang.{CommonError, ValidationError}
import com.wavesplatform.lang.v1.compiler.Terms.FUNCTION_CALL
import com.wavesplatform.lang.v1.evaluator.EvaluatorV2.LogKeys
import com.wavesplatform.lang.v1.evaluator.{Log, ScriptResult}
import com.wavesplatform.serialization.ScriptValuesJson
import com.wavesplatform.state.InvokeScriptResult
import com.wavesplatform.transaction.Asset.IssuedAsset
import com.wavesplatform.transaction.TransactionBase
import com.wavesplatform.transaction.TxValidationError.{FailedTransactionError, ScriptExecutionError, TransactionNotAllowedByScript}
import com.wavesplatform.transaction.assets.*
import com.wavesplatform.transaction.assets.exchange.ExchangeTransaction
import com.wavesplatform.transaction.smart.InvokeScriptTransaction
import com.wavesplatform.transaction.transfer.{MassTransferTransaction, TransferTransaction}
import play.api.libs.json.Json.JsValueWrapper
import play.api.libs.json.*

sealed abstract class TraceStep {
  def json: JsObject // TODO: Is this format necessary?
  def loggedJson: JsObject = json
}

case class AccountVerifierTrace(
    address: Address,
    errorOpt: Option[ValidationError]
) extends TraceStep {

  override lazy val json: JsObject = Json
    .obj(
      "type" -> "verifier",
      "id"   -> address.toString
    ) ++ TraceStep.maybeErrorJson(errorOpt)
}

object AssetVerifierTrace {
  type AssetContext = AssetContext.Value
  object AssetContext extends Enumeration {
    val Unknown, OrderAmount, OrderPrice, MatcherFee, Payment, Reissue, Burn, Sponsor, Transfer, UpdateInfo = Value

    def fromTxAndAsset(tx: TransactionBase, asset: IssuedAsset): AssetContext = tx match {
      case i: InvokeScriptTransaction if i.payments.exists(_.assetId == asset) => AssetContext.Payment

      case e: ExchangeTransaction if e.order1.assetPair.amountAsset == asset                            => AssetContext.OrderAmount
      case e: ExchangeTransaction if e.order1.assetPair.priceAsset == asset                             => AssetContext.OrderPrice
      case e: ExchangeTransaction if Set(e.order1.matcherFeeAssetId, e.order2.matcherFeeAssetId)(asset) => AssetContext.OrderPrice

      case r: ReissueTransaction if r.asset == asset           => AssetContext.Reissue
      case r: BurnTransaction if r.asset == asset              => AssetContext.Burn
      case s: SponsorFeeTransaction if s.asset == asset        => AssetContext.Sponsor
      case u: UpdateAssetInfoTransaction if u.assetId == asset => AssetContext.UpdateInfo
      case u: SetAssetScriptTransaction if u.asset == asset    => AssetContext.UpdateInfo

      case t: TransferTransaction if t.assetId == asset       => AssetContext.Transfer
      case mt: MassTransferTransaction if mt.assetId == asset => AssetContext.Transfer

      case _ => AssetContext.Unknown
    }
  }
}

case class AssetVerifierTrace(
    id: ByteStr,
    errorOpt: Option[ValidationError],
    context: AssetVerifierTrace.AssetContext = AssetVerifierTrace.AssetContext.Unknown
) extends TraceStep {
  override lazy val json: JsObject = Json.obj(
    "type"    -> "asset",
    "context" -> context.toString.updated(0, context.toString.charAt(0).toLower),
    "id"      -> id.toString
  ) ++ TraceStep.maybeErrorJson(errorOpt)
}

case class InvokeScriptTrace(
    invokeId: ByteStr,
    dAppAddressOrAlias: AddressOrAlias,
    functionCall: FUNCTION_CALL,
    resultE: Either[ValidationError, ScriptResult],
    log: Log[Id],
    invocations: Seq[InvokeScriptTrace]
) extends TraceStep {
  override lazy val json: JsObject       = maybeLoggedJson(false)
  override lazy val loggedJson: JsObject = maybeLoggedJson(true)

  def maybeLoggedJson(logged: Boolean)(implicit invokeResultWrites: OWrites[InvokeScriptResult] = InvokeScriptResult.jsonFormat): JsObject = {
    Json.obj(
      "type"        -> "dApp",
      "id"          -> dAppAddressOrAlias.toString,
      "function"    -> functionCall.function.funcName,
      "args"        -> functionCall.args.map(_.toString),
      "invocations" -> invocations.map(_.maybeLoggedJson(logged)(invokeResultWrites))
    ) ++ (resultE match {
      case Right(value) => TraceStep.maybeErrorJson(None) ++ Json.obj("result" -> TraceStep.scriptResultJson(invokeId, value))
      case Left(e)      => TraceStep.maybeErrorJson(Some(e))
    }) ++ (if (logged && resultE.isRight) Json.obj(TraceStep.logJson(log)) else JsObject.empty)
  }
}

object TraceStep {
  private[trace] def scriptResultJson(invokeId: ByteStr, v: ScriptResult)(implicit invokeResultWrites: OWrites[InvokeScriptResult]): JsObject =
    Json.toJsObject(InvokeScriptResult.fromLangResult(invokeId, v))

  private[trace] def maybeErrorJson(errorOpt: Option[ValidationError]): JsObject =
    errorOpt match {
      case Some(e) => Json.obj("result" -> "failure") ++ TraceStep.errorJson(e)
      case None    => Json.obj("result" -> "success", "error" -> JsNull)
    }

  private def errorJson(e: ValidationError): JsObject = e match {
    case see: ScriptExecutionError          => Json.obj(logJson(see.log), "error" -> see.message)
    case tne: TransactionNotAllowedByScript => Json.obj(logJson(tne.log), "error" -> JsNull)
    case fte: FailedTransactionError        => Json.obj(logJson(fte.log), "error" -> fte.error.map(JsString))
    case a                                  => Json.obj("error" -> a.toString)
  }

  def logJson(l: Log[Id]): (String, JsValueWrapper) =
<<<<<<< HEAD
    "vars" -> l.map {
      case (k, Right(v))  => Json.obj("name" -> k) ++ ScriptValuesJson.serializeValue(v)
      case (k, Left(err)) => Json.obj("name" -> k, "error" -> err.message)
=======
    "vars" -> l.collect {
      case (k, Right(v)) if !LogKeys.TraceExcluded.exists(k.contains)   => Json.obj("name" -> k) ++ ScriptValuesJson.serializeValue(v)
      case (k, Left(CommonError(_, Some(fte: FailedTransactionError)))) => Json.obj("name" -> k, "error" -> fte.error)
      case (k, Left(err))                                               => Json.obj("name" -> k, "error" -> err.message)
>>>>>>> deb8ae33
    }
}<|MERGE_RESOLUTION|>--- conflicted
+++ resolved
@@ -117,15 +117,9 @@
   }
 
   def logJson(l: Log[Id]): (String, JsValueWrapper) =
-<<<<<<< HEAD
-    "vars" -> l.map {
-      case (k, Right(v))  => Json.obj("name" -> k) ++ ScriptValuesJson.serializeValue(v)
-      case (k, Left(err)) => Json.obj("name" -> k, "error" -> err.message)
-=======
     "vars" -> l.collect {
       case (k, Right(v)) if !LogKeys.TraceExcluded.exists(k.contains)   => Json.obj("name" -> k) ++ ScriptValuesJson.serializeValue(v)
       case (k, Left(CommonError(_, Some(fte: FailedTransactionError)))) => Json.obj("name" -> k, "error" -> fte.error)
       case (k, Left(err))                                               => Json.obj("name" -> k, "error" -> err.message)
->>>>>>> deb8ae33
     }
 }