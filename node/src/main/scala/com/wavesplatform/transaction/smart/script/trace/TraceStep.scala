--- conflicted
+++ resolved
@@ -82,20 +82,12 @@
       case ScriptResultV4(actions) =>
         Json.obj(
           "actions" -> actions.map {
-<<<<<<< HEAD
             case transfer: AssetTransfer => transferJson(transfer) + ("type" -> JsString("transfer"))
             case issue: Issue            => issueJson(issue) + ("type"       -> JsString("issue"))
             case reissue: Reissue        => reissueJson(reissue) + ("type"   -> JsString("reissue"))
             case burn: Burn              => burnJson(burn) + ("type"         -> JsString("burn"))
+            case sponsorFee: SponsorFee  => sponsorFeeJson(sponsorFee) + ("type" -> JsString("sponsorFee"))
             case item: DataItem[_]       => dataItemJson(item) + ("type"     -> JsString("dataItem"))
-=======
-            case transfer: AssetTransfer => transferJson(transfer) + ("type"     -> JsString("transfer"))
-            case issue: Issue            => issueJson(issue) + ("type"           -> JsString("issue"))
-            case reissue: Reissue        => reissueJson(reissue) + ("type"       -> JsString("reissue"))
-            case burn: Burn              => burnJson(burn) + ("type"             -> JsString("burn"))
-            case sponsorFee: SponsorFee  => sponsorFeeJson(sponsorFee) + ("type" -> JsString("sponsorFee"))
-            case item: DataItem[_]       => dataItemJson(item) + ("type"         -> JsString("dataItem"))
->>>>>>> c51757c9
           }
         )
     }
