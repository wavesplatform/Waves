--- conflicted
+++ resolved
@@ -86,18 +86,11 @@
 
   def maybeLoggedJson(logged: Boolean)(implicit invokeResultWrites: OWrites[InvokeScriptResult] = InvokeScriptResult.jsonFormat): JsObject = {
     Json.obj(
-<<<<<<< HEAD
-      "type"     -> "dApp",
-      "id"       -> dAppAddressOrAlias.toString,
-      "function" -> functionCall.function.funcName,
-      "args"     -> functionCall.args.map(_.toString)
-=======
       "type"        -> "dApp",
-      "id"          -> dAppAddressOrAlias.stringRepr,
+      "id"          -> dAppAddressOrAlias.toString,
       "function"    -> functionCall.function.funcName,
       "args"        -> functionCall.args.map(_.toString),
       "invocations" -> invocations.map(_.maybeLoggedJson(logged)(invokeResultWrites))
->>>>>>> c66f70d6
     ) ++ (resultE match {
       case Right(value) => TraceStep.maybeErrorJson(None) ++ Json.obj("result" -> TraceStep.scriptResultJson(invokeId, value))
       case Left(e)      => TraceStep.maybeErrorJson(Some(e))
