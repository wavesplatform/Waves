--- conflicted
+++ resolved
@@ -198,43 +198,30 @@
       case _ => Left(GenericError("Transactions from non-scripted accounts must have exactly 1 proof"))
     }
 
+  private def logged(
+                      id:     => String,
+                      result: (Log, Either[String, EVALUATED])
+                    ): (Log, Either[String, EVALUATED]) = {
+    if (log.logger.isDebugEnabled) log.debug(buildLogs(id, result))
+    result
+  }
+
   @VisibleForTesting
-  private[smart] def logged(
-                             id:       => String,
-                             result:   (Log, Either[String, EVALUATED]),
-                             applyStr: String => Unit = log.debug(_)
-                           ): (Log, Either[String, EVALUATED]) = {
-
+  private[smart] def buildLogs(
+                                id:     String,
+                                result: (Log, Either[String, EVALUATED])
+                              ): String = {
     val (execLog, execResult) = result
-<<<<<<< HEAD
-    applyStr(s"Script for $id evaluated to $execResult")
-    execLog.foreach {
-      case (k, Right(v))  => applyStr(s"Evaluated `$k` to ")
-        v match {
-          case obj: EVALUATED => TermPrinter.print(applyStr, obj)
-          case a              => applyStr(a.toString)
-        }
-      case (k, Left(err)) => applyStr(s"Failed to evaluate `$k`: $err")
-=======
-    if (log.logger.isDebugEnabled) logResults(id, execLog, execResult)
-    result
-  }
-
-  private def logResults(
-                          id:         String,
-                          execLog:    Log,
-                          execResult: Either[String, EVALUATED]
-                        ): Unit = {
     val builder = new StringBuilder(s"Script for $id evaluated to $execResult")
-    val wholeLog = execLog.foldLeft(builder) {
-      case (sb, (k, Right(v))) => sb.append(s"Evaluated `$k` to ")
-        v match {
-          case obj: EVALUATED => TermPrinter.print(str => sb.append(str), obj); sb
-          case a              => sb.append(a.toString)
-        }
-      case (sb, (k, Left(err))) => sb.append(s"Failed to evaluate `$k`: $err")
->>>>>>> fa8478f9
-    }
-    log.debug(wholeLog.toString)
+    execLog
+      .foldLeft(builder) {
+        case (sb, (k, Right(v))) => sb.append(s"Evaluated `$k` to ")
+          v match {
+            case obj: EVALUATED => TermPrinter.print(str => sb.append(str), obj); sb
+            case a              => sb.append(a.toString)
+          }
+        case (sb, (k, Left(err))) => sb.append(s"Failed to evaluate `$k`: $err")
+      }
+      .toString
   }
 }