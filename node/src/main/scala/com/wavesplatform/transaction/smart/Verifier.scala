--- conflicted
+++ resolved
@@ -89,17 +89,11 @@
 
           def verify = verifyTx(blockchain, script, estimatedComplexity.toInt, tx, Some(asset.id), complexityLimit, context)
 
-<<<<<<< HEAD
           stats.assetScriptExecution.measureForType(tx.tpe)(verify) match {
-            case TracedResult(e @ Left(_), trace)       => (fullComplexity + estimatedComplexity, TracedResult(e, fullTrace ::: trace))
-            case TracedResult(Right(complexity), trace) => loop(remaining, fullComplexity + complexity, fullTrace ::: trace)
-=======
-          stats.assetScriptExecution.measureForType(tx.typeId)(verify) match {
             case TracedResult(e @ Left(_), trace, attributes) =>
               (fullComplexity + estimatedComplexity, TracedResult(e, fullTrace ::: trace, fullAttributes ++ attributes))
             case TracedResult(Right(complexity), trace, attributes) =>
               loop(remaining, fullComplexity + complexity, fullTrace ::: trace, fullAttributes ++ attributes)
->>>>>>> c66f70d6
           }
         case Nil => (fullComplexity, TracedResult(Right(0), fullTrace))
       }
