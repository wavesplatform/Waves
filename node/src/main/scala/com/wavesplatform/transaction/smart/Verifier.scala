package com.wavesplatform.transaction.smart

import cats.Id
import cats.syntax.either.*
import cats.syntax.functor.*
import com.google.common.base.Throwables
import com.wavesplatform.common.state.ByteStr
import com.wavesplatform.features.BlockchainFeatures
import com.wavesplatform.features.EstimatorProvider.EstimatorBlockchainExt
import com.wavesplatform.lang.ValidationError
import com.wavesplatform.lang.directives.values.V6
import com.wavesplatform.lang.script.ContractScript.ContractScriptImpl
import com.wavesplatform.lang.script.Script
import com.wavesplatform.lang.script.v1.ExprScript
import com.wavesplatform.lang.v1.ContractLimits
import com.wavesplatform.lang.v1.compiler.TermPrinter
import com.wavesplatform.lang.v1.compiler.Terms.{EVALUATED, FALSE, TRUE}
import com.wavesplatform.lang.v1.evaluator.Log
import com.wavesplatform.lang.v1.traits.Environment
import com.wavesplatform.lang.v1.traits.domain.Recipient
import com.wavesplatform.metrics.*
import com.wavesplatform.state.*
import com.wavesplatform.transaction.*
import com.wavesplatform.transaction.Asset.IssuedAsset
import com.wavesplatform.transaction.TxValidationError.{GenericError, ScriptExecutionError, TransactionNotAllowedByScript}
import com.wavesplatform.transaction.assets.exchange.{EthOrders, ExchangeTransaction, Order}
import com.wavesplatform.transaction.smart.script.ScriptRunner
import com.wavesplatform.transaction.smart.script.ScriptRunner.TxOrd
import com.wavesplatform.transaction.smart.script.trace.AssetVerifierTrace.AssetContext
import com.wavesplatform.transaction.smart.script.trace.{AccountVerifierTrace, AssetVerifierTrace, TraceStep, TracedResult}
import com.wavesplatform.utils.ScorexLogging
import org.msgpack.core.annotations.VisibleForTesting
import shapeless.Coproduct

import scala.annotation.tailrec
import scala.util.{Failure, Success, Try}

object Verifier extends ScorexLogging {

  private val stats = TxProcessingStats

  import stats.TxTimerExt

  type ValidationResult[T] = Either[ValidationError, T]

<<<<<<< HEAD
  def apply(blockchain: Blockchain, limitedExecution: Boolean = false, enableExecutionLog: Boolean = false)(
      tx: Transaction
  ): TracedResult[ValidationError, Int] = (tx: @unchecked) match {
=======
  def apply(blockchain: Blockchain, limitedExecution: Boolean = false)(tx: Transaction): TracedResult[ValidationError, Int] = (tx: @unchecked) match {
>>>>>>> 573c86c0
    case _: GenesisTransaction  => Right(0)
    case _: EthereumTransaction => Right(0)
    case pt: ProvenTransaction =>
      (pt, blockchain.accountScript(pt.sender.toAddress)) match {
        case (stx: PaymentTransaction, None) =>
          stats.signatureVerification
            .measureForType(stx.tpe)(stx.signatureValid)
            .as(0)
        case (et: ExchangeTransaction, scriptOpt) =>
          verifyExchange(
            et,
            blockchain,
            scriptOpt,
            if (limitedExecution) ContractLimits.FailFreeInvokeComplexity else Int.MaxValue,
            enableExecutionLog
          )
        case (tx: SigProofsSwitch, Some(_)) if tx.usesLegacySignature =>
          Left(GenericError("Can't process transaction with signature from scripted account"))
        case (_: PaymentTransaction, Some(_)) =>
          Left(GenericError("Can't process transaction with signature from scripted account"))
        case (_: InvokeExpressionTransaction, Some(script)) if forbidInvokeExpressionDueToVerifier(script.script) =>
          Left(
            GenericError(s"Can't process InvokeExpressionTransaction from RIDE ${script.script.stdLibVersion} verifier, it might be used from $V6")
          )
        case (_, Some(script)) =>
          stats.accountScriptExecution
            .measureForType(pt.tpe)(
              verifyTx(blockchain, script.script, script.verifierComplexity.toInt, pt, None, enableExecutionLog)
            )
        case _ =>
          stats.signatureVerification
            .measureForType(tx.tpe)(verifyAsEllipticCurveSignature(pt, blockchain.isFeatureActivated(BlockchainFeatures.RideV6)))
            .as(0)
      }
  }

  private def forbidInvokeExpressionDueToVerifier(s: Script): Boolean =
    s match {
      case e: ExprScript if e.stdLibVersion < V6                                             => true
      case c: ContractScriptImpl if c.stdLibVersion < V6 && c.expr.verifierFuncOpt.isDefined => true
      case _                                                                                 => false
    }

  /** Verifies asset scripts and returns diff with complexity. In case of error returns spent complexity */
  def assets(blockchain: Blockchain, remainingComplexity: Int, enableExecutionLog: Boolean)(
      tx: TransactionBase
  ): TracedResult[(Long, ValidationError), Diff] = {
    case class AssetForCheck(asset: IssuedAsset, script: AssetScriptInfo, assetType: AssetContext)

    @tailrec
    def loop(
        assets: List[AssetForCheck],
        fullComplexity: Long,
        fullTrace: List[TraceStep],
        fullAttributes: TracedResult.Attributes
    ): (Long, TracedResult[ValidationError, Int]) = {
      assets match {
        case AssetForCheck(asset, AssetScriptInfo(script, estimatedComplexity), context) :: remaining =>
          val complexityLimit =
            if (remainingComplexity == Int.MaxValue) remainingComplexity
            else remainingComplexity - fullComplexity.toInt

          def verify = verifyTx(
            blockchain,
            script,
            estimatedComplexity.toInt,
            tx,
            Some(asset.id),
            enableExecutionLog,
            complexityLimit,
            context
          )

          stats.assetScriptExecution.measureForType(tx.tpe)(verify) match {
            case TracedResult(e @ Left(_), trace, attributes) =>
              (fullComplexity + estimatedComplexity, TracedResult(e, fullTrace ::: trace, fullAttributes ++ attributes))
            case TracedResult(Right(complexity), trace, attributes) =>
              loop(remaining, fullComplexity + complexity, fullTrace ::: trace, fullAttributes ++ attributes)
          }
        case Nil => (fullComplexity, TracedResult(Right(0), fullTrace))
      }
    }

    def assetScript(asset: IssuedAsset): Option[AssetScriptInfo] =
      blockchain.assetDescription(asset).flatMap(_.script)

    val assets = for {
      asset  <- tx.smartAssets(blockchain).toList
      script <- assetScript(asset)
    } yield AssetForCheck(asset, script, AssetContext.fromTxAndAsset(tx, asset))

    val additionalAssets = tx match {
      case e: ExchangeTransaction =>
        for {
          asset  <- List(e.buyOrder.matcherFeeAssetId, e.sellOrder.matcherFeeAssetId).distinct.collect { case ia: IssuedAsset => ia }
          script <- assetScript(asset)
        } yield AssetForCheck(asset, script, AssetContext.MatcherFee)

      case _ => Nil
    }

    val (complexity, result)  = loop(assets, 0L, Nil, Map.empty)
    val (_, additionalResult) = loop(additionalAssets, 0L, Nil, Map.empty)

    result
      .flatMap(_ => additionalResult)
      .leftMap(ve => (complexity, ve))
      .map(_ => Diff(scriptsComplexity = complexity))
  }

  private def logIfNecessary(
      result: Either[ValidationError, ?],
      id: String,
      execLog: Log[Id],
      execResult: Either[String, EVALUATED]
  ): Unit =
    result match {
      case Left(_) if log.logger.isDebugEnabled => log.debug(buildLogs(id, execLog, execResult))
      case _ if log.logger.isTraceEnabled       => log.trace(buildLogs(id, execLog, execResult))
      case _                                    => ()
    }

  private def verifyTx(
      blockchain: Blockchain,
      script: Script,
      estimatedComplexity: Int,
      transaction: TransactionBase,
      assetIdOpt: Option[ByteStr],
      enableExecutionLog: Boolean,
      complexityLimit: Int = Int.MaxValue,
      assetContext: AssetContext.Value = AssetContext.Unknown
  ): TracedResult[ValidationError, Int] = {

    val isAsset       = assetIdOpt.nonEmpty
    val senderAddress = transaction.asInstanceOf[Authorized].sender.toAddress

    val resultE = Try {
      val containerAddress = assetIdOpt.fold(Coproduct[Environment.Tthis](Recipient.Address(ByteStr(senderAddress.bytes))))(v =>
        Coproduct[Environment.Tthis](Environment.AssetId(v.arr))
      )
      val (log, evaluatedComplexity, result) =
        ScriptRunner(
          Coproduct[TxOrd](transaction),
          blockchain,
          script,
          isAsset,
          containerAddress,
          complexityLimit,
          enableExecutionLog = enableExecutionLog
        )
      val complexity = if (blockchain.storeEvaluatedComplexity) evaluatedComplexity else estimatedComplexity
      val resultE = result match {
        case Left(execError) => Left(ScriptExecutionError(execError.message, log, assetIdOpt))
        case Right(FALSE)    => Left(TransactionNotAllowedByScript(log, assetIdOpt))
        case Right(TRUE)     => Right(complexity)
        case Right(x)        => Left(ScriptExecutionError(s"Script returned not a boolean result, but $x", log, assetIdOpt))
      }
      val logId = s"transaction ${transaction.id()}"
      logIfNecessary(resultE, logId, log, result.leftMap(_.message))
      resultE
    } match {
      case Failure(e) =>
        Left(ScriptExecutionError(s"Uncaught execution error: ${Throwables.getStackTraceAsString(e)}", List.empty, assetIdOpt))
      case Success(s) => s
    }

    val createTrace = { maybeError: Option[ValidationError] =>
      val trace = assetIdOpt match {
        case Some(assetId) => AssetVerifierTrace(assetId, maybeError, assetContext)
        case None          => AccountVerifierTrace(senderAddress, maybeError)
      }
      List(trace)
    }

    resultE match {
      case Right(_)    => TracedResult(resultE, createTrace(None))
      case Left(error) => TracedResult(resultE, createTrace(Some(error)))
    }
  }

  private def verifyOrder(
      blockchain: Blockchain,
      script: AccountScriptInfo,
      order: Order,
      complexityLimit: Int,
      enableExecutionLog: Boolean
  ): ValidationResult[Int] =
    Try(
      ScriptRunner(
        Coproduct[ScriptRunner.TxOrd](order),
        blockchain,
        script.script,
        isAssetScript = false,
        Coproduct[Environment.Tthis](Recipient.Address(ByteStr(order.sender.toAddress.bytes))),
        complexityLimit,
        enableExecutionLog = enableExecutionLog
      )
    ).toEither
      .leftMap(e => ScriptExecutionError(s"Uncaught execution error: $e", Nil, None))
      .flatMap { case (log, evaluatedComplexity, evaluationResult) =>
        val complexity = if (blockchain.storeEvaluatedComplexity) evaluatedComplexity else script.verifierComplexity.toInt
        val verifierResult = evaluationResult match {
          case Left(execError) => Left(ScriptExecutionError(execError.message, log, None))
          case Right(FALSE)    => Left(TransactionNotAllowedByScript(log, None))
          case Right(TRUE)     => Right(complexity)
          case Right(x)        => Left(GenericError(s"Script returned not a boolean result, but $x"))
        }
        val logId = s"order ${order.idStr()}"
        logIfNecessary(verifierResult, logId, log, evaluationResult.leftMap(_.message))
        verifierResult
      }

  private def verifyExchange(
      et: ExchangeTransaction,
      blockchain: Blockchain,
      matcherScriptOpt: Option[AccountScriptInfo],
      complexityLimit: Int,
      enableExecutionLog: Boolean
  ): TracedResult[ValidationError, Int] = {

    val typeId    = et.tpe
    val sellOrder = et.sellOrder
    val buyOrder  = et.buyOrder

    def matcherTxVerification: TracedResult[ValidationError, Int] =
      matcherScriptOpt
        .map { script =>
          if (et.version != 1) {
            stats.accountScriptExecution
              .measureForType(typeId)(
                verifyTx(
                  blockchain,
                  script.script,
                  script.verifierComplexity.toInt,
                  et,
                  None,
                  enableExecutionLog,
                  complexityLimit
                )
              )
          } else {
            TracedResult(Left(GenericError("Can't process transaction with signature from scripted account")))
          }
        }
        .getOrElse(
          stats.signatureVerification
<<<<<<< HEAD
            .measureForType(typeId)(et.firstProofIsValidSignature.as(0))
=======
            .measureForType(typeId)(verifyAsEllipticCurveSignature(et, blockchain.isFeatureActivated(BlockchainFeatures.RideV6)).as(0))
>>>>>>> 573c86c0
        )

    def orderVerification(order: Order): TracedResult[ValidationError, Int] = {
      val verificationResult = blockchain
        .accountScript(order.sender.toAddress)
        .map { asi =>
          if (order.version != 1) {
            stats.orderValidation.withoutTags().measure(verifyOrder(blockchain, asi, order, complexityLimit, enableExecutionLog))
          } else {
            Left(GenericError("Can't process order with signature from scripted account"))
          }
        }
        .getOrElse(
          stats.signatureVerification
<<<<<<< HEAD
            .measureForType(typeId)(order.firstProofIsValidSignature.as(0))
=======
            .measureForType(typeId)(verifyOrderSignature(order, blockchain.isFeatureActivated(BlockchainFeatures.RideV6)).as(0))
>>>>>>> 573c86c0
        )

      TracedResult(verificationResult)
    }

    for {
      matcherComplexity <- matcherTxVerification
      sellerComplexity  <- orderVerification(sellOrder)
      buyerComplexity   <- orderVerification(buyOrder)
    } yield matcherComplexity + sellerComplexity + buyerComplexity
  }

  def verifyOrderSignature(order: Order, checkWeakPk: Boolean): Either[GenericError, Order] =
    order.eip712Signature match {
      case Some(ethSignature) =>
        val signerKey = EthOrders.recoverEthSignerKey(order, ethSignature.arr)
        Either.cond(signerKey == order.senderPublicKey, order, GenericError(s"Ethereum signature invalid for $order"))

      case _ => verifyAsEllipticCurveSignature(order, checkWeakPk)
    }

  def verifyAsEllipticCurveSignature[T <: Proven](pt: T, checkWeakPk: Boolean): Either[GenericError, T] =
    pt.firstProofIsValidSignature.map(_ => pt)

  @VisibleForTesting
  private[smart] def buildLogs(
      id: String,
      execLog: Log[Id],
      execResult: Either[String, EVALUATED]
  ): String = {
    val builder = new StringBuilder(s"Script for $id evaluated to $execResult")
    execLog
      .foldLeft(builder) {
        case (sb, (k, Right(v))) =>
          sb.append(s"\nEvaluated `$k` to ")
          v match {
            case obj: EVALUATED => TermPrinter().print(str => sb.append(str), obj); sb
            case a              => sb.append(a.toString)
          }
        case (sb, (k, Left(err))) => sb.append(s"\nFailed to evaluate `$k`: $err")
      }
      .toString
  }
}<|MERGE_RESOLUTION|>--- conflicted
+++ resolved
@@ -43,13 +43,9 @@
 
   type ValidationResult[T] = Either[ValidationError, T]
 
-<<<<<<< HEAD
   def apply(blockchain: Blockchain, limitedExecution: Boolean = false, enableExecutionLog: Boolean = false)(
       tx: Transaction
   ): TracedResult[ValidationError, Int] = (tx: @unchecked) match {
-=======
-  def apply(blockchain: Blockchain, limitedExecution: Boolean = false)(tx: Transaction): TracedResult[ValidationError, Int] = (tx: @unchecked) match {
->>>>>>> 573c86c0
     case _: GenesisTransaction  => Right(0)
     case _: EthereumTransaction => Right(0)
     case pt: ProvenTransaction =>
@@ -296,11 +292,7 @@
         }
         .getOrElse(
           stats.signatureVerification
-<<<<<<< HEAD
-            .measureForType(typeId)(et.firstProofIsValidSignature.as(0))
-=======
             .measureForType(typeId)(verifyAsEllipticCurveSignature(et, blockchain.isFeatureActivated(BlockchainFeatures.RideV6)).as(0))
->>>>>>> 573c86c0
         )
 
     def orderVerification(order: Order): TracedResult[ValidationError, Int] = {
@@ -315,11 +307,7 @@
         }
         .getOrElse(
           stats.signatureVerification
-<<<<<<< HEAD
-            .measureForType(typeId)(order.firstProofIsValidSignature.as(0))
-=======
             .measureForType(typeId)(verifyOrderSignature(order, blockchain.isFeatureActivated(BlockchainFeatures.RideV6)).as(0))
->>>>>>> 573c86c0
         )
 
       TracedResult(verificationResult)
