--- conflicted
+++ resolved
@@ -37,13 +37,8 @@
 
   type ValidationResult[T] = Either[ValidationError, T]
 
-<<<<<<< HEAD
-  def apply(blockchain: Blockchain)(tx: Transaction): TracedResult[ValidationError, Transaction] = tx match {
+  def apply(blockchain: Blockchain, limitedExecution: Boolean = false)(tx: Transaction): TracedResult[ValidationError, Transaction] = tx match {
     case _: GenesisTransaction | _: ContinuationTransaction => Right(tx)
-=======
-  def apply(blockchain: Blockchain, limitedExecution: Boolean = false)(tx: Transaction): TracedResult[ValidationError, Transaction] = tx match {
-    case _: GenesisTransaction => Right(tx)
->>>>>>> f03cc2d9
     case pt: ProvenTransaction =>
       (pt, blockchain.accountScript(pt.sender.toAddress).map(_.script)) match {
         case (stx: SignedTransaction, None) =>
