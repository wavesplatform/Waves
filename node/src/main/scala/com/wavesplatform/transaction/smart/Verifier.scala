package com.wavesplatform.transaction.smart

import cats.Id
import cats.implicits._
import com.google.common.base.Throwables
import com.wavesplatform.common.state.ByteStr
import com.wavesplatform.crypto
import com.wavesplatform.features.EstimatorProvider._
import com.wavesplatform.lang.script.Script
import com.wavesplatform.lang.v1.compiler.TermPrinter
import com.wavesplatform.lang.v1.compiler.Terms.{EVALUATED, FALSE, TRUE}
import com.wavesplatform.lang.v1.evaluator.Log
import com.wavesplatform.lang.{ExecutionError, ValidationError}
import com.wavesplatform.metrics._
import com.wavesplatform.state._
import com.wavesplatform.transaction.Asset.{IssuedAsset, Waves}
import com.wavesplatform.transaction.TxValidationError.{GenericError, HasScriptType, ScriptExecutionError, TransactionNotAllowedByScript}
import com.wavesplatform.transaction._
import com.wavesplatform.transaction.assets.exchange.{ExchangeTransaction, Order}
import com.wavesplatform.transaction.smart.script.ScriptRunner
import com.wavesplatform.transaction.smart.script.ScriptRunner.TxOrd
import com.wavesplatform.transaction.smart.script.trace.{AccountVerifierTrace, AssetVerifierTrace, TraceStep, TracedResult}
import com.wavesplatform.utils.ScorexLogging
import org.msgpack.core.annotations.VisibleForTesting
import shapeless.Coproduct

import scala.util.{Failure, Success, Try}

object Verifier extends ScorexLogging {

  private val stats = TxProcessingStats

  import stats.TxTimerExt

  type ValidationResult[T] = Either[ValidationError, T]

  def apply(blockchain: Blockchain)(tx: Transaction): TracedResult[ValidationError, Transaction] = {
    val validatedTx: TracedResult[ValidationError, Transaction] = tx match {
      case _: GenesisTransaction => Right(tx)
      case pt: ProvenTransaction =>
        (pt, blockchain.accountScript(pt.sender)) match {
          case (stx: SignedTransaction, None) =>
            stats.signatureVerification
              .measureForType(stx.typeId)(stx.signaturesValid())
          case (et: ExchangeTransaction, scriptOpt) =>
            verifyExchange(et, blockchain, scriptOpt)
<<<<<<< HEAD
          case (tx: SignatureField, Some(_)) if tx.isVersion1 =>
=======
          case (tx: SigProofsSwitch, Some(_)) if tx.usesLegacySignature => // todo: (NODE-1915) All Signed transactions with Version 1
>>>>>>> a7f216ec
            Left(GenericError("Can't process transaction with signature from scripted account"))
          case (_: SignedTransaction, Some(_)) =>
            Left(GenericError("Can't process transaction with signature from scripted account"))
          case (_, Some(script)) =>
            stats.accountScriptExecution
              .measureForType(pt.typeId)(verifyTx(blockchain, script, pt, None))
          case _ =>
            stats.signatureVerification
              .measureForType(tx.typeId)(verifyAsEllipticCurveSignature(pt))
        }
    }
    validatedTx.flatMap { tx =>
      tx.checkedAssets()
        .flatMap {
          case asset: IssuedAsset => blockchain.assetDescription(asset).flatMap(_.script).map(script => (script, asset))
          case _                  => None
        }
        .foldRight(TracedResult(tx.asRight[ValidationError])) { (assetInfo, txr) =>
          txr.flatMap(
            tx =>
              stats.assetScriptExecution
                .measureForType(tx.typeId)(verifyTx(blockchain, assetInfo._1, tx, Some(assetInfo._2.id)))
          )
        }
    }
  }

  private def logIfNecessary(
      result: Either[ValidationError, _],
      id: String,
      eval: (Log[Id], Either[ExecutionError, EVALUATED])
  ): Unit =
    result match {
      case Left(_) if log.logger.isDebugEnabled => log.debug(buildLogs(id, eval))
      case _ if log.logger.isTraceEnabled       => log.trace(buildLogs(id, eval))
      case _                                    => ()
    }

  def verifyTx(
      blockchain: Blockchain,
      script: Script,
      transaction: Transaction,
      assetIdOpt: Option[ByteStr]
  ): TracedResult[ValidationError, Transaction] = {

    val isAsset       = assetIdOpt.nonEmpty
    val senderAddress = transaction.asInstanceOf[Authorized].sender.toAddress

    val txE = Try {
      val containerAddress = assetIdOpt.getOrElse(senderAddress.bytes)
      val eval             = ScriptRunner(Coproduct[TxOrd](transaction), blockchain, script, isAsset, containerAddress)
      val scriptResult = eval match {
        case (log, Left(execError)) => Left(ScriptExecutionError(execError, log, isAsset))
        case (log, Right(FALSE))    => Left(TransactionNotAllowedByScript(log, isAsset))
        case (_, Right(TRUE))       => Right(transaction)
        case (_, Right(x))          => Left(GenericError(s"Script returned not a boolean result, but $x"))
      }
      val logId = s"transaction ${transaction.id()}"
      logIfNecessary(scriptResult, logId, eval)
      scriptResult
    } match {
      case Failure(e) =>
        Left(ScriptExecutionError(s"Uncaught execution error: ${Throwables.getStackTraceAsString(e)}", List.empty, isAsset))
      case Success(s) => s
    }
    val error2Trace: Option[ValidationError] => List[TraceStep] =
      e => {
        val trace = assetIdOpt.fold[TraceStep](
          AccountVerifierTrace(senderAddress, e)
        )(
          (id: ByteStr) => AssetVerifierTrace(id, e)
        )
        List(trace)
      }

    txE match {
      case r @ Right(_) => TracedResult(r, error2Trace(None))
      case l @ Left(e)  => TracedResult(l, error2Trace(Some(e)))
    }
  }

  def verifyOrder(blockchain: Blockchain, script: Script, order: Order): ValidationResult[Order] =
    for {
      _ <- Script.estimate(script, blockchain.estimator).leftMap(GenericError(_))
      result <- Try {
        val eval = ScriptRunner(Coproduct[ScriptRunner.TxOrd](order), blockchain, script, isAssetScript = false, order.sender.toAddress.bytes)
        val scriptResult = eval match {
          case (log, Left(execError)) => Left(ScriptExecutionError(execError, log, isAssetScript = false))
          case (log, Right(FALSE))    => Left(TransactionNotAllowedByScript(log, isAssetScript = false))
          case (_, Right(TRUE))       => Right(order)
          case (_, Right(x))          => Left(GenericError(s"Script returned not a boolean result, but $x"))
        }
        val logId = s"order ${order.idStr()}"
        logIfNecessary(scriptResult, logId, eval)
        scriptResult
      } match {
        case Failure(e) => Left(ScriptExecutionError(s"Uncaught execution error: $e", List.empty, isAssetScript = false))
        case Success(s) => s
      }
    } yield result

  def verifyExchange(
      et: ExchangeTransaction,
      blockchain: Blockchain,
      matcherScriptOpt: Option[Script]
  ): TracedResult[ValidationError, Transaction] = {

    val typeId    = et.typeId
    val sellOrder = et.sellOrder
    val buyOrder  = et.buyOrder

    def matcherTxVerification: TracedResult[ValidationError, Transaction] =
      matcherScriptOpt
        .map { script =>
          if (et.version != 1) {
            stats.accountScriptExecution
              .measureForType(typeId)(verifyTx(blockchain, script, et, None))
          } else {
            TracedResult(Left(GenericError("Can't process transaction with signature from scripted account")))
          }
        }
        .getOrElse(stats.signatureVerification.measureForType(typeId)(verifyAsEllipticCurveSignature(et)))

    def orderVerification(order: Order): TracedResult[ValidationError, Order] = {
      val verificationResult = blockchain
        .accountScript(order.sender.toAddress)
        .map { script =>
          if (order.version != 1) {
            stats.orderValidation.measure(verifyOrder(blockchain, script, order))
          } else {
            Left(GenericError("Can't process order with signature from scripted account"))
          }
        }
        .getOrElse(stats.signatureVerification.measureForType(typeId)(verifyAsEllipticCurveSignature(order)))

      TracedResult(verificationResult)
    }

    def assetVerification(assetId: Asset): TracedResult[ValidationError, Transaction] = assetId match {
      case Waves => Right(et)
      case asset: IssuedAsset =>
        blockchain.assetScript(asset).fold[TracedResult[ValidationError, Transaction]](Right(et)) { script =>
          verifyTx(blockchain, script, et, assetId.compatId) leftMap {
            case x: HasScriptType => x
            case GenericError(x)  => ScriptExecutionError(x, List.empty, isAssetScript = true)
            case x                => ScriptExecutionError(x.toString, List.empty, isAssetScript = true)
          }
        }
    }

    lazy val txAssetsVerification: TracedResult[ValidationError, Transaction] = {
      Set(
        buyOrder.assetPair.amountAsset,
        buyOrder.assetPair.priceAsset,
        buyOrder.matcherFeeAssetId,
        sellOrder.matcherFeeAssetId
      ).foldLeft[TracedResult[ValidationError, Transaction]](Right(et)) {
        case (verificationResult, asset) => verificationResult flatMap (_ => assetVerification(asset))
      }
    }

    val estimate: TracedResult[GenericError, Option[Long]] =
      matcherScriptOpt.traverse(Script.estimate(_, blockchain.estimator).leftMap(GenericError(_)))

    for {
      _ <- estimate
      _ <- matcherTxVerification
      _ <- orderVerification(sellOrder)
      _ <- orderVerification(buyOrder)
      _ <- txAssetsVerification
    } yield et
  }

  def verifyAsEllipticCurveSignature[T <: Proven with Authorized](pt: T): Either[GenericError, T] =
    pt.proofs.proofs match {
      case p +: Nil =>
        Either.cond(crypto.verify(p.arr, pt.bodyBytes(), pt.sender), pt, GenericError(s"Proof doesn't validate as signature for $pt"))
      case _ => Left(GenericError("Transactions from non-scripted accounts must have exactly 1 proof"))
    }

  @VisibleForTesting
  private[smart] def buildLogs(
      id: String,
      result: (Log[Id], Either[String, EVALUATED])
  ): String = {
    val (execLog, execResult) = result
    val builder               = new StringBuilder(s"Script for $id evaluated to $execResult")
    execLog
      .foldLeft(builder) {
        case (sb, (k, Right(v))) =>
          sb.append(s"\nEvaluated `$k` to ")
          v match {
            case obj: EVALUATED => TermPrinter.print(str => sb.append(str), obj); sb
            case a              => sb.append(a.toString)
          }
        case (sb, (k, Left(err))) => sb.append(s"\nFailed to evaluate `$k`: $err")
      }
      .toString
  }
}<|MERGE_RESOLUTION|>--- conflicted
+++ resolved
@@ -44,11 +44,7 @@
               .measureForType(stx.typeId)(stx.signaturesValid())
           case (et: ExchangeTransaction, scriptOpt) =>
             verifyExchange(et, blockchain, scriptOpt)
-<<<<<<< HEAD
-          case (tx: SignatureField, Some(_)) if tx.isVersion1 =>
-=======
           case (tx: SigProofsSwitch, Some(_)) if tx.usesLegacySignature => // todo: (NODE-1915) All Signed transactions with Version 1
->>>>>>> a7f216ec
             Left(GenericError("Can't process transaction with signature from scripted account"))
           case (_: SignedTransaction, Some(_)) =>
             Left(GenericError("Can't process transaction with signature from scripted account"))
