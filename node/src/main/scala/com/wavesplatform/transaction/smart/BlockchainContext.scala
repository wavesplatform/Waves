package com.wavesplatform.transaction.smart

import cats.Id
import cats.implicits._
import com.wavesplatform.common.state.ByteStr
import com.wavesplatform.lang.directives.DirectiveSet
import com.wavesplatform.lang.directives.values.{ContentType, ScriptType, StdLibVersion}
import com.wavesplatform.lang.v1.CTX
import com.wavesplatform.lang.v1.evaluator.ctx.EvaluationContext
import com.wavesplatform.lang.v1.evaluator.ctx.impl.waves.WavesContext
import com.wavesplatform.lang.v1.evaluator.ctx.impl.{CryptoContext, PureContext}
import com.wavesplatform.lang.v1.traits.Environment
import com.wavesplatform.lang.{ExecutionError, Global}
import com.wavesplatform.state._
import monix.eval.Coeval

import java.util

object BlockchainContext {

  type In = WavesEnvironment.In

  private[this] val cache = new util.HashMap[(StdLibVersion, DirectiveSet), CTX[Environment]]()

  def build(
      version: StdLibVersion,
      nByte: Byte,
      in: Coeval[Environment.InputEntity],
      h: Coeval[Int],
      blockchain: Blockchain,
      isTokenContext: Boolean,
      isContract: Boolean,
      address: Environment.Tthis,
      txId: ByteStr
  ): Either[ExecutionError, EvaluationContext[Environment, Id]] =
    DirectiveSet(
      version,
      ScriptType.isAssetScript(isTokenContext),
      ContentType.isDApp(isContract)
<<<<<<< HEAD
    ).map { ds =>
      cache
        .synchronized(
          cache.computeIfAbsent(
            (version, ds), { _ =>
              PureContext.build(version).withEnvironment[Environment] |+|
                CryptoContext.build(Global, version).withEnvironment[Environment] |+|
                WavesContext.build(Global, ds)
            }
          )
=======
    ).map(
      ds => build(ds, new WavesEnvironment(nByte, in, h, blockchain, address, ds, txId))
    )

  def build(
      ds: DirectiveSet,
      environment: Environment[Id]
  ): EvaluationContext[Environment, Id] =
    cache
      .synchronized(
        cache.computeIfAbsent(
          (ds.stdLibVersion, ds), { _ =>
            PureContext.build(ds.stdLibVersion).withEnvironment[Environment] |+|
              CryptoContext.build(Global, ds.stdLibVersion).withEnvironment[Environment] |+|
              WavesContext.build(ds)
          }
>>>>>>> 7279bfa4
        )
      )
      .evaluationContext(environment)
}<|MERGE_RESOLUTION|>--- conflicted
+++ resolved
@@ -37,18 +37,6 @@
       version,
       ScriptType.isAssetScript(isTokenContext),
       ContentType.isDApp(isContract)
-<<<<<<< HEAD
-    ).map { ds =>
-      cache
-        .synchronized(
-          cache.computeIfAbsent(
-            (version, ds), { _ =>
-              PureContext.build(version).withEnvironment[Environment] |+|
-                CryptoContext.build(Global, version).withEnvironment[Environment] |+|
-                WavesContext.build(Global, ds)
-            }
-          )
-=======
     ).map(
       ds => build(ds, new WavesEnvironment(nByte, in, h, blockchain, address, ds, txId))
     )
@@ -63,9 +51,8 @@
           (ds.stdLibVersion, ds), { _ =>
             PureContext.build(ds.stdLibVersion).withEnvironment[Environment] |+|
               CryptoContext.build(Global, ds.stdLibVersion).withEnvironment[Environment] |+|
-              WavesContext.build(ds)
+              WavesContext.build(Global, ds)
           }
->>>>>>> 7279bfa4
         )
       )
       .evaluationContext(environment)
