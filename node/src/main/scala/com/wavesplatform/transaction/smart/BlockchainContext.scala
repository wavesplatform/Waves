--- conflicted
+++ resolved
@@ -4,11 +4,7 @@
 import cats.Id
 import cats.syntax.semigroup.*
 import com.wavesplatform.common.state.ByteStr
-<<<<<<< HEAD
-import com.wavesplatform.features.BlockchainFeatures
 import com.wavesplatform.lang.Global
-=======
->>>>>>> 5961e6e7
 import com.wavesplatform.lang.directives.DirectiveSet
 import com.wavesplatform.lang.directives.values.{ContentType, ScriptType, StdLibVersion}
 import com.wavesplatform.lang.v1.CTX
@@ -34,29 +30,16 @@
       isTokenContext: Boolean,
       isContract: Boolean,
       address: Environment.Tthis,
-<<<<<<< HEAD
-      txId: ByteStr
-  ): Either[String, EvaluationContext[Environment, Id]] =
-=======
       txId: ByteStr,
       fixUnicodeFunctions: Boolean,
       useNewPowPrecision: Boolean
-  ): Either[ExecutionError, EvaluationContext[Environment, Id]] =
->>>>>>> 5961e6e7
+  ): Either[String, EvaluationContext[Environment, Id]] =
     DirectiveSet(
       version,
       ScriptType.isAssetScript(isTokenContext),
       ContentType.isDApp(isContract)
     ).map { ds =>
-<<<<<<< HEAD
-      val environment         = new WavesEnvironment(nByte, in, h, blockchain, address, ds, txId)
-      val fixUnicodeFunctions = blockchain.isFeatureActivated(BlockchainFeatures.SynchronousCalls)
-      val useNewPowPrecision = blockchain.isFeatureActivated(
-        BlockchainFeatures.SynchronousCalls
-      ) && blockchain.height > blockchain.settings.functionalitySettings.enforceTransferValidationAfter
-=======
       val environment = new WavesEnvironment(nByte, in, h, blockchain, address, ds, txId)
->>>>>>> 5961e6e7
       build(ds, environment, fixUnicodeFunctions, useNewPowPrecision)
     }
 
