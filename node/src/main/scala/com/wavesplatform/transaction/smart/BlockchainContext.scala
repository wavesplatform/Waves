package com.wavesplatform.transaction.smart

import java.util

import cats.Id
import cats.syntax.semigroup._
import com.wavesplatform.common.state.ByteStr
import com.wavesplatform.lang.directives.DirectiveSet
import com.wavesplatform.lang.directives.values.{ContentType, ScriptType, StdLibVersion}
import com.wavesplatform.lang.v1.CTX
import com.wavesplatform.lang.v1.evaluator.ctx.EvaluationContext
import com.wavesplatform.lang.v1.evaluator.ctx.impl.waves.WavesContext
import com.wavesplatform.lang.v1.evaluator.ctx.impl.{CryptoContext, PureContext}
import com.wavesplatform.lang.v1.traits.Environment
import com.wavesplatform.lang.{ExecutionError, Global}
import com.wavesplatform.state._
import monix.eval.Coeval

object BlockchainContext {

  type In = WavesEnvironment.In

  private[this] val cache = new util.HashMap[(StdLibVersion, Boolean, DirectiveSet), CTX[Environment]]()

  def build(
      version: StdLibVersion,
      nByte: Byte,
      in: Coeval[Environment.InputEntity],
      h: Coeval[Int],
      blockchain: Blockchain,
      isTokenContext: Boolean,
      isContract: Boolean,
      address: Environment.Tthis,
      txId: ByteStr,
      fixUnicodeFunctions: Boolean
  ): Either[ExecutionError, EvaluationContext[Environment, Id]] =
    DirectiveSet(
      version,
      ScriptType.isAssetScript(isTokenContext),
      ContentType.isDApp(isContract)
    ).map { ds =>
<<<<<<< HEAD
      val environment = new WavesEnvironment(nByte, in, h, blockchain, address, ds, txId)
      build(ds, environment, fixUnicodeFunctions)
=======
      val environment         = new WavesEnvironment(nByte, in, h, blockchain, address, ds, txId)
      val fixUnicodeFunctions = blockchain.isFeatureActivated(BlockchainFeatures.SynchronousCalls)
      val useNewPowPrecision  = blockchain.height >= blockchain.settings.functionalitySettings.syncDAppCheckPaymentsHeight
      build(ds, environment, fixUnicodeFunctions, useNewPowPrecision)
>>>>>>> b7dde159
    }

  def build(
      ds: DirectiveSet,
      environment: Environment[Id],
      fixUnicodeFunctions: Boolean,
      useNewPowPrecision: Boolean
  ): EvaluationContext[Environment, Id] =
    cache
      .synchronized(
        cache.computeIfAbsent(
          (ds.stdLibVersion, fixUnicodeFunctions, ds), { _ =>
            PureContext.build(ds.stdLibVersion, fixUnicodeFunctions, useNewPowPrecision).withEnvironment[Environment] |+|
              CryptoContext.build(Global, ds.stdLibVersion).withEnvironment[Environment] |+|
              WavesContext.build(Global, ds)
          }
        )
      )
      .evaluationContext(environment)
}<|MERGE_RESOLUTION|>--- conflicted
+++ resolved
@@ -39,15 +39,10 @@
       ScriptType.isAssetScript(isTokenContext),
       ContentType.isDApp(isContract)
     ).map { ds =>
-<<<<<<< HEAD
-      val environment = new WavesEnvironment(nByte, in, h, blockchain, address, ds, txId)
-      build(ds, environment, fixUnicodeFunctions)
-=======
       val environment         = new WavesEnvironment(nByte, in, h, blockchain, address, ds, txId)
       val fixUnicodeFunctions = blockchain.isFeatureActivated(BlockchainFeatures.SynchronousCalls)
       val useNewPowPrecision  = blockchain.height >= blockchain.settings.functionalitySettings.syncDAppCheckPaymentsHeight
       build(ds, environment, fixUnicodeFunctions, useNewPowPrecision)
->>>>>>> b7dde159
     }
 
   def build(
