--- conflicted
+++ resolved
@@ -1,10 +1,6 @@
 package com.wavesplatform.transaction.lease
 
-<<<<<<< HEAD
-import com.wavesplatform.account.{AddressScheme, PrivateKey, PublicKey}
-=======
-import com.wavesplatform.account.{KeyPair, PrivateKey, PublicKey}
->>>>>>> f25e9541
+import com.wavesplatform.account.{PrivateKey, PublicKey}
 import com.wavesplatform.common.state.ByteStr
 import com.wavesplatform.crypto
 import com.wavesplatform.lang.ValidationError
@@ -12,10 +8,6 @@
 import com.wavesplatform.transaction.serialization.impl.LeaseCancelTxSerializer
 import com.wavesplatform.transaction.validation.TxValidator
 import com.wavesplatform.transaction.validation.impl.LeaseCancelTxValidator
-<<<<<<< HEAD
-=======
-import com.wavesplatform.transaction.{FastHashId, LegacyPBSwitch, Proofs, SigProofsSwitch, TransactionParser, TxAmount, TxTimestamp, TxType, TxVersion, TxWithFee, VersionedTransaction}
->>>>>>> f25e9541
 import monix.eval.Coeval
 import play.api.libs.json.JsObject
 
@@ -35,16 +27,9 @@
     with FastHashId
     with LegacyPBSwitch.V3 {
   override def builder: TransactionParser          = LeaseCancelTransaction
-<<<<<<< HEAD
   override val bodyBytes: Coeval[Array[TxVersion]] = Coeval.evalOnce(LeaseCancelTxSerializer.bodyBytes(this))
   override val bytes: Coeval[Array[TxVersion]]     = Coeval.evalOnce(LeaseCancelTxSerializer.toBytes(this))
   override val json: Coeval[JsObject]              = Coeval.evalOnce(LeaseCancelTxSerializer.toJson(this))
-  override def chainByte: Option[Byte]             = if (version == TxVersion.V1) None else Some(AddressScheme.current.chainId)
-=======
-  override val bodyBytes: Coeval[Array[TxVersion]] = Coeval.evalOnce(LeaseCancelTransaction.serializer.bodyBytes(this))
-  override val bytes: Coeval[Array[TxVersion]]     = Coeval.evalOnce(LeaseCancelTransaction.serializer.toBytes(this))
-  override val json: Coeval[JsObject]              = Coeval.evalOnce(LeaseCancelTransaction.serializer.toJson(this))
->>>>>>> f25e9541
 }
 
 object LeaseCancelTransaction extends TransactionParser {
