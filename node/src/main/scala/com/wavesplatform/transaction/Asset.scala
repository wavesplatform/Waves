--- conflicted
+++ resolved
@@ -60,11 +60,7 @@
 
   def fromProtoId(assetId: AssetId): Asset = assetId.asset match {
     case AssetId.Asset.IssuedAsset(bs) => fromProtoId(bs)
-<<<<<<< HEAD
-    case _                             => Waves
-=======
     case _ => Waves
->>>>>>> acf69a62
   }
 
   implicit class AssetIdOps(private val ai: Asset) extends AnyVal {
@@ -75,11 +71,7 @@
 
     def protoId: AssetId = ai match {
       case IssuedAsset(id) => AssetId().withIssuedAsset(ByteString.copyFrom(id))
-<<<<<<< HEAD
-      case Waves           => AssetId().withWaves(com.google.protobuf.empty.Empty())
-=======
       case Waves => AssetId().withWaves(com.google.protobuf.empty.Empty())
->>>>>>> acf69a62
     }
 
     def compatId: Option[ByteStr] = ai match {
