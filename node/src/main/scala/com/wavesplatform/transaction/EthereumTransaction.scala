package com.wavesplatform.transaction

import cats.implicits.toBifunctorOps
import com.wavesplatform.account.*
import com.wavesplatform.common.state.ByteStr
import com.wavesplatform.crypto.EthereumKeyLength
import com.wavesplatform.features.BlockchainFeatures.BlockRewardDistribution
import com.wavesplatform.lang.ValidationError
import com.wavesplatform.lang.v1.ContractLimits
import com.wavesplatform.lang.v1.compiler.Terms
import com.wavesplatform.protobuf.transaction.PBTransactions
import com.wavesplatform.state.Blockchain
import com.wavesplatform.state.diffs.invoke.InvokeScriptTransactionLike
import com.wavesplatform.transaction.Asset.{IssuedAsset, Waves}
import com.wavesplatform.transaction.TransactionType.TransactionType
import com.wavesplatform.transaction.TxValidationError.GenericError
import com.wavesplatform.transaction.serialization.impl.BaseTxJson
import com.wavesplatform.transaction.smart.InvokeScriptTransaction
import com.wavesplatform.transaction.transfer.TransferTransactionLike
import com.wavesplatform.transaction.validation.impl.InvokeScriptTxValidator
import com.wavesplatform.transaction.validation.{TxConstraints, TxValidator, ValidatedV}
import com.wavesplatform.utils.EthEncoding
import monix.eval.Coeval
import org.web3j.abi.TypeDecoder
import org.web3j.abi.datatypes.Address as EthAddress
import org.web3j.abi.datatypes.generated.Uint256
import org.web3j.crypto.*
import org.web3j.crypto.Sign.SignatureData
import org.web3j.utils.Convert
import play.api.libs.json.*

import java.math.BigInteger
import scala.reflect.ClassTag

final case class EthereumTransaction(
    payload: EthereumTransaction.Payload,
    underlying: RawTransaction,
    signatureData: SignatureData,
    override val chainId: Byte
) extends Transaction(TransactionType.Ethereum)
    with Authorized
    with VersionedTransaction.ConstV1
    with PBSince.V1 { self =>
  import EthereumTransaction.*

  override val bytes: Coeval[Array[Byte]] = Coeval.evalOnce(encodeTransaction(underlying, signatureData))

  override val bodyBytes: Coeval[Array[Byte]] = Coeval.evalOnce(TransactionEncoder.encode(underlying, chainId.toLong))

  override val id: Coeval[ByteStr] = Coeval.evalOnce(ByteStr(Hash.sha3(this.bytes())))

  override def assetFee: (Asset, Long) = Asset.Waves -> underlying.getGasLimit.longValueExact()

  override val timestamp: TxTimestamp = underlying.getNonce.longValueExact()

  val signerKeyBigInt: Coeval[BigInteger] = Coeval.evalOnce {
    require(signatureData != null, "empty signature data")
    val v          = BigInt(1, signatureData.getV)
    val recoveryId = if (v > 28) v - chainId * 2 - 35 else v - 27
    val sig        = new ECDSASignature(new BigInteger(1, signatureData.getR), new BigInteger(1, signatureData.getS))

    Sign.recoverFromSignature(recoveryId.intValue, sig, Hash.sha3(this.bodyBytes()))
  }

  val signerPublicKey: Coeval[PublicKey] = Coeval.evalOnce {
    val signerKey =
      org.web3j.utils.Numeric.toBytesPadded(
        signerKeyBigInt(),
        EthereumKeyLength
      )

    PublicKey(ByteStr(signerKey))
  }

  val senderAddress: Coeval[Address] = Coeval.evalOnce(signerPublicKey().toAddress(chainId))

  override val json: Coeval[JsObject] = Coeval.evalOnce(
    BaseTxJson.toJson(this) ++ Json.obj(
      "bytes"           -> EthEncoding.toHexString(bytes()),
      "sender"          -> senderAddress().toString,
      "senderPublicKey" -> signerPublicKey()
    )
  )

  override lazy val sender: PublicKey = signerPublicKey()

  def toTransferLike(a: TxPositiveAmount, r: AddressOrAlias, asset: Asset): TransferTransactionLike = new TransferTransactionLike {
    override val amount: TxPositiveAmount       = a
    override val recipient: AddressOrAlias      = r
    override val sender: PublicKey              = signerPublicKey()
    override val assetId: Asset                 = asset
    override val attachment: ByteStr            = ByteStr.empty
    override def timestamp: TxTimestamp         = self.timestamp
    override def chainId: TxType                = self.chainId
    override def id: Coeval[ByteStr]            = self.id
    override val tpe: TransactionType           = TransactionType.Transfer
    override def assetFee: (Asset, TxTimestamp) = self.assetFee
    override def checkedAssets: Seq[IssuedAsset] = asset match {
      case i: IssuedAsset => Seq(i)
      case Asset.Waves    => Nil
    }
  }
}

object EthereumTransaction {
  sealed trait Payload

  case class Invocation(dApp: Address, hexCallData: String) extends Payload {
    def toInvokeScriptLike(tx: EthereumTransaction, blockchain: Blockchain): Either[ValidationError, InvokeScriptTransactionLike] = {
      for {
        callAndPayments <- decodeFuncCall(blockchain)
        invocation = new InvokeScriptTransactionLike {
          override def funcCall: Terms.FUNCTION_CALL                  = callAndPayments._1
          override def payments: Seq[InvokeScriptTransaction.Payment] = callAndPayments._2
          override def id: Coeval[ByteStr]                            = tx.id
          override def dApp: AddressOrAlias                           = Invocation.this.dApp
          override val sender: PublicKey                              = tx.signerPublicKey()
          override def root: InvokeScriptTransactionLike              = this
          override def assetFee: (Asset, TxTimestamp)                 = tx.assetFee
          override def timestamp: TxTimestamp                         = tx.timestamp
          override def chainId: TxVersion                             = tx.chainId
          override def checkedAssets: Seq[Asset.IssuedAsset]          = this.paymentAssets
          override val tpe: TransactionType                           = TransactionType.InvokeScript
        }
        _ <- checkPaymentsAmount(blockchain, invocation)
      } yield invocation
    }

    def decodeFuncCall(blockchain: Blockchain): Either[ValidationError, (Terms.FUNCTION_CALL, Seq[InvokeScriptTransaction.Payment])] =
      for {
        scriptInfo      <- blockchain.accountScript(dApp).toRight(GenericError(s"No script at address $dApp"))
        callAndPayments <- EthABIConverter(scriptInfo.script).decodeFunctionCall(hexCallData, blockchain)
        _ <- Either.cond(
          !blockchain.isFeatureActivated(BlockRewardDistribution) || PBTransactions
            .toPBInvokeScriptData(dApp, Some(callAndPayments._1), callAndPayments._2)
            .toByteArray
            .length <= ContractLimits.MaxInvokeScriptSizeInBytes,
          (),
          GenericError(s"Ethereum Invoke bytes length exceeds limit = ${ContractLimits.MaxInvokeScriptSizeInBytes}")
        )
      } yield callAndPayments

    private def checkPaymentsAmount(blockchain: Blockchain, invocation: InvokeScriptTransactionLike): Either[ValidationError, Unit] =
      if (blockchain.height >= blockchain.settings.functionalitySettings.ethInvokePaymentsCheckHeight)
        InvokeScriptTxValidator.checkAmounts(invocation.payments).toEither.leftMap(_.head)
      else
        Right(())
  }

  case class Transfer(tokenAddress: Option[ERC20Address], amount: Long, recipient: Address) extends Payload {
    def tryResolveAsset(blockchain: Blockchain): Either[ValidationError, Asset] =
      tokenAddress
        .fold[Either[ValidationError, Asset]](
          Right(Waves)
        )(a => blockchain.resolveERC20Address(a).toRight(GenericError(s"Can't resolve ERC20 address $a")))

    def toTransferLike(tx: EthereumTransaction, blockchain: Blockchain): Either[ValidationError, TransferTransactionLike] =
      for {
        asset  <- tryResolveAsset(blockchain)
        amount <- TxPositiveAmount(amount)(TxValidationError.NonPositiveAmount(amount, asset.maybeBase58Repr.getOrElse("waves")))
      } yield tx.toTransferLike(amount, recipient, asset)

<<<<<<< HEAD
    def checkAsset(data: String): Either[GenericError, Unit] = {
      Either.cond(
        tokenAddress.isEmpty || EthEncoding.cleanHexPrefix(data).length == AssetDataLength,
        (),
        GenericError("Invalid asset data size for Ethereum Transfer")
      )
    }
=======
    def checkDataSize(blockchain: Blockchain, data: String): Either[GenericError, Unit] =
      Either.cond(
        !blockchain.isFeatureActivated(BlockRewardDistribution) || tokenAddress.isEmpty || EthEncoding.cleanHexPrefix(data).length == AssetDataLength,
        (),
        GenericError("Invalid Ethereum transaction data size")
      )
>>>>>>> 40f15b2e
  }

  implicit object EthereumTransactionValidator extends TxValidator[EthereumTransaction] {
    override def validate(tx: EthereumTransaction): ValidatedV[EthereumTransaction] = TxConstraints.seq(tx)(
      TxConstraints
        .cond(tx.signatureData.getV.isEmpty || BigInt(1, tx.signatureData.getV) > 28, GenericError("Legacy transactions are not supported")),
      TxConstraints.fee(tx.underlying.getGasLimit.longValueExact()),
      TxConstraints
        .positiveOrZeroAmount((BigInt(tx.underlying.getValue) / AmountMultiplier).bigInteger.longValueExact(), "waves"),
      TxConstraints.cond(tx.underlying.getGasPrice == GasPrice, GenericError("Gas price must be 10 Gwei")),
      TxConstraints.cond(
        tx.underlying.getValue != BigInteger.ZERO || EthEncoding.cleanHexPrefix(tx.underlying.getData).nonEmpty,
        GenericError("Transaction cancellation is not supported")
      ),
      TxConstraints
        .cond(tx.underlying.getData.isEmpty || BigInt(tx.underlying.getValue) == 0, GenericError("Transaction should have either data or value")),
      tx.payload match {
        case Transfer(tokenAddress, amount, _) =>
          TxConstraints.positiveAmount(amount, tokenAddress.fold("waves")(erc20 => EthEncoding.toHexString(erc20.arr)))
        case Invocation(_, _) => TxConstraints.seq(tx)()
      }
    )
  }

  val GasPrice: BigInteger = Convert.toWei("10", Convert.Unit.GWEI).toBigInteger

  val AmountMultiplier = 10000000000L
  val AssetDataLength  = 136

  private val decodeMethod = {
    val m = classOf[TypeDecoder].getDeclaredMethod("decode", classOf[String], classOf[Int], classOf[Class[?]])
    m.setAccessible(true)
    m
  }

  private def decode[A](source: String, offset: Int)(implicit ct: ClassTag[A]): A =
    decodeMethod.invoke(null, source, offset, ct.runtimeClass.asInstanceOf[Class[A]]).asInstanceOf[A]

  private val encodeMethod = {
    val m = classOf[TransactionEncoder].getDeclaredMethod("encode", classOf[RawTransaction], classOf[SignatureData])
    m.setAccessible(true)
    m
  }

  private def encodeTransaction(tx: RawTransaction, signatureData: SignatureData): Array[Byte] =
    encodeMethod.invoke(null, tx, signatureData).asInstanceOf[Array[Byte]]

  def apply(bytes: Array[Byte]): Either[ValidationError, EthereumTransaction] =
    apply(TransactionDecoder.decode(EthEncoding.toHexString(bytes)).asInstanceOf[SignedRawTransaction])

  val ERC20TransferPrefix: String = "a9059cbb"

  def extractPayload(underlying: RawTransaction, chainId: Byte): Payload = {
    val hexData               = EthEncoding.cleanHexPrefix(underlying.getData)
    val recipientBytes        = ByteStr(EthEncoding.toBytes(underlying.getTo))
    lazy val recipientAddress = Address(recipientBytes.arr, chainId)

    hexData match {
      // Waves transfer
      case "" =>
        val amount = BigInt(underlying.getValue) / AmountMultiplier
        Transfer(
          None,
          amount.bigInteger.longValueExact(),
          recipientAddress
        )

      // Asset transfer
      case transferCall if transferCall.startsWith(ERC20TransferPrefix) =>
        val recipient = decode[EthAddress](transferCall, 8)
        val amount    = decode[Uint256](transferCall, 72)
        Transfer(
          Some(ERC20Address(recipientBytes)),
          amount.getValue.longValueExact(),
          Address(EthEncoding.toBytes(recipient.toString), chainId)
        )

      // Script invocation
      case customCall =>
        Invocation(recipientAddress, customCall)
    }
  }

  def apply(underlying: RawTransaction): Either[ValidationError, EthereumTransaction] =
    new EthereumTransaction(
      extractPayload(underlying, AddressScheme.current.chainId),
      underlying,
      new SignatureData(Array.emptyByteArray, Array.emptyByteArray, Array.emptyByteArray),
      AddressScheme.current.chainId
    ).validatedEither

  def apply(underlying: SignedRawTransaction): Either[ValidationError, EthereumTransaction] = {
    val chainId = Option(underlying.getChainId).fold(AddressScheme.current.chainId)(_.toByte)
    new EthereumTransaction(
      extractPayload(underlying, chainId),
      underlying,
      underlying.getSignatureData,
      chainId
    ).validatedEither
  }
}<|MERGE_RESOLUTION|>--- conflicted
+++ resolved
@@ -160,22 +160,12 @@
         amount <- TxPositiveAmount(amount)(TxValidationError.NonPositiveAmount(amount, asset.maybeBase58Repr.getOrElse("waves")))
       } yield tx.toTransferLike(amount, recipient, asset)
 
-<<<<<<< HEAD
-    def checkAsset(data: String): Either[GenericError, Unit] = {
+    def checkTransferDataSize(blockchain: Blockchain, data: String): Either[GenericError, Unit] =
       Either.cond(
-        tokenAddress.isEmpty || EthEncoding.cleanHexPrefix(data).length == AssetDataLength,
+        !blockchain.isFeatureActivated(BlockRewardDistribution) || tokenAddress.isEmpty || EthEncoding.cleanHexPrefix(data).length == AssetDataLength,
         (),
         GenericError("Invalid asset data size for Ethereum Transfer")
       )
-    }
-=======
-    def checkDataSize(blockchain: Blockchain, data: String): Either[GenericError, Unit] =
-      Either.cond(
-        !blockchain.isFeatureActivated(BlockRewardDistribution) || tokenAddress.isEmpty || EthEncoding.cleanHexPrefix(data).length == AssetDataLength,
-        (),
-        GenericError("Invalid Ethereum transaction data size")
-      )
->>>>>>> 40f15b2e
   }
 
   implicit object EthereumTransactionValidator extends TxValidator[EthereumTransaction] {
