package com.wavesplatform.transaction

import java.math.BigInteger

import scala.reflect.ClassTag
import com.wavesplatform.account._
import com.wavesplatform.common.state.ByteStr
import com.wavesplatform.crypto.EthereumKeyLength
import com.wavesplatform.lang.ValidationError
import com.wavesplatform.lang.v1.compiler.Terms
import com.wavesplatform.state.Blockchain
import com.wavesplatform.state.diffs.invoke.InvokeScriptTransactionLike
<<<<<<< HEAD
import com.wavesplatform.transaction.Asset.Waves
=======
import com.wavesplatform.transaction.TransactionType.TransactionType
>>>>>>> 7854e201
import com.wavesplatform.transaction.TxValidationError.GenericError
import com.wavesplatform.transaction.serialization.impl.BaseTxJson
import com.wavesplatform.transaction.smart.InvokeScriptTransaction
import com.wavesplatform.transaction.validation.{TxConstraints, TxValidator, ValidatedV}
import com.wavesplatform.utils.EthEncoding
import monix.eval.Coeval
import org.web3j.abi.TypeDecoder
import org.web3j.abi.datatypes.{Address => EthAddress}
import org.web3j.abi.datatypes.generated.Uint256
import org.web3j.crypto._
import org.web3j.crypto.Sign.SignatureData
import org.web3j.utils.Convert
import play.api.libs.json._

final case class EthereumTransaction(
    payload: EthereumTransaction.Payload,
    underlying: RawTransaction,
    signatureData: SignatureData,
    override val chainId: Byte
) extends Transaction(TransactionType.Ethereum)
    with Authorized
    with VersionedTransaction.ConstV1
    with PBSince.V1 {
  import EthereumTransaction._

  override val bytes: Coeval[Array[Byte]] = Coeval.evalOnce(encodeTransaction(underlying, signatureData))

  override val bodyBytes: Coeval[Array[Byte]] = Coeval.evalOnce(TransactionEncoder.encode(underlying, chainId.toLong))

  override val id: Coeval[ByteStr] = Coeval.evalOnce(ByteStr(Hash.sha3(bodyBytes())))

  override def assetFee: (Asset, Long) = Asset.Waves -> underlying.getGasLimit.longValueExact()

  override val timestamp: TxTimestamp = underlying.getNonce.longValueExact()

  val signerPublicKey: Coeval[PublicKey] = Coeval.evalOnce {
    require(signatureData != null, "empty signature data")
    val v          = BigInt(1, signatureData.getV)
    val recoveryId = if (v > 28) v - chainId * 2 - 35 else v - 27
    val sig        = new ECDSASignature(new BigInteger(1, signatureData.getR), new BigInteger(1, signatureData.getS))

    PublicKey(
      ByteStr(
        Sign
          .recoverFromSignature(recoveryId.intValue, sig, id().arr)
          .toByteArray
          .takeRight(EthereumKeyLength)
      )
    )
  }

  val senderAddress: Coeval[Address] = Coeval.evalOnce(signerPublicKey().toAddress(chainId))

  override val json: Coeval[JsObject] = Coeval.evalOnce(
    BaseTxJson.toJson(this) ++ Json.obj(
      "bytes"           -> EthEncoding.toHexString(bytes()),
      "sender"          -> senderAddress().toString,
<<<<<<< HEAD
      "senderPublicKey" -> signerPublicKey(),
      "payload"         -> payload.json()
=======
      "senderPublicKey" -> signerPublicKey()
>>>>>>> 7854e201
    )
  )

  override val sender: PublicKey = signerPublicKey()
}

object EthereumTransaction {
  sealed trait Payload

<<<<<<< HEAD
  case class Transfer(tokenAddress: Option[ERC20Address], amount: Long, recipient: Address) extends Payload {
    def tryResolveAsset(blockchain: Blockchain): Either[ValidationError, Asset] =
      tokenAddress
        .fold[Either[ValidationError, Asset]](
          Right(Waves)
        )(a => blockchain.resolveERC20Address(a).toRight(GenericError(s"Can't resolve ERC20 address $a")))

    val json: Coeval[JsObject] = Coeval.evalOnce(
      Json.obj(
        "type"       -> "transfer",
        "erc20Token" -> tokenAddress,
        "amount"     -> amount,
        "recipient"  -> recipient
      ))
  }
=======
  case class Transfer(tokenAddress: Option[ERC20Address], amount: Long, recipient: Address) extends Payload
>>>>>>> 7854e201

  case class Invocation(dApp: Address, hexCallData: String) extends Payload {
    def toInvokeScriptLike(tx: EthereumTransaction, blockchain: Blockchain): Either[ValidationError, InvokeScriptTransactionLike] =
      for {
        scriptInfo <- blockchain.accountScript(dApp).toRight(GenericError(s"No script at address $dApp"))
        (extractedCall, extractedPayments) = ABIConverter(scriptInfo.script).decodeFunctionCall(hexCallData)
<<<<<<< HEAD
      } yield
        new InvokeScriptTransactionLike {
          override def funcCall: Terms.FUNCTION_CALL                  = extractedCall
          override def payments: Seq[InvokeScriptTransaction.Payment] = extractedPayments
          override def id: Coeval[ByteStr]                            = tx.id
          override def dApp: AddressOrAlias                           = Invocation.this.dApp
          override def sender: PublicKey                              = tx.signerPublicKey()
          override def root: InvokeScriptTransactionLike              = this
          override def assetFee: (Asset, TxTimestamp)                 = tx.assetFee
          override def timestamp: TxTimestamp                         = tx.timestamp
          override def chainId: TxVersion                             = tx.chainId
          override def checkedAssets: Seq[Asset.IssuedAsset]          = this.paymentAssets
        }

    val json: Coeval[JsObject] = Coeval.evalOnce(
      Json.obj(
        "type"     -> "invocation",
        "dApp"     -> dApp,
        "callData" -> hexCallData
      ))
=======
      } yield new InvokeScriptTransactionLike {
        override def funcCall: Terms.FUNCTION_CALL                  = extractedCall
        override def payments: Seq[InvokeScriptTransaction.Payment] = extractedPayments
        override def id: Coeval[ByteStr]                            = tx.id
        override def dApp: AddressOrAlias                           = Invocation.this.dApp
        override def sender: PublicKey                              = tx.signerPublicKey()
        override def root: InvokeScriptTransactionLike              = this
        override def assetFee: (Asset, TxTimestamp)                 = tx.assetFee
        override def timestamp: TxTimestamp                         = tx.timestamp
        override def chainId: TxVersion                             = tx.chainId
        override def checkedAssets: Seq[Asset.IssuedAsset]          = this.paymentAssets
        override val tpe: TransactionType                           = TransactionType.InvokeScript
      }
  }

  implicit object EthereumTransactionValidator extends TxValidator[EthereumTransaction] {
    override def validate(tx: EthereumTransaction): ValidatedV[EthereumTransaction] = TxConstraints.seq(tx)(
      TxConstraints.fee(tx.underlying.getGasLimit.longValueExact()),
      TxConstraints.positiveOrZeroAmount((BigInt(tx.underlying.getValue) / AmountMultiplier).bigInteger.longValueExact(), "waves"), // TODO should value be prohibited for invokes?
      TxConstraints.cond(tx.underlying.getGasPrice == GasPrice, GenericError("Gas price must be 10 Gwei")),
      TxConstraints.cond(
        tx.underlying.getValue != BigInteger.ZERO || EthEncoding.cleanHexPrefix(tx.underlying.getData).nonEmpty,
        GenericError("Transaction cancellation is not supported")
      ),
      tx.payload match {
        case Transfer(tokenAddress, amount, _) =>
          TxConstraints.positiveAmount(amount, tokenAddress.fold("waves")(erc20 => EthEncoding.toHexString(erc20.arr)))
        case Invocation(_, _) => TxConstraints.seq(tx)()
      },
    )
>>>>>>> 7854e201
  }

  val GasPrice: BigInteger = Convert.toWei("10", Convert.Unit.GWEI).toBigInteger

  val AmountMultiplier = 10000000000L

  private val decodeMethod = {
    val m = classOf[TypeDecoder].getDeclaredMethod("decode", classOf[String], classOf[Int], classOf[Class[_]])
    m.setAccessible(true)
    m
  }

  private def decode[A](source: String, offset: Int)(implicit ct: ClassTag[A]): A =
    decodeMethod.invoke(null, source, offset, ct.runtimeClass.asInstanceOf[Class[A]]).asInstanceOf[A]

  private val encodeMethod = {
    val m = classOf[TransactionEncoder].getDeclaredMethod("encode", classOf[RawTransaction], classOf[SignatureData])
    m.setAccessible(true)
    m
  }

  private def encodeTransaction(tx: RawTransaction, signatureData: SignatureData): Array[Byte] =
    encodeMethod.invoke(null, tx, signatureData).asInstanceOf[Array[Byte]]

  def apply(bytes: Array[Byte]): Either[ValidationError, EthereumTransaction] =
    apply(TransactionDecoder.decode(EthEncoding.toHexString(bytes)).asInstanceOf[SignedRawTransaction])

  val ERC20TransferPrefix: String = "a9059cbb"

  def extractPayload(underlying: RawTransaction): Payload = {
    val hexData          = EthEncoding.cleanHexPrefix(underlying.getData)
    val recipientAddress = ByteStr(EthEncoding.toBytes(underlying.getTo))
    if (hexData.isEmpty) {
      Transfer(
        None,
        (BigInt(underlying.getValue) / AmountMultiplier).bigInteger.longValueExact(),
        Address(recipientAddress.arr)
      )
    } else if (hexData.startsWith(ERC20TransferPrefix)) {
      val recipient = decode[EthAddress](hexData, 8)
      val amount    = decode[Uint256](hexData, 72)
      Transfer(
        Some(ERC20Address(recipientAddress)),
        amount.getValue.longValueExact(),
        Address(EthEncoding.toBytes(recipient.toString))
      )
    } else Invocation(Address(recipientAddress.arr), hexData)
  }

  def apply(underlying: RawTransaction): Either[ValidationError, EthereumTransaction] =
    new EthereumTransaction(
      extractPayload(underlying),
      underlying,
      new SignatureData(Array.emptyByteArray, Array.emptyByteArray, Array.emptyByteArray),
      AddressScheme.current.chainId
    ).validatedEither

  def apply(underlying: SignedRawTransaction): Either[ValidationError, EthereumTransaction] =
    new EthereumTransaction(
      extractPayload(underlying),
      underlying,
      underlying.getSignatureData,
      Option(underlying.getChainId).fold(AddressScheme.current.chainId)(_.toByte)
    ).validatedEither
}<|MERGE_RESOLUTION|>--- conflicted
+++ resolved
@@ -10,11 +10,8 @@
 import com.wavesplatform.lang.v1.compiler.Terms
 import com.wavesplatform.state.Blockchain
 import com.wavesplatform.state.diffs.invoke.InvokeScriptTransactionLike
-<<<<<<< HEAD
+import com.wavesplatform.transaction.TransactionType.TransactionType
 import com.wavesplatform.transaction.Asset.Waves
-=======
-import com.wavesplatform.transaction.TransactionType.TransactionType
->>>>>>> 7854e201
 import com.wavesplatform.transaction.TxValidationError.GenericError
 import com.wavesplatform.transaction.serialization.impl.BaseTxJson
 import com.wavesplatform.transaction.smart.InvokeScriptTransaction
@@ -72,12 +69,7 @@
     BaseTxJson.toJson(this) ++ Json.obj(
       "bytes"           -> EthEncoding.toHexString(bytes()),
       "sender"          -> senderAddress().toString,
-<<<<<<< HEAD
-      "senderPublicKey" -> signerPublicKey(),
-      "payload"         -> payload.json()
-=======
       "senderPublicKey" -> signerPublicKey()
->>>>>>> 7854e201
     )
   )
 
@@ -87,32 +79,19 @@
 object EthereumTransaction {
   sealed trait Payload
 
-<<<<<<< HEAD
   case class Transfer(tokenAddress: Option[ERC20Address], amount: Long, recipient: Address) extends Payload {
     def tryResolveAsset(blockchain: Blockchain): Either[ValidationError, Asset] =
       tokenAddress
         .fold[Either[ValidationError, Asset]](
           Right(Waves)
         )(a => blockchain.resolveERC20Address(a).toRight(GenericError(s"Can't resolve ERC20 address $a")))
-
-    val json: Coeval[JsObject] = Coeval.evalOnce(
-      Json.obj(
-        "type"       -> "transfer",
-        "erc20Token" -> tokenAddress,
-        "amount"     -> amount,
-        "recipient"  -> recipient
-      ))
   }
-=======
-  case class Transfer(tokenAddress: Option[ERC20Address], amount: Long, recipient: Address) extends Payload
->>>>>>> 7854e201
 
   case class Invocation(dApp: Address, hexCallData: String) extends Payload {
     def toInvokeScriptLike(tx: EthereumTransaction, blockchain: Blockchain): Either[ValidationError, InvokeScriptTransactionLike] =
       for {
         scriptInfo <- blockchain.accountScript(dApp).toRight(GenericError(s"No script at address $dApp"))
         (extractedCall, extractedPayments) = ABIConverter(scriptInfo.script).decodeFunctionCall(hexCallData)
-<<<<<<< HEAD
       } yield
         new InvokeScriptTransactionLike {
           override def funcCall: Terms.FUNCTION_CALL                  = extractedCall
@@ -125,26 +104,6 @@
           override def timestamp: TxTimestamp                         = tx.timestamp
           override def chainId: TxVersion                             = tx.chainId
           override def checkedAssets: Seq[Asset.IssuedAsset]          = this.paymentAssets
-        }
-
-    val json: Coeval[JsObject] = Coeval.evalOnce(
-      Json.obj(
-        "type"     -> "invocation",
-        "dApp"     -> dApp,
-        "callData" -> hexCallData
-      ))
-=======
-      } yield new InvokeScriptTransactionLike {
-        override def funcCall: Terms.FUNCTION_CALL                  = extractedCall
-        override def payments: Seq[InvokeScriptTransaction.Payment] = extractedPayments
-        override def id: Coeval[ByteStr]                            = tx.id
-        override def dApp: AddressOrAlias                           = Invocation.this.dApp
-        override def sender: PublicKey                              = tx.signerPublicKey()
-        override def root: InvokeScriptTransactionLike              = this
-        override def assetFee: (Asset, TxTimestamp)                 = tx.assetFee
-        override def timestamp: TxTimestamp                         = tx.timestamp
-        override def chainId: TxVersion                             = tx.chainId
-        override def checkedAssets: Seq[Asset.IssuedAsset]          = this.paymentAssets
         override val tpe: TransactionType                           = TransactionType.InvokeScript
       }
   }
@@ -157,14 +116,13 @@
       TxConstraints.cond(
         tx.underlying.getValue != BigInteger.ZERO || EthEncoding.cleanHexPrefix(tx.underlying.getData).nonEmpty,
         GenericError("Transaction cancellation is not supported")
-      ),
-      tx.payload match {
+        ),
+        tx.payload match {
         case Transfer(tokenAddress, amount, _) =>
           TxConstraints.positiveAmount(amount, tokenAddress.fold("waves")(erc20 => EthEncoding.toHexString(erc20.arr)))
         case Invocation(_, _) => TxConstraints.seq(tx)()
       },
-    )
->>>>>>> 7854e201
+      )
   }
 
   val GasPrice: BigInteger = Convert.toWei("10", Convert.Unit.GWEI).toBigInteger
