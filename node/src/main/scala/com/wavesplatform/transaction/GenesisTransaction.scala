--- conflicted
+++ resolved
@@ -1,11 +1,5 @@
 package com.wavesplatform.transaction
 
-<<<<<<< HEAD
-import scala.util.Try
-
-import cats.data.Validated
-=======
->>>>>>> 2f13caf8
 import com.google.common.primitives.{Bytes, Ints, Longs}
 import com.wavesplatform.account.Address
 import com.wavesplatform.common.state.ByteStr
@@ -17,16 +11,10 @@
 import monix.eval.Coeval
 import play.api.libs.json.JsObject
 
-<<<<<<< HEAD
-case class GenesisTransaction(recipient: Address, amount: TxAmount, timestamp: TxTimestamp, signature: ByteStr, chainId: Byte)
-    extends Transaction(TransactionType.Genesis) {
-=======
 import scala.util.Try
 
-case class GenesisTransaction private (recipient: Address, amount: TxNonNegativeAmount, timestamp: TxTimestamp, signature: ByteStr, chainId: Byte)
-    extends Transaction {
-  override val builder                 = GenesisTransaction
->>>>>>> 2f13caf8
+case class GenesisTransaction(recipient: Address, amount: TxNonNegativeAmount, timestamp: TxTimestamp, signature: ByteStr, chainId: Byte)
+    extends Transaction(TransactionType.Genesis) {
   override val assetFee: (Asset, Long) = (Waves, 0)
   override val id: Coeval[ByteStr]     = Coeval.evalOnce(signature)
 
