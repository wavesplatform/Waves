--- conflicted
+++ resolved
@@ -178,12 +178,12 @@
     AssetAmount min_fee = 1;
 };
 
-<<<<<<< HEAD
 message InvokeScriptTransactionData {
     bytes dapp_address = 1;
     bytes function_call = 2;
     repeated Amount payments = 3;
-=======
+}
+
 message InvokeScriptResult {
     message Payment {
         bytes address = 1;
@@ -192,5 +192,4 @@
 
     repeated DataTransactionData.DataEntry data_entries = 1;
     repeated Payment payments = 2;
->>>>>>> 171ad7f1
 }