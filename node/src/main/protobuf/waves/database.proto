--- conflicted
+++ resolved
@@ -77,14 +77,6 @@
     }
 }
 
-<<<<<<< HEAD
-message LeaseDetails {
-    bytes sender_public_key = 1;
-    Recipient recipient = 2;
-    int32 height = 3;
-    int64 amount = 4;
-    bool is_active = 5;
-=======
 message ContinuationState {
     bytes expr = 1;
     int32 unused_complexity = 2;
@@ -99,5 +91,12 @@
 message ContinuationHistoryEntry {
     int32 height = 1;
     bytes invoke_script_transaction_id = 2;
->>>>>>> 8ff7a57e
+}
+
+message LeaseDetails {
+    bytes sender_public_key = 1;
+    Recipient recipient = 2;
+    int32 height = 3;
+    int64 amount = 4;
+    bool is_active = 5;
 }