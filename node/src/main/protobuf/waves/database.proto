--- conflicted
+++ resolved
@@ -89,12 +89,9 @@
   bytes issuer_public_key = 2;
   int32 decimals = 3;
   bool is_nft = 4;
-<<<<<<< HEAD
   int32 sequence_in_block = 5;
   int32 height = 6;
-=======
-  bytes id = 5;
->>>>>>> cedb401e
+  bytes id = 7;
 }
 
 message DataEntry {
