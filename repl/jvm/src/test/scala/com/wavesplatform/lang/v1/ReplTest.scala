--- conflicted
+++ resolved
@@ -255,7 +255,20 @@
       "Blockchain interaction using lets from libraries is prohibited, use functions instead"
   }
 
-<<<<<<< HEAD
+  property("addressFromPublicKey function") {
+    val address  = "3MpLKVSnWSY53bSNTECuGvESExzhV9ppcun"
+    val settings = NodeConnectionSettings("testnodes.wavesnodes.com", 'T'.toByte, address)
+    val repl     = Repl(Some(settings))
+    await(repl.execute("addressFromPublicKey(base58'HnU9jfhpMcQNaG5yQ46eR43RnkWKGxerw2zVrbpnbGof')")) shouldBe Right(
+      "res1: Address = Address(\n\tbytes = base58'3N7rGHurxjXCPDhJLvLxWQ1YKq1tiUDRKUL'\n)"
+    )
+    await(
+      repl.execute("addressFromPublicKey(base58'1ejb7sZqEyRLXjqukkZLmwP7KCJqbdw74oQQJRnAeir66zFQ56ZC3qP76yBLaW4hZY9NXtZ6LqnUDztZdAmCNqU')")
+    ) shouldBe Right(
+      "res2: Address = Address(\n\tbytes = base58'3N8tAA42HCeoea6jqF5k3twBYCms5irDqmN'\n)"
+    )
+  }
+
   property("transactionHeightById for failed transaction") {
     val settings = NodeConnectionSettings("testnodes.wavesnodes.com", 'T'.toByte, "")
     val client = new NodeClient {
@@ -268,19 +281,5 @@
     }
     val repl = Repl(Some(settings), Some(client))
     await(repl.execute("transactionHeightById(base58'abcd')")) shouldBe Right("res1: Int|Unit = Unit")
-=======
-  property("addressFromPublicKey function") {
-    val address  = "3MpLKVSnWSY53bSNTECuGvESExzhV9ppcun"
-    val settings = NodeConnectionSettings("testnodes.wavesnodes.com", 'T'.toByte, address)
-    val repl     = Repl(Some(settings))
-    await(repl.execute("addressFromPublicKey(base58'HnU9jfhpMcQNaG5yQ46eR43RnkWKGxerw2zVrbpnbGof')")) shouldBe Right(
-      "res1: Address = Address(\n\tbytes = base58'3N7rGHurxjXCPDhJLvLxWQ1YKq1tiUDRKUL'\n)"
-    )
-    await(
-      repl.execute("addressFromPublicKey(base58'1ejb7sZqEyRLXjqukkZLmwP7KCJqbdw74oQQJRnAeir66zFQ56ZC3qP76yBLaW4hZY9NXtZ6LqnUDztZdAmCNqU')")
-    ) shouldBe Right(
-      "res2: Address = Address(\n\tbytes = base58'3N8tAA42HCeoea6jqF5k3twBYCms5irDqmN'\n)"
-    )
->>>>>>> 6575915d
   }
 }