--- conflicted
+++ resolved
@@ -36,12 +36,8 @@
   }
 
   private def parse(expr: String): Either[String, EXPR] =
-<<<<<<< HEAD
-    Parser.parseReplExpr(expr)
-=======
     Parser
-      .parseExprOrDecl(expr)
->>>>>>> 55b619d3
+      .parseReplExpr(expr)
       .fold(
         { case _ => Left(s"Can't parse '$expr'") },
         { case (result, _) => Right(result) }
