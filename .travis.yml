--- conflicted
+++ resolved
@@ -12,12 +12,7 @@
 script:
   - unset _JAVA_OPTIONS
   - unset SBT_OPTS
-<<<<<<< HEAD
-  - export JAVA_TOOL_OPTIONS="-Xmx1548m"
   - travis_wait 30 sbt -J-Xms3G -J-Xmx3G -J-XX:+UseConcMarkSweepGC -J-XX:+CMSClassUnloadingEnabled ";coverage;checkPR;coverageReport"
-=======
-  - sbt -J-Xms128m -J-Xmx1948m -J-XX:+UseConcMarkSweepGC -J-XX:+CMSClassUnloadingEnabled ";coverage;checkPR;coverageReport"
->>>>>>> 1b607eec
 after_success:
   - bash <(curl -s https://codecov.io/bash)
 # These directories are cached to S3 at the end of the build
